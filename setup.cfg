[metadata]
# https://setuptools.pypa.io/en/latest/userguide/declarative_config.html#metadata
name = python-project-structure
version = attr: src.pythonprojectstructure.version
description = Python project structure foundation or template, distribution/package metadata.
url = https://github.com/rpatterson/python-project-structure
long_description = file: README.rst
long_description_content_type = text/x-rst
author = Ross Patterson
author_email = me@rpatterson.net
license = MIT
classifiers =
    Development Status :: 4 - Beta
    Intended Audience :: Developers
    Intended Audience :: System Administrators
    License :: OSI Approved :: MIT License
    Natural Language :: English
    Operating System :: OS Independent
    Programming Language :: Python :: 3
    Topic :: Utilities

[options]
# https://setuptools.pypa.io/en/latest/userguide/declarative_config.html#using-a-src-layout
package_dir =
    =src
packages=find:
# Uncomment to add dependencies
# install_requires =

[options.packages.find]
where = src

[options.extras_require]
# Development tools not strictly needed by the test suite but that need this
# package/dist and its dependencies to be to be on the same `sys.path`, IOW to be
# importable.
devel =
<<<<<<< HEAD
# Development tools not strictly needed by the test suite
    tox
=======
>>>>>>> f5e4ab88
    pytest
    coverage
    tox
# Code style and linting tools
    pylint
    flake8
    rstcheck
# Code formatting tools
    flake8-black
    autoflake
    autopep8
# Build tools that don't need this package to be importable but do need to be installed
# inside the container.
# Get the Python dist/package version from VCS `v#.#.#` tags dynamically.
    setuptools_scm
# Build installable distributions, AKA packages
    build

[tool:pytest]
norecursedirs = .tox .tox-* build dist var home

[coverage:run]
command_line = -m pytest --junit-xml=pytest-junit.xml -s
branch = True
source = src
[coverage:report]
fail_under = 100
show_missing = True

[flake8]
exclude =
    *~
    .git
    __pycache__
    .eggs
    *.egg-info
    .tox
    .tox-*
    .pytest_cache
    .mypy_cache
    src/*/version.py
    var
    home
# Match Black's defaults
# https://black.readthedocs.io/en/stable/guides/using_black_with_other_tools.html#flake8
max-line-length = 88
extend-ignore = E203
aggressive = 3
experimental = true<|MERGE_RESOLUTION|>--- conflicted
+++ resolved
@@ -35,11 +35,6 @@
 # package/dist and its dependencies to be to be on the same `sys.path`, IOW to be
 # importable.
 devel =
-<<<<<<< HEAD
-# Development tools not strictly needed by the test suite
-    tox
-=======
->>>>>>> f5e4ab88
     pytest
     coverage
     tox
