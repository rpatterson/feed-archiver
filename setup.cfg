--- conflicted
+++ resolved
@@ -22,13 +22,9 @@
     Programming Language :: Python :: 3
     Programming Language :: Python :: 3.11
     Programming Language :: Python :: 3.10
-<<<<<<< HEAD
-    Programming Language :: Python :: 3.11
-=======
     Programming Language :: Python :: 3.9
     Programming Language :: Python :: 3.8
     Programming Language :: Python :: 3.7
->>>>>>> 1e58d103
     Topic :: Utilities
 
 [options]
@@ -36,10 +32,11 @@
 package_dir =
     =src
 packages=find:
-<<<<<<< HEAD
 # https://docs.python.org/3/library/functools.html#functools.cached_property
 python_requires = >=3.10
 install_requires =
+# CLI Completion
+    argcomplete
 # Configuration file format
     pyyaml
 # Faster, richer XML interface
@@ -54,13 +51,6 @@
     arrapi
 # Retry on connection errors
     tenacity
-=======
-python_requires = >=3.7
-# Uncomment to add dependencies
-install_requires =
-# CLI Completion
-    argcomplete
->>>>>>> 1e58d103
 
 [options.packages.find]
 where = src
@@ -95,17 +85,14 @@
     black
     autoflake
     autopep8
-<<<<<<< HEAD
 # MyPy type definitions
     lxml-stubs
     types-requests
     types-PyYAML
-=======
 # Manage fixed/pinned versions in `./requirements/**.txt`.  Has to be installed outside
 # the container so that the resulting version pins can be baked into the container
 # image.
     pip-tools
->>>>>>> 1e58d103
 # Build tools that don't need this package to be importable but do need to be installed
 # inside the container.
 # Get the Python dist/package version from VCS `v#.#.#` tags dynamically.
