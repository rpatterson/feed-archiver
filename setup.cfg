# SPDX-FileCopyrightText: 2023 Ross Patterson <me@rpatterson.net>
#
# SPDX-License-Identifier: MIT

[metadata]
# https://setuptools.pypa.io/en/latest/userguide/declarative_config.html#metadata
<<<<<<< HEAD
name = feed-archiver
version = attr: src.feedarchiver.version
description = Archive the full contents of RSS/Atom syndication feeds including enclosures and assets.
url = https://gitlab.com/rpatterson/feed-archiver
=======
name = project-structure
version = attr: src.projectstructure.version
description = Project structure foundation or template, CLI console scripts.
url = https://gitlab.com/rpatterson/project-structure
>>>>>>> 9ed94c62
long_description = file: README.rst
long_description_content_type = text/x-rst
keywords = feeds, syndication, rss, atom, podcasts, enclosures
author = Ross Patterson
author_email = me@rpatterson.net
license = MIT
classifiers =
    Development Status :: 4 - Beta
    Environment :: Console
    Intended Audience :: Developers
    Intended Audience :: System Administrators
    License :: OSI Approved :: MIT License
    Natural Language :: English
    Operating System :: OS Independent
    Programming Language :: Python :: 3
    Programming Language :: Python :: 3.10
    Programming Language :: Python :: 3.11
    Programming Language :: Python :: 3.9
    Programming Language :: Python :: 3.8
    Programming Language :: Python :: 3.7
    Topic :: Utilities

[options]
# https://setuptools.pypa.io/en/latest/userguide/declarative_config.html#using-a-src-layout
package_dir =
    =src
packages=find:
# https://docs.python.org/3/library/functools.html#functools.cached_property
python_requires = >=3.7
<<<<<<< HEAD
install_requires =
# CLI Completion
    argcomplete
# BBB: Compatibility with older Python versions
    backports.cached-property; python_version < "3.8"
    importlib_metadata; python_version < "3.8"
# Configuration file format
    pyyaml
# Faster, richer XML interface
    lxml
# Richer RSS/Atom fees XML parsing
    feedparser
# Simple, easier HTTP client
    httpx
# Avoid bot detection, real-world `User-Agent` HTTP header values
    user-agent
# Servarr API clients/wrappers
    arrapi
# Retry on connection errors
    tenacity
=======
# TEMPLATE: Add the run-time dependencies, as opposed to build, test, or development
# requirements, for your project:
install_requires =
# CLI Completion
    argcomplete
>>>>>>> 9ed94c62

[options.packages.find]
where = src

[options.entry_points]
console_scripts =
<<<<<<< HEAD
    feed-archiver = feedarchiver:main
feedarchiver.enclosures =
    default = feedarchiver.enclosures.template:TemplateEnclosurePlugin
    template = feedarchiver.enclosures.template:TemplateEnclosurePlugin
    sonarr = feedarchiver.enclosures.servarr:SonarrEnclosurePlugin
=======
    project-structure = projectstructure:main
>>>>>>> 9ed94c62

[options.extras_require]
# Libraries and tools used to run the test suite but not needed by end-users:
test =
    pytest
# Manage fixed/pinned versions in `./requirements/**.txt`.  Though not used in the
# tests, needed here so versions can be compiled for all Python versions:
    pip-tools
# Development tools not strictly needed by the test suite but that need this
# package/dist and its dependencies to be to be on the same `sys.path`, IOW to be
# importable:
devel =
<<<<<<< HEAD
# Libraries used in the actual code of the test suite
    respx
    requests-mock
# Development tools not strictly needed by the test suite
    pytest
    pytest-subtests
    pre-commit
=======
>>>>>>> 9ed94c62
    coverage
# Code style and linting tools
# Chose prospector based mostly on this excellent blog:
# https://pawamoy.github.io/posts/python-static-code-analysis-tools/#prospector
    prospector[with_everything]
    xenon
# Check reStructuredText documentation:
    rstcheck
# Check copyright and licensing:
# Prevent upgrading to broken releases:
# https://github.com/fsfe/reuse-tool/issues/738
    reuse<1.1.0
# Code formatting tools
    black
    autoflake
    autopep8
# Build tools that don't need this package to be importable but do need to be installed
# inside the container.
# Generate release notes/changelogs
    towncrier
# Build installable distributions, AKA packages
    build
# MyPy type definitions
    lxml-stubs
    types-requests
    types-PyYAML

[tool:pytest]
<<<<<<< HEAD
testpaths = src/feedarchiver
=======
testpaths = src/projectstructure
>>>>>>> 9ed94c62

[coverage:run]
command_line = -m pytest --junit-xml=pytest-junit.xml
branch = True
source = src
[coverage:report]
fail_under = 100
show_missing = True

[flake8]
exclude = src/*/version.py
# Match Black's defaults
# https://black.readthedocs.io/en/stable/guides/using_black_with_other_tools.html#flake8
max-line-length = 88
extend-ignore = E203
aggressive = 3
experimental = true<|MERGE_RESOLUTION|>--- conflicted
+++ resolved
@@ -4,17 +4,10 @@
 
 [metadata]
 # https://setuptools.pypa.io/en/latest/userguide/declarative_config.html#metadata
-<<<<<<< HEAD
 name = feed-archiver
 version = attr: src.feedarchiver.version
 description = Archive the full contents of RSS/Atom syndication feeds including enclosures and assets.
 url = https://gitlab.com/rpatterson/feed-archiver
-=======
-name = project-structure
-version = attr: src.projectstructure.version
-description = Project structure foundation or template, CLI console scripts.
-url = https://gitlab.com/rpatterson/project-structure
->>>>>>> 9ed94c62
 long_description = file: README.rst
 long_description_content_type = text/x-rst
 keywords = feeds, syndication, rss, atom, podcasts, enclosures
@@ -44,7 +37,6 @@
 packages=find:
 # https://docs.python.org/3/library/functools.html#functools.cached_property
 python_requires = >=3.7
-<<<<<<< HEAD
 install_requires =
 # CLI Completion
     argcomplete
@@ -65,33 +57,27 @@
     arrapi
 # Retry on connection errors
     tenacity
-=======
-# TEMPLATE: Add the run-time dependencies, as opposed to build, test, or development
-# requirements, for your project:
-install_requires =
-# CLI Completion
-    argcomplete
->>>>>>> 9ed94c62
 
 [options.packages.find]
 where = src
 
 [options.entry_points]
 console_scripts =
-<<<<<<< HEAD
     feed-archiver = feedarchiver:main
 feedarchiver.enclosures =
     default = feedarchiver.enclosures.template:TemplateEnclosurePlugin
     template = feedarchiver.enclosures.template:TemplateEnclosurePlugin
     sonarr = feedarchiver.enclosures.servarr:SonarrEnclosurePlugin
-=======
-    project-structure = projectstructure:main
->>>>>>> 9ed94c62
 
 [options.extras_require]
 # Libraries and tools used to run the test suite but not needed by end-users:
 test =
+# Libraries used in the actual code of the test suite
+    respx
+    requests-mock
+# Development tools not strictly needed by the test suite
     pytest
+    pytest-subtests
 # Manage fixed/pinned versions in `./requirements/**.txt`.  Though not used in the
 # tests, needed here so versions can be compiled for all Python versions:
     pip-tools
@@ -99,16 +85,6 @@
 # package/dist and its dependencies to be to be on the same `sys.path`, IOW to be
 # importable:
 devel =
-<<<<<<< HEAD
-# Libraries used in the actual code of the test suite
-    respx
-    requests-mock
-# Development tools not strictly needed by the test suite
-    pytest
-    pytest-subtests
-    pre-commit
-=======
->>>>>>> 9ed94c62
     coverage
 # Code style and linting tools
 # Chose prospector based mostly on this excellent blog:
@@ -137,11 +113,7 @@
     types-PyYAML
 
 [tool:pytest]
-<<<<<<< HEAD
 testpaths = src/feedarchiver
-=======
-testpaths = src/projectstructure
->>>>>>> 9ed94c62
 
 [coverage:run]
 command_line = -m pytest --junit-xml=pytest-junit.xml
