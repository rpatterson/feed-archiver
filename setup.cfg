[metadata]
# https://setuptools.pypa.io/en/latest/userguide/declarative_config.html#metadata
name = python-project-structure
version = attr: src.pythonprojectstructure.version
description = Python project structure foundation or template, CLI console scripts.
url = https://gitlab.com/rpatterson/python-project-structure
long_description = file: README.rst
long_description_content_type = text/x-rst
# TEMPLATE: Update for your project.
keywords = template, structure
author = Ross Patterson
author_email = me@rpatterson.net
license = MIT
classifiers =
    Development Status :: 4 - Beta
    Environment :: Console
    Intended Audience :: Developers
    Intended Audience :: System Administrators
    License :: OSI Approved :: MIT License
    Natural Language :: English
    Operating System :: OS Independent
    Programming Language :: Python :: 3
    Programming Language :: Python :: 3.11
    Programming Language :: Python :: 3.10
    Programming Language :: Python :: 3.9
    Programming Language :: Python :: 3.8
    Programming Language :: Python :: 3.7
    Topic :: Utilities

[options]
# https://setuptools.pypa.io/en/latest/userguide/declarative_config.html#using-a-src-layout
package_dir =
    =src
packages=find:
python_requires = >=3.7
# Uncomment to add dependencies
install_requires =
# CLI Completion
    argcomplete
<<<<<<< HEAD
scripts =
    scripts/python-project-structure
=======
>>>>>>> f197d41a

[options.packages.find]
where = src

[options.entry_points]
console_scripts =
<<<<<<< HEAD
# Windows compatible script but without tab completion from `argcomplete` when installed
# under other platforms:
     python-project-structure-win = pythonprojectstructure:main
=======
    python-project-structure = pythonprojectstructure:main
>>>>>>> f197d41a

[options.extras_require]
# Development tools not strictly needed by the test suite but that need this
# package/dist and its dependencies to be to be on the same `sys.path`, IOW to be
# importable.
devel =
    pytest
    coverage
# Code style and linting tools
# Chose prospector based mostly on this excellent blog:
# https://pawamoy.github.io/posts/python-static-code-analysis-tools/#prospector
    prospector[with_everything]
    xenon
    rstcheck
# Code formatting tools
    black
    autoflake
    autopep8
# Manage fixed/pinned versions in `./requirements/**.txt`.  Has to be installed outside
# the container so that the resulting version pins can be baked into the container
# image.
    pip-tools
# Build tools that don't need this package to be importable but do need to be installed
# inside the container.
# Get the Python dist/package version from VCS `v#.#.#` tags dynamically.
    setuptools_scm
# Generate release notes/changelogs
    towncrier
# Build installable distributions, AKA packages
    build

[tool:pytest]
testpaths = src/pythonprojectstructure

[coverage:run]
command_line = -m pytest --junit-xml=pytest-junit.xml
branch = True
source = src
[coverage:report]
fail_under = 100
show_missing = True

[flake8]
exclude = src/*/version.py
# Match Black's defaults
# https://black.readthedocs.io/en/stable/guides/using_black_with_other_tools.html#flake8
max-line-length = 88
extend-ignore = E203
aggressive = 3
experimental = true<|MERGE_RESOLUTION|>--- conflicted
+++ resolved
@@ -37,24 +37,13 @@
 install_requires =
 # CLI Completion
     argcomplete
-<<<<<<< HEAD
-scripts =
-    scripts/python-project-structure
-=======
->>>>>>> f197d41a
 
 [options.packages.find]
 where = src
 
 [options.entry_points]
 console_scripts =
-<<<<<<< HEAD
-# Windows compatible script but without tab completion from `argcomplete` when installed
-# under other platforms:
-     python-project-structure-win = pythonprojectstructure:main
-=======
     python-project-structure = pythonprojectstructure:main
->>>>>>> f197d41a
 
 [options.extras_require]
 # Development tools not strictly needed by the test suite but that need this
