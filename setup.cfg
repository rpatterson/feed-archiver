--- conflicted
+++ resolved
@@ -60,11 +60,7 @@
     build
 
 [tool:pytest]
-<<<<<<< HEAD
-norecursedirs = .tox .tox-* build dist var home
-=======
 testpaths = src/pythonprojectstructure
->>>>>>> 49e2a980
 
 [coverage:run]
 command_line = -m pytest --junit-xml=pytest-junit.xml -s
@@ -75,23 +71,7 @@
 show_missing = True
 
 [flake8]
-<<<<<<< HEAD
-exclude =
-    *~
-    .git
-    __pycache__
-    .eggs
-    *.egg-info
-    .tox
-    .tox-*
-    .pytest_cache
-    .mypy_cache
-    src/*/version.py
-    var
-    home
-=======
 exclude = src/*/version.py
->>>>>>> 49e2a980
 # Match Black's defaults
 # https://black.readthedocs.io/en/stable/guides/using_black_with_other_tools.html#flake8
 max-line-length = 88
