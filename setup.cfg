--- conflicted
+++ resolved
@@ -51,13 +51,9 @@
     sonarr = feedarchiver.linkpaths.servarr:SonarrLinkPathPlugin
 
 [options.extras_require]
-<<<<<<< HEAD
-dev =
+devel =
 # Libraries used in the actual code of the test suite
     requests-mock
-=======
-devel =
->>>>>>> e9fe9301
 # Development tools not strictly needed by the test suite
     tox
     pytest
