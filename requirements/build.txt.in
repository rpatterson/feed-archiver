--- conflicted
+++ resolved
@@ -1,14 +1,9 @@
-<<<<<<< HEAD
-# Build, release and development tools that can operate totally independently and are
-# used outside the Docker container in the developer's localhost environment.
-=======
 # SPDX-FileCopyrightText: 2023 Ross Patterson <me@rpatterson.net>
 #
 # SPDX-License-Identifier: MIT
 
-# Build, release and development tools that can operate totally independently of the
-# project's code or package.
->>>>>>> 577ec3d1
+# Build, release and development tools that can operate totally independently and are
+# used outside the Docker container in the developer's localhost environment.
 
 # VCS hooks to enforce passint tests, test coverage, style and linting
 pre-commit
@@ -22,15 +17,5 @@
 # Publish releas artifacts to remotes
 twine
 
-<<<<<<< HEAD
 # Generate release notes/changelogs:
-towncrier
-=======
-# Check reStructuredText documentation:
-rstcheck
-
-# Check copyright and licensing:
-# Prevent upgrading to broken releases:
-# https://github.com/fsfe/reuse-tool/issues/738
-reuse @ git+https://github.com/fsfe/reuse-tool.git
->>>>>>> 577ec3d1
+towncrier