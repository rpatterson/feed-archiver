#
# This file is autogenerated by pip-compile with Python 3.11
# by the following command:
#
#    pip-compile --output-file=requirements/py311/user.txt --resolver=backtracking pyproject.toml
#
<<<<<<< HEAD
argcomplete==3.0.5
=======
argcomplete==3.0.6
>>>>>>> 79a842e3
    # via python-project-structure (pyproject.toml)<|MERGE_RESOLUTION|>--- conflicted
+++ resolved
@@ -4,9 +4,5 @@
 #
 #    pip-compile --output-file=requirements/py311/user.txt --resolver=backtracking pyproject.toml
 #
-<<<<<<< HEAD
-argcomplete==3.0.5
-=======
 argcomplete==3.0.6
->>>>>>> 79a842e3
     # via python-project-structure (pyproject.toml)