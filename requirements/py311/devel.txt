#
# This file is autogenerated by pip-compile with Python 3.11
# by the following command:
#
#    pip-compile --extra=devel --output-file=requirements/py311/devel.txt --resolver=backtracking pyproject.toml
#
<<<<<<< HEAD
argcomplete==3.0.8
    # via python-project-structure (pyproject.toml)
astroid==2.15.3
=======
astroid==2.15.4
>>>>>>> c93ebed8
    # via
    #   pylint
    #   pylint-celery
    #   pylint-flask
    #   requirements-detector
autoflake==1.7.8
    # via python-project-structure (pyproject.toml)
autopep8==2.0.2
    # via python-project-structure (pyproject.toml)
bandit==1.7.5
    # via prospector
black==23.3.0
    # via python-project-structure (pyproject.toml)
build==0.10.0
    # via
    #   pip-tools
    #   pyroma
    #   python-project-structure (pyproject.toml)
certifi==2022.12.7
    # via requests
charset-normalizer==3.1.0
    # via requests
click==8.1.3
    # via
    #   black
    #   click-default-group
    #   pip-tools
    #   towncrier
    #   typer
click-default-group==1.2.2
    # via towncrier
colorama==0.4.6
    # via
    #   radon
    #   typer
commonmark==0.9.1
    # via rich
coverage==7.2.3
    # via python-project-structure (pyproject.toml)
dill==0.3.6
    # via pylint
docutils==0.19
    # via
    #   pyroma
    #   rstcheck-core
dodgy==0.2.1
    # via prospector
flake8==2.3.0
    # via
    #   flake8-polyfill
    #   prospector
flake8-polyfill==1.0.2
    # via pep8-naming
future==0.18.3
    # via radon
gitdb==4.0.10
    # via gitpython
gitpython==3.1.31
    # via
    #   bandit
    #   prospector
idna==3.4
    # via requests
incremental==22.10.0
    # via towncrier
iniconfig==2.0.0
    # via pytest
isort==5.12.0
    # via pylint
jinja2==3.1.2
    # via towncrier
lazy-object-proxy==1.9.0
    # via astroid
mando==0.6.4
    # via radon
markupsafe==2.1.2
    # via jinja2
mccabe==0.7.0
    # via
    #   flake8
    #   prospector
    #   pylint
mypy==1.2.0
    # via prospector
mypy-extensions==1.0.0
    # via
    #   black
    #   mypy
packaging==23.1
    # via
    #   black
    #   build
    #   prospector
    #   pyroma
    #   pytest
    #   requirements-detector
pathspec==0.11.1
    # via black
pbr==5.11.1
    # via stevedore
pep8==1.7.1
    # via flake8
pep8-naming==0.10.0
    # via prospector
pip-tools==6.13.0
    # via python-project-structure (pyproject.toml)
platformdirs==3.2.0
    # via
    #   black
    #   pylint
pluggy==1.0.0
    # via pytest
prospector[with_everything]==1.9.0
    # via python-project-structure (pyproject.toml)
pycodestyle==2.10.0
    # via
    #   autopep8
    #   prospector
pydantic==1.10.7
    # via rstcheck-core
pydocstyle==6.3.0
    # via prospector
pyflakes==2.5.0
    # via
    #   autoflake
    #   flake8
    #   prospector
pygments==2.15.1
    # via
    #   pyroma
    #   rich
pylint==2.17.3
    # via
    #   prospector
    #   pylint-celery
    #   pylint-django
    #   pylint-flask
    #   pylint-plugin-utils
pylint-celery==0.3
    # via prospector
pylint-django==2.5.3
    # via prospector
pylint-flask==0.6
    # via prospector
pylint-plugin-utils==0.7
    # via
    #   prospector
    #   pylint-celery
    #   pylint-django
    #   pylint-flask
pyproject-hooks==1.0.0
    # via build
pyroma==4.2
    # via prospector
pytest==7.3.1
    # via python-project-structure (pyproject.toml)
pyyaml==6.0
    # via
    #   bandit
    #   prospector
    #   xenon
radon==5.1.0
    # via xenon
requests==2.28.2
    # via
    #   pyroma
    #   xenon
requirements-detector==1.2.1
    # via prospector
rich==12.6.0
    # via
    #   bandit
    #   typer
rstcheck==6.1.2
    # via python-project-structure (pyproject.toml)
rstcheck-core==1.0.3
    # via rstcheck
semver==3.0.0
    # via requirements-detector
setoptconf-tmp==0.3.1
    # via prospector
shellingham==1.5.0.post1
    # via typer
six==1.16.0
    # via mando
smmap==5.0.0
    # via gitdb
snowballstemmer==2.2.0
    # via pydocstyle
stevedore==5.0.0
    # via bandit
toml==0.10.2
    # via
    #   prospector
    #   requirements-detector
    #   vulture
tomlkit==0.11.7
    # via pylint
towncrier==22.12.0
    # via python-project-structure (pyproject.toml)
trove-classifiers==2023.4.22
    # via pyroma
typer[all]==0.7.0
    # via rstcheck
types-docutils==0.19.1.7
    # via rstcheck-core
typing-extensions==4.5.0
    # via
    #   mypy
    #   pydantic
urllib3==1.26.15
    # via requests
vulture==2.7
    # via prospector
wheel==0.40.0
    # via pip-tools
wrapt==1.15.0
    # via astroid
xenon==0.9.0
    # via python-project-structure (pyproject.toml)

# The following packages are considered to be unsafe in a requirements file:
# pip
# setuptools<|MERGE_RESOLUTION|>--- conflicted
+++ resolved
@@ -4,13 +4,9 @@
 #
 #    pip-compile --extra=devel --output-file=requirements/py311/devel.txt --resolver=backtracking pyproject.toml
 #
-<<<<<<< HEAD
 argcomplete==3.0.8
     # via python-project-structure (pyproject.toml)
-astroid==2.15.3
-=======
 astroid==2.15.4
->>>>>>> c93ebed8
     # via
     #   pylint
     #   pylint-celery
