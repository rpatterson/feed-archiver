--- conflicted
+++ resolved
@@ -4,11 +4,7 @@
 #
 #    pip-compile --output-file=requirements/py37/user.txt --resolver=backtracking pyproject.toml
 #
-<<<<<<< HEAD
-argcomplete==3.0.3
-=======
 argcomplete==3.0.4
->>>>>>> af957d84
     # via python-project-structure (pyproject.toml)
 importlib-metadata==5.2.0
     # via argcomplete
