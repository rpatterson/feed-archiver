--- conflicted
+++ resolved
@@ -52,13 +52,8 @@
     #   typer
 commonmark==0.9.1
     # via rich
-<<<<<<< HEAD
-coverage==7.1.0
-    # via feed-archiver (pyproject.toml)
-=======
 coverage==7.2.1
-    # via python-project-structure (pyproject.toml)
->>>>>>> bacaa32c
+    # via feed-archiver (pyproject.toml)
 dill==0.3.6
     # via pylint
 distlib==0.3.6
@@ -150,7 +145,7 @@
     # via pytest
 poetry-semver==0.1.0
     # via requirements-detector
-pre-commit==3.0.4
+pre-commit==3.1.0
     # via feed-archiver (pyproject.toml)
 prospector[with_everything]==1.9.0
     # via feed-archiver (pyproject.toml)
@@ -277,9 +272,9 @@
     # via rstcheck-core
 types-pyyaml==6.0.12.8
     # via feed-archiver (pyproject.toml)
-types-requests==2.28.11.14
-    # via feed-archiver (pyproject.toml)
-types-urllib3==1.26.25.7
+types-requests==2.28.11.15
+    # via feed-archiver (pyproject.toml)
+types-urllib3==1.26.25.8
     # via types-requests
 typing-extensions==4.5.0
     # via
