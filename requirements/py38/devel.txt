--- conflicted
+++ resolved
@@ -4,17 +4,11 @@
 #
 #    pip-compile --extra=devel --output-file=requirements/py38/devel.txt --resolver=backtracking pyproject.toml
 #
-<<<<<<< HEAD
-argcomplete==2.0.0
+argcomplete==2.1.1
     # via feed-archiver (pyproject.toml)
 arrapi==1.4.2
     # via feed-archiver (pyproject.toml)
-astroid==2.14.2
-=======
-argcomplete==2.1.1
-    # via python-project-structure (pyproject.toml)
 astroid==2.15.0
->>>>>>> 638a2b9d
     # via
     #   pylint
     #   pylint-celery
@@ -27,13 +21,8 @@
 autoflake==1.7.8
     # via feed-archiver (pyproject.toml)
 autopep8==2.0.2
-<<<<<<< HEAD
-    # via feed-archiver (pyproject.toml)
-bandit==1.7.4
-=======
-    # via python-project-structure (pyproject.toml)
+    # via feed-archiver (pyproject.toml)
 bandit==1.7.5
->>>>>>> 638a2b9d
     # via prospector
 black==23.1.0
     # via feed-archiver (pyproject.toml)
@@ -44,13 +33,9 @@
     #   pyroma
 certifi==2022.12.7
     # via requests
-<<<<<<< HEAD
 cfgv==3.3.1
     # via pre-commit
-charset-normalizer==3.0.1
-=======
 charset-normalizer==3.1.0
->>>>>>> 638a2b9d
     # via requests
 click==8.1.3
     # via
@@ -83,7 +68,7 @@
     # via pytest
 feedparser==6.0.10
     # via feed-archiver (pyproject.toml)
-filelock==3.9.0
+filelock==3.9.1
     # via virtualenv
 flake8==2.3.0
     # via
@@ -99,7 +84,7 @@
     # via
     #   bandit
     #   prospector
-identify==2.5.18
+identify==2.5.20
     # via pre-commit
 idna==3.4
     # via requests
@@ -152,13 +137,8 @@
 pep8-naming==0.10.0
     # via prospector
 pip-tools==6.12.3
-<<<<<<< HEAD
-    # via feed-archiver (pyproject.toml)
-platformdirs==3.1.0
-=======
-    # via python-project-structure (pyproject.toml)
+    # via feed-archiver (pyproject.toml)
 platformdirs==3.1.1
->>>>>>> 638a2b9d
     # via
     #   black
     #   pylint
@@ -212,15 +192,11 @@
 pyroma==4.2
     # via prospector
 pytest==7.2.2
-<<<<<<< HEAD
     # via
     #   feed-archiver (pyproject.toml)
     #   pytest-subtests
 pytest-subtests==0.10.0
     # via feed-archiver (pyproject.toml)
-=======
-    # via python-project-structure (pyproject.toml)
->>>>>>> 638a2b9d
 pyyaml==6.0
     # via
     #   bandit
@@ -245,17 +221,11 @@
 requirements-detector==1.1.0
     # via prospector
 rich==12.6.0
-<<<<<<< HEAD
-    # via typer
-rstcheck==6.1.1
-    # via feed-archiver (pyproject.toml)
-=======
     # via
     #   bandit
     #   typer
 rstcheck==6.1.2
-    # via python-project-structure (pyproject.toml)
->>>>>>> 638a2b9d
+    # via feed-archiver (pyproject.toml)
 rstcheck-core==1.0.3
     # via rstcheck
 setoptconf-tmp==0.3.1
@@ -299,13 +269,8 @@
 tomlkit==0.11.6
     # via pylint
 towncrier==22.12.0
-<<<<<<< HEAD
-    # via feed-archiver (pyproject.toml)
-trove-classifiers==2023.2.20
-=======
-    # via python-project-structure (pyproject.toml)
+    # via feed-archiver (pyproject.toml)
 trove-classifiers==2023.3.9
->>>>>>> 638a2b9d
     # via pyroma
 typer[all]==0.7.0
     # via rstcheck
@@ -330,7 +295,7 @@
     # via requests
 user-agent==0.1.10
     # via feed-archiver (pyproject.toml)
-virtualenv==20.20.0
+virtualenv==20.21.0
     # via pre-commit
 vulture==2.7
     # via prospector
