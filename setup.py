"""
Python project structure foundation or template, distribution/package metadata.
"""

import setuptools

with open("README.rst", "r") as readme:
    LONG_DESCRIPTION = readme.read()

tests_require = ["six", 'contextlib2;python_version<"3"']

setuptools.setup(
    name="python-project-structure",
    author="Ross Patterson",
    author_email="me@rpatterson.net",
    description="Python project structure foundation or template",
    long_description=LONG_DESCRIPTION,
    long_description_content_type="text/x-rst",
    url="https://github.com/rpatterson/python-project-structure",
    license="MIT",
    classifiers=[
        "Development Status :: 4 - Beta",
        "Environment :: Console",
        "Intended Audience :: Developers",
        "Intended Audience :: System Administrators",
        "License :: OSI Approved :: MIT License",
        "Natural Language :: English",
        "Operating System :: OS Independent",
        "Programming Language :: Python :: 3",
        "Topic :: Utilities",
    ],
    python_requires=">=2.7",
    packages=setuptools.find_packages("src"),
    package_dir={"": "src"},
    use_scm_version=dict(
        write_to="src/pythonprojectstructure/version.py",
        local_scheme="no-local-version",
    ),
<<<<<<< HEAD
    setup_requires=["setuptools_scm"],
    tests_require=tests_require,
=======
    setup_requires=[
        'setuptools_scm;python_version>="3"',
        # BBB: Python 2.7 compatibility
        'setuptools_scm<6;python_version<"3"',
    ],
>>>>>>> ea842dc5
    extras_require=dict(
        dev=tests_require
        + [
            "pytest",
            "pre-commit",
            "coverage",
            "flake8",
            "autoflake",
            "autopep8",
            'flake8-black;python_version>="3"',
            "rstcheck",
        ]
    ),
    entry_points=dict(
        console_scripts=["python-project-structure=pythonprojectstructure:main"]
    ),
)<|MERGE_RESOLUTION|>--- conflicted
+++ resolved
@@ -36,16 +36,12 @@
         write_to="src/pythonprojectstructure/version.py",
         local_scheme="no-local-version",
     ),
-<<<<<<< HEAD
-    setup_requires=["setuptools_scm"],
-    tests_require=tests_require,
-=======
     setup_requires=[
         'setuptools_scm;python_version>="3"',
         # BBB: Python 2.7 compatibility
         'setuptools_scm<6;python_version<"3"',
     ],
->>>>>>> ea842dc5
+    tests_require=tests_require,
     extras_require=dict(
         dev=tests_require
         + [
