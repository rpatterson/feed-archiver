--- conflicted
+++ resolved
@@ -35,17 +35,12 @@
 
   $ make test-docker
 
-<<<<<<< HEAD
 During the inner loop of development iterations, it may be more efficient to run the
 tests locally directly on your development host::
 
   $ make test-local
 
-You can also inspect test failures and errors in `Python's post-mortem debugger`_.  This
-also runs locally directly on your development host::
-=======
 You can also inspect test failures and errors in an interactive debugger::
->>>>>>> ce5e88d0
 
   $ make test-debug
 
