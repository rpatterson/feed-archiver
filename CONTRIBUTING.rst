.. SPDX-FileCopyrightText: 2023 Ross Patterson <me@rpatterson.net>
..
.. SPDX-License-Identifier: MIT

########################################################################################
Contributing
########################################################################################

Development requires fairly standard development tools, but ``git`` and ``make`` to
bootstrap the local development environment.  Once installed, clone the repository::

<<<<<<< HEAD
  $ git clone "https://gitlab.com/rpatterson/feed-archiver"
=======
  $ git clone "https://gitlab.com/rpatterson/project-structure"
>>>>>>> 9ed94c62

Then hand the rest over to the `Makefile`_ to install the VCS hooks the rest of the set
up and build required for local development::

  $ make

If there's not already `an issue/ticket`_ for the changes you'll be making, create one.
Regardless, take note of the issue/ticket number, e.g. ``#123``.  Then create a
branch/fork off of the ``develop`` branch::

  $ git switch -c feat-123-foo-bar --track origin/develop

This project uses `towncrier`_ to manage it's release notes, AKA changelog and thus
requires at least one `news fragment`_ before merging back into ``develop``.  The VCS
hooks enforce this when pushing to ``develop`` or ``main``::

  $ towncrier create 123.feature

From there you can begin writing your tests or making other changes and run the tests to
check your work.  For reproducibility and to expose clean build issues, the tests can be
run inside the development container.  This is the command run by the VCS hooks and the
``$ make test`` target as well::

  $ make test-docker

During the inner loop of development iterations, it may be more efficient to run the
tests locally directly on your development host::

  $ make test-local

You can also inspect test failures and errors in `Python's post-mortem debugger`_.  This
also runs locally directly on your development host::

  $ make test-debug

The linters make various decisions on style, formatting, and conventions for you so you
don't have to think about them and no one has to debate them.  They're enforced by ``$
make test`` and the VCS hooks.  You may also use the same tools to apply all fixes and
formatting that can be automated to format code according to this project's guidelines
and rules::

  $ make devel-format

This project also uses `Reuse`_ to manage licenses and copyright.  If you add files,
you'll need to put an `SPDX header comment`_ in each added file.  For those file types
recognized by the `reuse-tool`_, you can use ``$ make devel-format`` to add such headers
automatically.  Otherwise you may have to use ``$ reuse addheader`` manually specifying
the appropriate ``--style`` option.  See ``$ reuse addheader --help`` for the available
``${COMMENT_STYLE}`` values.  You can use ``--style "python"`` for unrecognized file
types that support the common ``#`` comment style::

  $ tox exec -e build -- reuse addheader --style "${COMMENT_STYLE:?}" \
  --copyright "Ross Patterson <me@rpatterson.net>" --license "MIT" "${PATH:?}"

Contributions should be pushed to feature branches or forks off of the upstream
``develop`` branch.  Once work is finished and all the tests are passing locally, open a
merge/pull request (MR) against the upstream ``develop`` branch.  Address any issues
revealed by any failed CI/CD jobs for your MR.  Once all CI/CD checks are green, project
maintainers can merge your work where CI/CD will publish a pre-release for your changes
including container images and PyPI packages.  Contributors should then test the
pre-release, preferably with as many users and use cases as possible.  Once everything
looks good and the project maintainers think it's time to make a final release with all
the outstanding work on ``develop``, they can merge ``develop`` into ``main`` and CI/CD
will then publish a final release.

The versions for this project's dependencies and development tools are frozen/fixed for
reproducibility in ``./requirements/**.txt``. The `Makefile`_ will update those versions
as the dependencies change in ``./setup.cfg`` and ``./requirements/build.txt.in``.  Note
that this means other versions may be updated as the published versions for dependencies
are updated on remote indexes/registries.  Maintainers can also update all dependencies
to the latest versions::

  $ make devel-upgrade

See also `the ./TODO.rst file`_ which lists known bugs and desirable features for which
contributions are most welcome.

If changes to development processes, such as build or release processes, are required,
they should be captured in the `Makefile`_.  Similarly, if a development task is
important enough to include in the documentation, then it's important enough to capture
in executable form in the `Makefile`_.  See the philosophy commentary at the bottom of
the `Makefile`_ for guidance on making contributions there.


.. _`Python's post-mortem debugger`:
   https://docs.python.org/3/library/pdb.html#pdb.post_mortem

.. _`towncrier`: https://towncrier.readthedocs.io/en/stable/#philosophy
.. _`news fragment`:
   https://towncrier.readthedocs.io/en/stable/quickstart.html#creating-news-fragments
.. _`Reuse`: https://reuse.software/tutorial/#step-2
.. _`SPDX header comment`: https://spdx.dev/specifications/#current-version
.. _`reuse-tool`: https://github.com/fsfe/reuse-tool#usage

<<<<<<< HEAD
.. _`an issue/ticket`: https://gitlab.com/rpatterson/feed-archiver/-/issues
=======
.. _`an issue/ticket`: https://gitlab.com/rpatterson/project-structure/-/issues
>>>>>>> 9ed94c62

.. _Makefile: ./Makefile
.. _`the ./TODO.rst file`: ./TODO.rst<|MERGE_RESOLUTION|>--- conflicted
+++ resolved
@@ -9,11 +9,7 @@
 Development requires fairly standard development tools, but ``git`` and ``make`` to
 bootstrap the local development environment.  Once installed, clone the repository::
 
-<<<<<<< HEAD
   $ git clone "https://gitlab.com/rpatterson/feed-archiver"
-=======
-  $ git clone "https://gitlab.com/rpatterson/project-structure"
->>>>>>> 9ed94c62
 
 Then hand the rest over to the `Makefile`_ to install the VCS hooks the rest of the set
 up and build required for local development::
@@ -108,11 +104,7 @@
 .. _`SPDX header comment`: https://spdx.dev/specifications/#current-version
 .. _`reuse-tool`: https://github.com/fsfe/reuse-tool#usage
 
-<<<<<<< HEAD
 .. _`an issue/ticket`: https://gitlab.com/rpatterson/feed-archiver/-/issues
-=======
-.. _`an issue/ticket`: https://gitlab.com/rpatterson/project-structure/-/issues
->>>>>>> 9ed94c62
 
 .. _Makefile: ./Makefile
 .. _`the ./TODO.rst file`: ./TODO.rst