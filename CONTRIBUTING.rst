--- conflicted
+++ resolved
@@ -48,11 +48,7 @@
 work and run all checks and tests as above to confirm your work.  Then they can, bump
 the version, build release packages, and publish them to PyPI::
 
-<<<<<<< HEAD
-  $ make build-bump test-docker release
-=======
   $ make build-bump release
->>>>>>> d7f6a425
 
 The versions for this project's dependencies and development tools are frozen/fixed for
 reproducibility in ``./requirements/**.txt``. The `Makefile`_ will update those versions
