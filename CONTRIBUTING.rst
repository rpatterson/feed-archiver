************
CONTRIBUTING
************

Development requires fairly standard development tools, but ``git`` and ``make`` to
bootstrap the local development environment.  Once installed, clone the repository::

  $ git clone "https://gitlab.com/rpatterson/python-project-structure"

Then hand the rest over to the `Makefile`_ to install the VCS hooks the rest of the set
up and build required for local development::

  $ make

If there's not already `an issue/ticket`_ for the changes you'll be making, create one.
Regardless, take note of the issue/ticket number, e.g. ``#123``.  Then create a
branch/fork off of the ``develop`` branch::

  $ git checkout -b feat-123-foo-bar origin/develop

This project uses `towncrier`_ to manage it's release notes, AKA changelog and thus
requires at least one `news fragment`_ before merging back into ``develop``.  The VCS
hooks enforce this when pushing to ``develop`` or ``master``::

  $ towncrier create 123.feature

From there you can begin writing your tests or making other changes and run the tests to
check your work.  For reproducibility and to expose clean build issues, the tests can be
run inside the development container.  This is the command run by the VCS hooks and the
``$ make test`` target as well::

  $ make test-docker

During the inner loop of development iterations, it may be more efficient to run the
tests locally directly on your development host::

  $ make test-local

You can also inspect test failures and errors in `Python's post-mortem debugger`_.  This
also runs locally directly on your development host::

  $ make test-debug

The ``$ make test`` target also runs the ``$ make format`` target to format code
according to this project's guidelines and rules.

<<<<<<< HEAD
Once work is finished and all the tests are passing locally, open a PR and push your
changes there.  Address any issues revealed by any failed CI/CD jobs for your PR
branch/fork.  Once all CI/CD checks are green, project maintainers can merge your work
into the ``develop`` branch where CI/CD will publish a pre-release for your changes.
When the project maintainers think it's time to make a final release with all the
outstanding work on ``develop``, they can merge ``develop`` into ``master`` and CI/CD
will then publish a final release including container images and PyPI packages.  Project
maintainers may test the release process locally using the `Makefile`_::
=======
Once work is finished and all the tests are passing, project maintainers can merge your
work and run all checks and tests as above to confirm your work.  Then they can, bump
the version, build release packages, and publish them to PyPI::
>>>>>>> 43cd7ba9

  $ make build-bump release

The versions for this project's dependencies and development tools are frozen/fixed for
reproducibility in ``./requirements/**.txt``. The `Makefile`_ will update those versions
as the dependencies change in ``./setup.cfg`` and ``./requirements/build.txt.in``.  Note
that this means other versions may be updated as the published versions for dependencies
are updated on remote indexes/registries.  Maintainers can also update all dependencies
to the latest versions::

  $ make upgrade

See also `the ./TODO.rst file`_ which lists known bugs and desirable features for which
contributions are most welcome.


.. _`Python's post-mortem debugger`:
   https://docs.python.org/3/library/pdb.html#pdb.post_mortem

.. _`towncrier`: https://towncrier.readthedocs.io/en/stable/#philosophy
.. _`news fragment`: https://towncrier.readthedocs.io/en/stable/quickstart.html#creating-news-fragments

.. _`an issue/ticket`: https://gitlab.com/rpatterson/python-project-structure/-/issues

.. _Makefile: ./Makefile
.. _`the ./TODO.rst file`: ./TODO.rst<|MERGE_RESOLUTION|>--- conflicted
+++ resolved
@@ -44,20 +44,13 @@
 The ``$ make test`` target also runs the ``$ make format`` target to format code
 according to this project's guidelines and rules.
 
-<<<<<<< HEAD
 Once work is finished and all the tests are passing locally, open a PR and push your
-changes there.  Address any issues revealed by any failed CI/CD jobs for your PR
-branch/fork.  Once all CI/CD checks are green, project maintainers can merge your work
-into the ``develop`` branch where CI/CD will publish a pre-release for your changes.
-When the project maintainers think it's time to make a final release with all the
-outstanding work on ``develop``, they can merge ``develop`` into ``master`` and CI/CD
-will then publish a final release including container images and PyPI packages.  Project
-maintainers may test the release process locally using the `Makefile`_::
-=======
-Once work is finished and all the tests are passing, project maintainers can merge your
-work and run all checks and tests as above to confirm your work.  Then they can, bump
-the version, build release packages, and publish them to PyPI::
->>>>>>> 43cd7ba9
+changes there.  Address any issues revealed by any failed CI/CD jobs for your PR branch.
+Once all CI/CD checks are green, project maintainers can merge your work into the
+``develop`` branch where CI/CD will publish a pre-release for your changes including
+container images and PyPI packages.  When the project maintainers think it's time to
+make a final release with all the outstanding work on ``develop``, they can merge
+``develop`` into ``master`` and CI/CD will then publish a final release::
 
   $ make build-bump release
 
