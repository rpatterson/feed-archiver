.. SPDX-FileCopyrightText: 2023 Ross Patterson <me@rpatterson.net>
..
.. SPDX-License-Identifier: MIT

########################################################################################
Project Structure
########################################################################################
Project structure foundation or template
****************************************************************************************

.. list-table::
   :class: borderless align-right

   * - .. figure:: https://img.shields.io/pypi/v/project-structure.svg?logo=pypi&label=PyPI&logoColor=gold
          :alt: PyPI latest release version
          :target: https://pypi.org/project/project-structure/
       .. figure:: https://img.shields.io/pypi/pyversions/project-structure.svg?logo=python&label=Python&logoColor=gold
          :alt: PyPI Python versions
          :target: https://pypi.org/project/project-structure/
       .. figure:: https://img.shields.io/badge/code%20style-black-000000.svg
          :alt: Python code style
          :target: https://github.com/psf/black
       .. figure:: https://api.reuse.software/badge/gitlab.com/rpatterson/project-structure
          :alt: REUSE license status
          :target: https://api.reuse.software/info/gitlab.com/rpatterson/project-structure

     - .. figure:: https://img.shields.io/docker/v/merpatterson/project-structure?sort=semver&logo=docker
          :alt: Docker Hub image version (latest semver)
          :target: https://hub.docker.com/r/merpatterson/project-structure
       .. figure:: https://img.shields.io/docker/pulls/merpatterson/project-structure?logo=docker
          :alt: Docker Hub image pulls count
          :target: https://hub.docker.com/r/merpatterson/project-structure
       .. figure:: https://img.shields.io/docker/stars/merpatterson/project-structure?logo=docker
	  :alt: Docker Hub stars
          :target: https://hub.docker.com/r/merpatterson/project-structure
       .. figure:: https://img.shields.io/docker/image-size/merpatterson/project-structure?logo=docker
	  :alt: Docker Hub image size (latest semver)
          :target: https://hub.docker.com/r/merpatterson/project-structure

     - .. figure:: https://img.shields.io/keybase/pgp/rpatterson?logo=keybase
          :alt: KeyBase PGP key ID
          :target: https://keybase.io/rpatterson
       .. figure:: https://img.shields.io/github/followers/rpatterson?style=social
          :alt: GitHub followers count
          :target: https://github.com/rpatterson
       .. figure:: https://img.shields.io/liberapay/receives/rpatterson.svg?logo=liberapay
          :alt: LiberaPay donated per week
          :target: https://liberapay.com/rpatterson/donate
       .. figure:: https://img.shields.io/liberapay/patrons/rpatterson.svg?logo=liberapay
          :alt: LiberaPay patrons count
          :target: https://liberapay.com/rpatterson/donate


This repository is meant to be used as a minimal, yet opinionated baseline for `Python`_
software projects.  It includes:

- Basic `Python "distribution"/project`_ metadata
- A `Makefile`_ for local development build, test and maintenance tasks
- `Docker`_ container images for users and development in which tests are run
- A `Makefile`_ target to format all Python code, including using `Black`_ for style
- A `kitchen sink linter configuration`_ for `Prospector`_ that runs all available
  Python code checks
- A `tox.ini`_ configuration for `Tox`_ to run all tests and linters in multiple Python
  versions, including some checks not provided by Prospector.
- `VCS hooks`_ to enforce `conventional commits`_ and successful build and test on
  commit and push, and release notes on push
- Targets/recipes in the `Makefile`_ to automate releases controlled by `conventional
  commits`_ and end-user oriented release notes by `Towncrier`_
- Targets/recipes in the `Makefile`_ to automate upgrading requirements and dependencies

The intended use is to add this repository as a VCS remote for your project.  Thus
developers can merge changes from this repository as we make changes related to Python
project structure and tooling.  As we add structure specific to certain types of
projects (e.g. CLI scripts, web development, etc.), frameworks (e.g. Flask, Pyramid,
Django, etc.), libraries and such, branches will be used for each such variation such
that structure common to different variations can be merged back into the branches for
those specific variations.

.. contents:: Table of Contents


****************************************************************************************
Template Usage
****************************************************************************************

This is a rough guide to applying this project template to your project.  This is not
thoroughly tested as such tests would be so meta as to be extremely wasteful of
developer time to create and maintain.  So report any issues you have or better yet
figure it out and submit a PR with corrections to this section.

#. Choose the right branch to use:

   Is your project a CLI utility?  A web application?  Which project hosting provider
   and/or CI/CD platform will you use?  Choose the appropriate branch for your project:

   - ``dist``:

     Basic Python distribution with build, tests, linters, code formatting and release
     publishing from local developer checkouts.

   - ``docker``:

     The above plus Docker containers for both development and end-users/deployments.

   - etc.

#. Reconcile VCS history:

   If starting a fresh project::

<<<<<<< HEAD
     $ git clone --origin "template" --branch "docker" \
=======
     $ git clone --origin "template" --branch "${TEMPLATE_BRANCH}" \
>>>>>>> 01fc0edc
     "https://gitlab.com/rpatterson/project-structure.git" "./foo-project"
     $ cd "./foo-project"
     $ git remote add "origin" "git@gitlab.com:foo-username/foo-project.git"
     $ git config remote.template.tagOpt --no-tags
     $ git switch -C "main" --track "origin/main"

   If merging into an existing project::

     $ git remote add "template" \
     "https://gitlab.com/rpatterson/project-structure.git"
     $ git config remote.template.tagOpt --no-tags
<<<<<<< HEAD
     $ git merge --allow-unrelated-histories "template/docker"
=======
     $ git merge --allow-unrelated-histories "template/${TEMPLATE_BRANCH}"
>>>>>>> 01fc0edc

#. Rename file and directory paths derived from the project name::

     $ git ls-files | grep -iE 'python.?project.?structure'

#. Rename strings derived from the project name and template author identity in project
   files::

     $ git grep -iE 'python.?project.?structure|ross|Patterson'

#. Examine ``# TEMPLATE:`` comments and change as appropriate:

   These are the bits that need the developer's attention and reasoning to take the
   correct action.  So read the comments and address them with care and attention::

     $ git grep "TEMPLATE"

Finally, remove this section from this ``./README.rst`` and update the rest of it's
content as appropriate for your project.  As fixes and features are added to the
upstream template, you can merge them into your project and repeat steps 3-5 above as
needed.

This template publishes pre-releases on all pushes to the ``develop`` branch and final
releases on all pushes to the ``main`` branch.  Project owners may decide which types
of changes should go through pre-release before final release and which types of changes
should go straight to final release.  For example they may decide that:

- Contributions from those who are not maintainers or owners should be merged into
  ``develop``.  See `the ./CONTRIBUTING.rst file`_ for such an example public
  contributions policy and workflow.

- Fixes for bugs in final releases may be committed to a branch off of ``main`` and,
  after passing all tests and checks, merged back into ``main`` to publish final
  releases immediately.

- Routine version upgrades for security updates may also be merged to ``main`` as
  above for bug fixes.


****************************************************************************************
Installation
****************************************************************************************

Install and use either via a local, native installation or a Docker container image:

Local/Native Installation
========================================================================================

Install using any tool for installing standard Python 3 distributions such as `pip`_::

  $ pip3 install --user project-structure

Docker Container Image Installation
========================================================================================

The recommended way to use the Docker container image is via `Docker Compose`_.  See
`the example ./docker-compose.yml file`_ for an example configuration.  Once you have
your configuration, you can create and run the container::

  $ docker compose up

Alternatively, you make use the image directly.  Pull `the Docker image`_::

  $ docker pull "docker.io/merpatterson/project-structure"

And then use the image to create and run a container::

  $ docker run --rm -it "docker.io/merpatterson/project-structure" ...

Images variant tags are published for the Python version, branch, and major/minor
versions so that users can control when they get new images over time,
e.g. ``docker.io/merpatterson/project-structure:py310-main``.  The canonical
Python version is 3.10 which is the version used in tags without ``py###``,
e.g. ``docker.io/merpatterson/project-structure:main``.  Pre-releases are from
``develop`` and final releases are from ``main`` which is also the default for tags
without a branch, e.g. ``docker.io/merpatterson/project-structure:py310``. The
major/minor version tags are only applied to the final release images and without the
corresponding ``main`` branch tag,
e.g. ``docker.io/merpatterson/project-structure:py310-v0.8``.

Multi-platform Docker images are published containing images for the following
platforms or architectures in the Python 3.10 ``py310`` variant:

- ``linux/amd64``
- ``linux/arm64``
- ``linux/arm/v7``


****************************************************************************************
Contributing
****************************************************************************************

NOTE: `This project is hosted on GitLab`_.  There's `a mirror on GitHub`_ but please use
GitLab for reporting issues, submitting PRs/MRs and any other development or maintenance
activity.

See `the ./CONTRIBUTING.rst file`_ for more details on how to get started with
development.


****************************************************************************************
Motivation
****************************************************************************************

There are many other Python project templates so why make another? I've been doing
Python development since 1998, so I've had plenty of time to develop plenty of opinions
of my own.

What I want in a template is complete tooling (e.g. test coverage, linting, formatting,
CI/CD, etc.) but minimal dependencies, structure, and opinion beyond complete tooling
(e.g. some non-Python build/task system, structure for frameworks/libraries not
necessarily being used, etc.).  I couldn't find a template that manages that balance so
here we are.

I also find it hard to discern from other templates why they made what choices the did.
As such, I also use this template as a way to try out various different options in the
Python development world and evaluate them for myself.  You can learn about my findings
and the reasons the choices I've made in the commit history.

Most importantly, however, I've never found a satisfactory approach to keeping project
structure up to date over time.  So the primary motivation is to use this repository as
a remote from which we can merge structure updates over the life of projects using the
template.


.. _Python: https://docs.python.org/3/library/logging.html
.. _Python "distribution"/project: https://docs.python.org/3/distributing/index.html
.. _pip: https://pip.pypa.io/en/stable/installation/
.. _`Black`: https://github.com/psf/black
.. _`Prospector`: https://prospector.landscape.io
.. _`Tox`: https://tox.wiki
.. _`Towncrier`: https://towncrier.readthedocs.io

.. _`conventional commits`: https://www.conventionalcommits.org

.. _`This project is hosted on GitLab`:
   https://gitlab.com/rpatterson/project-structure
.. _`a mirror on GitHub`:
   https://github.com/rpatterson/project-structure
.. _`Docker`: https://docs.docker.com/
.. _`Docker Compose`: https://docs.docker.com/compose/
.. _the Docker image: https://hub.docker.com/r/merpatterson/project-structure

.. _Makefile: ./Makefile
.. _`the example ./docker-compose.yml file`: ./docker-compose.yml
.. _`the ./CONTRIBUTING.rst file`: ./CONTRIBUTING.rst
.. _`kitchen sink linter configuration`: ./.prospector.yaml
.. _`tox.ini`: ./tox.ini
.. _`VCS hooks`: ./.pre-commit-config.yaml<|MERGE_RESOLUTION|>--- conflicted
+++ resolved
@@ -20,22 +20,9 @@
        .. figure:: https://img.shields.io/badge/code%20style-black-000000.svg
           :alt: Python code style
           :target: https://github.com/psf/black
-       .. figure:: https://api.reuse.software/badge/gitlab.com/rpatterson/project-structure
+     - .. figure:: https://api.reuse.software/badge/gitlab.com/rpatterson/project-structure
           :alt: REUSE license status
           :target: https://api.reuse.software/info/gitlab.com/rpatterson/project-structure
-
-     - .. figure:: https://img.shields.io/docker/v/merpatterson/project-structure?sort=semver&logo=docker
-          :alt: Docker Hub image version (latest semver)
-          :target: https://hub.docker.com/r/merpatterson/project-structure
-       .. figure:: https://img.shields.io/docker/pulls/merpatterson/project-structure?logo=docker
-          :alt: Docker Hub image pulls count
-          :target: https://hub.docker.com/r/merpatterson/project-structure
-       .. figure:: https://img.shields.io/docker/stars/merpatterson/project-structure?logo=docker
-	  :alt: Docker Hub stars
-          :target: https://hub.docker.com/r/merpatterson/project-structure
-       .. figure:: https://img.shields.io/docker/image-size/merpatterson/project-structure?logo=docker
-	  :alt: Docker Hub image size (latest semver)
-          :target: https://hub.docker.com/r/merpatterson/project-structure
 
      - .. figure:: https://img.shields.io/keybase/pgp/rpatterson?logo=keybase
           :alt: KeyBase PGP key ID
@@ -56,7 +43,6 @@
 
 - Basic `Python "distribution"/project`_ metadata
 - A `Makefile`_ for local development build, test and maintenance tasks
-- `Docker`_ container images for users and development in which tests are run
 - A `Makefile`_ target to format all Python code, including using `Black`_ for style
 - A `kitchen sink linter configuration`_ for `Prospector`_ that runs all available
   Python code checks
@@ -98,21 +84,13 @@
      Basic Python distribution with build, tests, linters, code formatting and release
      publishing from local developer checkouts.
 
-   - ``docker``:
-
-     The above plus Docker containers for both development and end-users/deployments.
-
    - etc.
 
 #. Reconcile VCS history:
 
    If starting a fresh project::
 
-<<<<<<< HEAD
-     $ git clone --origin "template" --branch "docker" \
-=======
      $ git clone --origin "template" --branch "${TEMPLATE_BRANCH}" \
->>>>>>> 01fc0edc
      "https://gitlab.com/rpatterson/project-structure.git" "./foo-project"
      $ cd "./foo-project"
      $ git remote add "origin" "git@gitlab.com:foo-username/foo-project.git"
@@ -124,11 +102,7 @@
      $ git remote add "template" \
      "https://gitlab.com/rpatterson/project-structure.git"
      $ git config remote.template.tagOpt --no-tags
-<<<<<<< HEAD
-     $ git merge --allow-unrelated-histories "template/docker"
-=======
      $ git merge --allow-unrelated-histories "template/${TEMPLATE_BRANCH}"
->>>>>>> 01fc0edc
 
 #. Rename file and directory paths derived from the project name::
 
@@ -172,49 +146,9 @@
 Installation
 ****************************************************************************************
 
-Install and use either via a local, native installation or a Docker container image:
-
-Local/Native Installation
-========================================================================================
-
 Install using any tool for installing standard Python 3 distributions such as `pip`_::
 
   $ pip3 install --user project-structure
-
-Docker Container Image Installation
-========================================================================================
-
-The recommended way to use the Docker container image is via `Docker Compose`_.  See
-`the example ./docker-compose.yml file`_ for an example configuration.  Once you have
-your configuration, you can create and run the container::
-
-  $ docker compose up
-
-Alternatively, you make use the image directly.  Pull `the Docker image`_::
-
-  $ docker pull "docker.io/merpatterson/project-structure"
-
-And then use the image to create and run a container::
-
-  $ docker run --rm -it "docker.io/merpatterson/project-structure" ...
-
-Images variant tags are published for the Python version, branch, and major/minor
-versions so that users can control when they get new images over time,
-e.g. ``docker.io/merpatterson/project-structure:py310-main``.  The canonical
-Python version is 3.10 which is the version used in tags without ``py###``,
-e.g. ``docker.io/merpatterson/project-structure:main``.  Pre-releases are from
-``develop`` and final releases are from ``main`` which is also the default for tags
-without a branch, e.g. ``docker.io/merpatterson/project-structure:py310``. The
-major/minor version tags are only applied to the final release images and without the
-corresponding ``main`` branch tag,
-e.g. ``docker.io/merpatterson/project-structure:py310-v0.8``.
-
-Multi-platform Docker images are published containing images for the following
-platforms or architectures in the Python 3.10 ``py310`` variant:
-
-- ``linux/amd64``
-- ``linux/arm64``
-- ``linux/arm/v7``
 
 
 ****************************************************************************************
@@ -268,12 +202,8 @@
    https://gitlab.com/rpatterson/project-structure
 .. _`a mirror on GitHub`:
    https://github.com/rpatterson/project-structure
-.. _`Docker`: https://docs.docker.com/
-.. _`Docker Compose`: https://docs.docker.com/compose/
-.. _the Docker image: https://hub.docker.com/r/merpatterson/project-structure
 
 .. _Makefile: ./Makefile
-.. _`the example ./docker-compose.yml file`: ./docker-compose.yml
 .. _`the ./CONTRIBUTING.rst file`: ./CONTRIBUTING.rst
 .. _`kitchen sink linter configuration`: ./.prospector.yaml
 .. _`tox.ini`: ./tox.ini
