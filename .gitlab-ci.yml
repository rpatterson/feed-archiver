--- conflicted
+++ resolved
@@ -1,42 +1,5 @@
-<<<<<<< HEAD
-=======
 # https://gitlab.com/gitlab-org/gitlab/-/blob/master/lib/gitlab/ci/templates/Docker.gitlab-ci.yml
 
-# TEMPLATE: If using GitHub Actions, then add the following secrets to the project:
-#
-# - `CODECOV_TOKEN`:
-#   Add your project to https://app.codecov.io/gl and use the generated token
-#
-# - `DOCKER_PASS`:
-#   A Docker Hub Personal Access Token
-#
-# - `GPG_PASSPHRASE`:
-#   See the comments towards the bottom of the `./Makefile`
-#
-# - `GPG_SIGNING_PRIVATE_KEY`:
-#   See the comments towards the bottom of the `./Makefile`
-#
-# - `PROJECT_GITHUB_PAT`:
-#   A GitHub "Classic" Personal Access Token with scopes: `repo`, `workflow`,
-#   `packages`, and `project`. If using both GitLab CI/CD for releases and GitHub
-#   Actions as duplicate CI for tests, then configure repository mirroring in your
-#   GitLab project -> Settings -> Repository using the same token.
-#
-# - `PYPI_PASSWORD`:
-#   A PyPI API token
-#
-# - `TEST_PYPI_PASSWORD`:
-#   A PyPI API token
-#
-# - `VCS_REMOTE_PUSH_URL`:
-#   A GitLab Personal or Project Access Token formatted as an HTTP authentication prefix
-#   to the hostname, e.g.:
-#     https://token-name:token-value@gitlab.com/rpatterson/python-project-structure.git
-#
-# All that can be masked should be.  All should be protected except `CODECOV_TOKEN` and
-# `DOCKER_PASS`.
-
->>>>>>> a4345a36
 default:
   image:
     name: "$CI_TEMPLATE_REGISTRY_HOST/rpatterson/$CI_PROJECT_NAME:build-host"
@@ -146,12 +109,7 @@
       entrypoint make -e release-python test-clean
   artifacts:
     paths:
-<<<<<<< HEAD
-      - "./NEWS-release.rst"
       - "./dist/feed?archiver-*"
-=======
-      - "./dist/python?project?structure-*"
->>>>>>> a4345a36
 
 merge-upgrade:
   stage: "merge-upgrade"
