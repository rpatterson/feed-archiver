[build-system]
# https://setuptools.pypa.io/en/latest/build_meta.html#how-to-use-it
requires = ["setuptools>=45", "wheel", "setuptools_scm>=6.2"]
build-backend = "setuptools.build_meta"

# https://github.com/pypa/setuptools_scm#pyprojecttoml-usage
[tool.setuptools_scm]
<<<<<<< HEAD
write_to = "src/feedarchiver/version.py"
local_scheme = "no-local-version"

[tool.pylint.MASTER]
extension-pkg-allow-list = ["lxml"]
[tool.pylint.TYPECHECK]
ignored-classes = ["lxml.etree.QName.localname"]
=======
write_to = "src/pythonprojectstructure/version.py"
local_scheme = "no-local-version"

[tool.pylint.MASTER]
# Auto-detect the number of processors available to use from:
#     $ pylint --generate-rcfile
jobs = 0
ignore-paths = [
# Managed by tools, best to use `# pylint: disable=...` inline comments for any other
# ignores.
    "src/pythonprojectstructure/version.py"
]
>>>>>>> dac7bd2b
<|MERGE_RESOLUTION|>--- conflicted
+++ resolved
@@ -5,16 +5,7 @@
 
 # https://github.com/pypa/setuptools_scm#pyprojecttoml-usage
 [tool.setuptools_scm]
-<<<<<<< HEAD
 write_to = "src/feedarchiver/version.py"
-local_scheme = "no-local-version"
-
-[tool.pylint.MASTER]
-extension-pkg-allow-list = ["lxml"]
-[tool.pylint.TYPECHECK]
-ignored-classes = ["lxml.etree.QName.localname"]
-=======
-write_to = "src/pythonprojectstructure/version.py"
 local_scheme = "no-local-version"
 
 [tool.pylint.MASTER]
@@ -24,6 +15,10 @@
 ignore-paths = [
 # Managed by tools, best to use `# pylint: disable=...` inline comments for any other
 # ignores.
-    "src/pythonprojectstructure/version.py"
+    "src/feedarchiver/version.py"
 ]
->>>>>>> dac7bd2b
+# Extend linting to usage of trusted extension packages
+extension-pkg-allow-list = ["lxml"]
+[tool.pylint.TYPECHECK]
+# Ignore false negatives from external packages
+ignored-classes = ["lxml.etree.QName.localname"]