# SPDX-FileCopyrightText: 2023 Ross Patterson <me@rpatterson.net>
#
# SPDX-License-Identifier: MIT

[build-system]
# https://setuptools.pypa.io/en/latest/build_meta.html#how-to-use-it
requires = ["setuptools>=45", "wheel", "setuptools_scm>=6.2"]
build-backend = "setuptools.build_meta"

[tool.setuptools_scm]
# Use VCS tags as the sole authority on versions.  Dynamically determine the current
# version from VCS tags:
# https://github.com/pypa/setuptools_scm#pyprojecttoml-usage
<<<<<<< HEAD
write_to = "src/feedarchiver/version.py"
# Uncomment to test uploading to PyPI locally
# local_scheme = "no-local-version"
[tool.commitizen]
# Parse commit messages according to conventional commits to decide wether the next
# versin tag should be a major, minor or patch bump and create the VCS tag.  Also
# provides VCS hooks to enforce that commit messages comply with conventional commits:
# https://commitizen-tools.github.io/commitizen/
name = "cz_conventional_commits"
changelog_start_rev = "v0.0.0"
version = "2.0.5"
tag_format = "v$version"
annotated_tag = true
gpg_sign = true
bump_message = """\
build(release): Version $current_version → $new_version

[actions skip]
[ci release]
"""
[tool.towncrier]
# https://towncrier.readthedocs.io/en/stable/#quick-start
package = "feedarchiver"
package_dir = "src"
name = "feed-archiver"
=======
write_to = "src/projectstructure/version.py"
# Uncomment to test uploading to PyPI locally
# local_scheme = "no-local-version"
>>>>>>> 9ed94c62

[tool.pylint.MASTER]
# Ensure `duplicate-code` and any other errors that depend on not runnining in parallel
# are reported:
jobs = 1
enable-all-extensions = true
output-format = "colorized"
ignore-paths = [
# Managed by tools, best to use `# pylint: disable=...` inline comments for any other
# ignores.
    "src/.+/version.py",
    ".*/src/.+/version.py",
]
# Extend linting to usage of trusted extension packages
extension-pkg-allow-list = ["lxml"]
[tool.pylint.TYPECHECK]
# Ignore false negatives from external packages
ignored-classes = ["lxml.etree.QName.localname"]
# Match Black's defaults
# https://black.readthedocs.io/en/stable/guides/using_black_with_other_tools.html#pylint
[tool.pylint.format]
max-line-length = "88"
[tool.pylint."messages control"]
<<<<<<< HEAD
disable = [
    # Workaround Prospector bug with PyLint:
    # https://github.com/PyCQA/prospector/issues/596#issue-1592499675
    "relative-beyond-top-level",
    # I'm not sure I agree with PyLiint here.  I prefer my `TODO`s to be in the the most
    # appropriate context where the change should happen.  It helps my recall.  If someone
    # else wants to take the time to move the `TODO`s into `./TODO.rst`, I won't object as
    # long as sufficient context comes along with them.
    "fixme",
]

[[tool.mypy.overrides]]
module = [
    "importlib_metadata",
    "argcomplete",
    "user_agent",
    "arrapi",
    "requests_toolbelt.*",
    "feedparser",
]
=======
# Workaround Prospector bug with PyLint:
# https://github.com/PyCQA/prospector/issues/596#issue-1592499675
disable = ["relative-beyond-top-level"]
[[tool.mypy.overrides]]
module = ["argcomplete"]
>>>>>>> 9ed94c62
ignore_missing_imports = true

[tool.vulture]
# https://github.com/jendrikseipp/vulture#ignoring-files
<<<<<<< HEAD
exclude = ["src/feedarchiver/version.py"]
=======
exclude = ["src/projectstructure/version.py"]
>>>>>>> 9ed94c62

[tool.isort]
# Match Black's defaults
# https://black.readthedocs.io/en/stable/guides/using_black_with_other_tools.html#isort
profile = "black"<|MERGE_RESOLUTION|>--- conflicted
+++ resolved
@@ -11,37 +11,9 @@
 # Use VCS tags as the sole authority on versions.  Dynamically determine the current
 # version from VCS tags:
 # https://github.com/pypa/setuptools_scm#pyprojecttoml-usage
-<<<<<<< HEAD
 write_to = "src/feedarchiver/version.py"
 # Uncomment to test uploading to PyPI locally
 # local_scheme = "no-local-version"
-[tool.commitizen]
-# Parse commit messages according to conventional commits to decide wether the next
-# versin tag should be a major, minor or patch bump and create the VCS tag.  Also
-# provides VCS hooks to enforce that commit messages comply with conventional commits:
-# https://commitizen-tools.github.io/commitizen/
-name = "cz_conventional_commits"
-changelog_start_rev = "v0.0.0"
-version = "2.0.5"
-tag_format = "v$version"
-annotated_tag = true
-gpg_sign = true
-bump_message = """\
-build(release): Version $current_version → $new_version
-
-[actions skip]
-[ci release]
-"""
-[tool.towncrier]
-# https://towncrier.readthedocs.io/en/stable/#quick-start
-package = "feedarchiver"
-package_dir = "src"
-name = "feed-archiver"
-=======
-write_to = "src/projectstructure/version.py"
-# Uncomment to test uploading to PyPI locally
-# local_scheme = "no-local-version"
->>>>>>> 9ed94c62
 
 [tool.pylint.MASTER]
 # Ensure `duplicate-code` and any other errors that depend on not runnining in parallel
@@ -65,7 +37,6 @@
 [tool.pylint.format]
 max-line-length = "88"
 [tool.pylint."messages control"]
-<<<<<<< HEAD
 disable = [
     # Workaround Prospector bug with PyLint:
     # https://github.com/PyCQA/prospector/issues/596#issue-1592499675
@@ -86,22 +57,11 @@
     "requests_toolbelt.*",
     "feedparser",
 ]
-=======
-# Workaround Prospector bug with PyLint:
-# https://github.com/PyCQA/prospector/issues/596#issue-1592499675
-disable = ["relative-beyond-top-level"]
-[[tool.mypy.overrides]]
-module = ["argcomplete"]
->>>>>>> 9ed94c62
 ignore_missing_imports = true
 
 [tool.vulture]
 # https://github.com/jendrikseipp/vulture#ignoring-files
-<<<<<<< HEAD
 exclude = ["src/feedarchiver/version.py"]
-=======
-exclude = ["src/projectstructure/version.py"]
->>>>>>> 9ed94c62
 
 [tool.isort]
 # Match Black's defaults
