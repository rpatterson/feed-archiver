# SPDX-FileCopyrightText: 2023 Ross Patterson <me@rpatterson.net>
#
# SPDX-License-Identifier: MIT


## Image layers shared between all variants.

# Stay as close to a vanilla Python environment as possible
ARG PYTHON_MINOR=3.10
FROM python:${PYTHON_MINOR} AS base
# Defensive shell options:
SHELL ["/bin/bash", "-eu", "-o", "pipefail", "-c"]

# Least volatile layers first:
# https://github.com/opencontainers/image-spec/blob/main/annotations.md#pre-defined-annotation-keys
LABEL org.opencontainers.image.url="https://gitlab.com/rpatterson/project-structure"
LABEL org.opencontainers.image.documentation="https://gitlab.com/rpatterson/project-structure"
LABEL org.opencontainers.image.source="https://gitlab.com/rpatterson/project-structure"
LABEL org.opencontainers.image.title="Project Structure"
LABEL org.opencontainers.image.description="Project structure foundation or template"
LABEL org.opencontainers.image.licenses="MIT"
LABEL org.opencontainers.image.authors="Ross Patterson <me@rpatterson.net>"
LABEL org.opencontainers.image.vendor="rpatterson.net"
LABEL org.opencontainers.image.base.name="docker.io/library/python:${PYTHON_MINOR}"

# Find the same home directory even when run as another user, e.g. `root`:
ENV HOME="/home/project-structure"
ENTRYPOINT [ "entrypoint" ]
CMD [ "python" ]

# Put the `ENTRYPOINT` on the `$PATH`
COPY [ "./bin/entrypoint", "/usr/local/bin/entrypoint" ]

# Install OS packages needed for the image `ENDPOINT`:
RUN \
    rm -f /etc/apt/apt.conf.d/docker-clean && \
    echo 'Binary::apt::APT::Keep-Downloaded-Packages "true";' \
    >"/etc/apt/apt.conf.d/keep-cache"
RUN --mount=type=cache,target=/var/cache/apt,sharing=locked \
    --mount=type=cache,target=/var/lib/apt,sharing=locked \
    apt-get update && \
    apt-get install --no-install-recommends -y "gosu=1.12-1+b6"

WORKDIR "/usr/local/src/project-structure/"
# Install dependencies with fixed versions in a separate layer to optimize build times
# because this step takes the most time and changes the least frequently.
ARG PYTHON_ENV=py310
COPY [ "./requirements/${PYTHON_ENV}/user.txt", "./requirements/${PYTHON_ENV}/" ]
# hadolint ignore=DL3042
RUN --mount=type=cache,target=/root/.cache,sharing=locked \
    pip3 install -r "./requirements/${PYTHON_ENV}/user.txt"

# Build-time `LABEL`s
ARG VERSION=
LABEL org.opencontainers.image.version=${VERSION}


## Container image for use by end users.

# Stay as close to a vanilla environment as possible:
FROM base AS user
# Defensive shell options:
SHELL ["/bin/bash", "-eu", "-o", "pipefail", "-c"]

# Least volatile layers first:
WORKDIR "/home/project-structure/"

# Install this package in the most common/standard Python way while still being able to
# build the image locally.
ARG PYTHON_WHEEL
COPY [ "${PYTHON_WHEEL}", "${PYTHON_WHEEL}" ]
# hadolint ignore=DL3013,DL3042
RUN --mount=type=cache,target=/root/.cache,sharing=locked \
    pip3 install "${PYTHON_WHEEL}" && \
    rm -rfv "./dist/"

<<<<<<< HEAD
# Find the same home directory even when run as another user, e.g. `root`.
ENV HOME="/home/project-structure"
WORKDIR "/home/project-structure/"
ENTRYPOINT [ "entrypoint" ]
CMD [ "project-structure" ]
=======
>>>>>>> ee373bee

## Container image for use by developers.

# Stay as close to the end user image as possible for build cache efficiency:
FROM base AS devel
# Defensive shell options:
SHELL ["/bin/bash", "-eu", "-o", "pipefail", "-c"]

# Least volatile layers first:
LABEL org.opencontainers.image.title="Project Structure Development"
LABEL org.opencontainers.image.description="Project structure foundation or template, development image"

# Activate the Python virtual environment
ENV VIRTUAL_ENV="/usr/local/src/project-structure/.tox/${PYTHON_ENV}"
ENV PATH="${VIRTUAL_ENV}/bin:${PATH}"
# Remain in the checkout `WORKDIR` and make the build tools the default
# command to run.
WORKDIR "/usr/local/src/project-structure/"
# Have to use the shell form of `CMD` because we need variable substitution:
# hadolint ignore=DL3025
CMD tox -e "${PYTHON_ENV}"

# Then add everything that might contribute to efficient development.

# Simulate the parts of the host install process from `./Makefile` needed for
# development in the image:
RUN --mount=type=cache,target=/var/cache/apt,sharing=locked \
    --mount=type=cache,target=/var/lib/apt,sharing=locked \
    mkdir -pv "${HOME}/.local/var/log/" && \
    apt-get install --no-install-recommends -y "python3-pip=20.3.4-4+deb11u1" | \
        tee -a "${HOME}/.local/var/log/project-structure-host-install.log"
COPY [ "./build-host/requirements.txt.in", "./build-host/" ]
# hadolint ignore=DL3042
RUN --mount=type=cache,target=/root/.cache,sharing=locked \
    pip3 install -r "./build-host/requirements.txt.in" | \
        tee -a "${HOME}/.local/var/log/project-structure-host-install.log"

# Match local development tool chain and avoid time consuming redundant package
# installs.  Initialize the `$ tox -e py3##` Python virtual environment to install this
# package and all the development tools into the image:
COPY [ \
    "./requirements/${PYTHON_ENV}/test.txt", \
    "./requirements/${PYTHON_ENV}/devel.txt", \
    "./requirements/${PYTHON_ENV}/" \
]
COPY [ "./tox.ini", "./" ]
RUN --mount=type=cache,target=/root/.cache,sharing=locked \
    tox --no-recreate-pkg --skip-pkg-install --notest -e "${PYTHON_ENV}"<|MERGE_RESOLUTION|>--- conflicted
+++ resolved
@@ -23,10 +23,10 @@
 LABEL org.opencontainers.image.vendor="rpatterson.net"
 LABEL org.opencontainers.image.base.name="docker.io/library/python:${PYTHON_MINOR}"
 
-# Find the same home directory even when run as another user, e.g. `root`:
+# Find the same home directory even when run as another user, e.g. `root`.
 ENV HOME="/home/project-structure"
 ENTRYPOINT [ "entrypoint" ]
-CMD [ "python" ]
+CMD [ "project-structure" ]
 
 # Put the `ENTRYPOINT` on the `$PATH`
 COPY [ "./bin/entrypoint", "/usr/local/bin/entrypoint" ]
@@ -74,14 +74,6 @@
     pip3 install "${PYTHON_WHEEL}" && \
     rm -rfv "./dist/"
 
-<<<<<<< HEAD
-# Find the same home directory even when run as another user, e.g. `root`.
-ENV HOME="/home/project-structure"
-WORKDIR "/home/project-structure/"
-ENTRYPOINT [ "entrypoint" ]
-CMD [ "project-structure" ]
-=======
->>>>>>> ee373bee
 
 ## Container image for use by developers.
 
