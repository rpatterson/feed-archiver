--- conflicted
+++ resolved
@@ -9,13 +9,8 @@
 try:
     from . import version
 except ImportError:  # pragma: no cover
-<<<<<<< HEAD
-    version = None
-if version is not None:  # pragma: no cover
-=======
     pass
 else:  # pragma: no cover
->>>>>>> 90b19e09
     __version__ = version.version
 
 # Define command line options and arguments
