"""
Python project structure foundation or template, top-level package.
"""

import sys
import logging
import argparse
import json
import pdb

from . import utils

logger = logging.getLogger(__name__)

# Manage version through the VCS CI/CD process
__version__ = None
try:
    from . import version
except ImportError:  # pragma: no cover
    pass
else:  # pragma: no cover
    __version__ = version.version

# Define command line options and arguments
parser = argparse.ArgumentParser(
    description=__doc__.strip(),
    formatter_class=argparse.ArgumentDefaultsHelpFormatter,
)
parser.add_argument(
    "--log-level",
    default=argparse.SUPPRESS,
    # I only wish the `logging` module provided public access to all defined levels
    choices=logging._nameToLevel,  # pylint: disable=protected-access
    help="Select logging verbosity. (default: INFO)",
)
# Define CLI sub-commands
subparsers = parser.add_subparsers(
    dest="command",
    required=True,
    help="sub-command",
)


def foobar(quiet=False):
    """
    Run the foobar sub-command from the command line.
    """
    if not quiet:
        return ["foo", "bar"]
    return None


parser_foobar = subparsers.add_parser(
    "foobar",
    help=foobar.__doc__.strip(),  # type: ignore
    description=foobar.__doc__.strip(),  # type: ignore
)
# Make the function for the sub-command specified in the CLI argument available in the
# argument parser for delegation below.
parser_foobar.set_defaults(command=foobar)
parser_foobar.add_argument(
    "-q",
    "--quiet",
    action="store_true",
    help="Suppress reporting results",
)


def config_cli_logging(
<<<<<<< HEAD
    root_level=logging.INFO, log_level=parser.get_default("--log-level"), **kwargs
):  # pylint: disable=unused-argument
=======
    root_level=logging.INFO,
    log_level=parser.get_default("--log-level"),
    **_,
):
>>>>>>> 14baf0f5
    """
    Configure logging CLI usage as early as possible to affect all output.
    """
    # Want just our logger's level, not others', to be controlled by options/environment
    logging.basicConfig(level=root_level)
    # If the CLI option was not specified, fallback to the environment variable
    if log_level is None:
        log_level = "INFO"
        if utils.DEBUG:  # pragma: no cover
            log_level = "DEBUG"
    logger.setLevel(getattr(logging, log_level.strip().upper()))
    return log_level


def main(args=None):  # pylint: disable=missing-function-docstring
    try:
        _main(args=args)
    except Exception:  # pragma: no cover
        if utils.POST_MORTEM:
            pdb.post_mortem()
        raise


def _main(args=None):
    """
    Inner main CLI handler for outer exception handling.
    """
    # Parse CLI options and positional arguments
    parsed_args = parser.parse_args(args=args)
    # Avoid noisy boilerplate, functions meant to handle CLI usage should accept kwargs
    # that match the defined option and argument names.
    cli_kwargs = dict(vars(parsed_args))
    # Remove any meta options and arguments, those used to direct option and argument
    # handling, that shouldn't be passed onto functions meant to handle CLI usage.  More
    # generally, err on the side of options and arguments being kwargs, remove the
    # exceptions.
    del cli_kwargs["command"]
    # Separate the arguments for the sub-command
    prunerr_dests = {
        action.dest for action in parser._actions  # pylint: disable=protected-access
    }
    shared_kwargs = dict(cli_kwargs)
    command_kwargs = {}
    for dest, value in list(shared_kwargs.items()):
        if dest not in prunerr_dests:  # pragma: no cover
            command_kwargs[dest] = value
            del shared_kwargs[dest]

    # Configure logging for CLI usage
    config_cli_logging(**shared_kwargs)
    shared_kwargs.pop("log_level", None)

    # Delegate to the function for the sub-command CLI argument
    logger.debug("Running %r sub-command", parsed_args.command.__name__)
    # Sub-commands may return a result to be pretty printed, or handle output themselves
    # and return nothing.
    result = parsed_args.command(**command_kwargs)
    if result is not None:
        json.dump(result, sys.stdout, indent=2)


main.__doc__ = __doc__<|MERGE_RESOLUTION|>--- conflicted
+++ resolved
@@ -67,15 +67,10 @@
 
 
 def config_cli_logging(
-<<<<<<< HEAD
-    root_level=logging.INFO, log_level=parser.get_default("--log-level"), **kwargs
-):  # pylint: disable=unused-argument
-=======
     root_level=logging.INFO,
     log_level=parser.get_default("--log-level"),
     **_,
 ):
->>>>>>> 14baf0f5
     """
     Configure logging CLI usage as early as possible to affect all output.
     """
