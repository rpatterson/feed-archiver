#!/bin/bash
#
# Perform any required volatile run-time initialization

set -eu -o pipefail
shopt -s inherit_errexit
if [ "${DEBUG:=false}" = "true" ]
then
    # Echo commands for easier debugging
    set -x
    PS4='$0:$LINENO+'
fi


main() {
    if [ -n "${PUID:-}" ]
    then
	if (( $(id -u) != 0 ))
	then
	    set +x
	    echo "ERROR: Can't create a user when not run as root" 1>&2
	    false
	fi
	if ! id "${PUID}" >"/dev/null" 2>&1
	then
	    # Add a user to the `passwd` DB so that the `~feed-archiver/`
	    # HOME directory can be looked up.
	    adduser --uid "${PUID}" --disabled-password --gecos \
<<<<<<< HEAD
		    "Feed Archiver,,," "feed-archiver" 1>&2
=======
		    "Python Project Structure,,," "python-project-structure" \
		    >"/dev/null"
>>>>>>> 3dc2694a
	fi
	# Fix the TTY ownership if the session is interactive
	if tty_dev=$(tty)
	then
	    chown "${PUID}" "${tty_dev}"
	fi
	# Delegate the rest to the `CMD`
	exec gosu "${PUID}:${PGID:-${PUID}}" "${@}"
    fi

    # Delegate the rest to the `CMD`
    exec "$@"
}

main "$@"<|MERGE_RESOLUTION|>--- conflicted
+++ resolved
@@ -26,12 +26,7 @@
 	    # Add a user to the `passwd` DB so that the `~feed-archiver/`
 	    # HOME directory can be looked up.
 	    adduser --uid "${PUID}" --disabled-password --gecos \
-<<<<<<< HEAD
-		    "Feed Archiver,,," "feed-archiver" 1>&2
-=======
-		    "Python Project Structure,,," "python-project-structure" \
-		    >"/dev/null"
->>>>>>> 3dc2694a
+		    "Feed Archiver,,," "feed-archiver" >"/dev/null"
 	fi
 	# Fix the TTY ownership if the session is interactive
 	if tty_dev=$(tty)
