# Make non-default `./docker-compose*.yml` files the default
# https://pscheit.medium.com/docker-compose-advanced-configuration-541356d121de#9aa6
COMPOSE_PATH_SEPARATOR=:
COMPOSE_FILE=./docker-compose.yml:./server/docker-compose.yml:./docker-compose.override.yml

# Capture local values specific to this checkout
PUID=${PUID}
PGID=${PGID}
# Absolute path of the git repo checkout, useful where relative paths can't be used
CHECKOUT_DIR=${PWD}
<<<<<<< HEAD

# Define common, shared values in one location
FEED_ARCHIVE=$${__}{CHECKOUT_DIR}/src/feedarchiver/tests/archives/end-to-end
NGINX_ROOT=$${__}{FEED_ARCHIVE}
=======
# Release variables
DOCKER_USER=merpatterson
# Best to create and use a token.  Note that the token must have the `admin`/"Read,
# Write, Delete" scope, aka "ACCESS PERMISSIONS":
# https://hub.docker.com/settings/security?generateToken=true
DOCKER_PASS=${DOCKER_PASS}
>>>>>>> 09ad1b99
<|MERGE_RESOLUTION|>--- conflicted
+++ resolved
@@ -8,16 +8,14 @@
 PGID=${PGID}
 # Absolute path of the git repo checkout, useful where relative paths can't be used
 CHECKOUT_DIR=${PWD}
-<<<<<<< HEAD
 
-# Define common, shared values in one location
-FEED_ARCHIVE=$${__}{CHECKOUT_DIR}/src/feedarchiver/tests/archives/end-to-end
-NGINX_ROOT=$${__}{FEED_ARCHIVE}
-=======
 # Release variables
 DOCKER_USER=merpatterson
 # Best to create and use a token.  Note that the token must have the `admin`/"Read,
 # Write, Delete" scope, aka "ACCESS PERMISSIONS":
 # https://hub.docker.com/settings/security?generateToken=true
 DOCKER_PASS=${DOCKER_PASS}
->>>>>>> 09ad1b99
+
+# Define common, shared values in one location
+FEED_ARCHIVE=$${__}{CHECKOUT_DIR}/src/feedarchiver/tests/archives/end-to-end
+NGINX_ROOT=$${__}{FEED_ARCHIVE}