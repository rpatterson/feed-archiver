# SPDX-FileCopyrightText: 2023 Ross Patterson <me@rpatterson.net>
#
# SPDX-License-Identifier: MIT

# Make non-default `./docker-compose*.yml` files the default
# https://pscheit.medium.com/docker-compose-advanced-configuration-541356d121de#9aa6
COMPOSE_PATH_SEPARATOR=:
COMPOSE_FILE=./docker-compose.yml:./gitlab-runner/docker-compose.yml:./docker-compose-servarr.yml:./server/docker-compose.yml:./docker-compose.override.yml

# Capture local values specific to this checkout:
TZ=${TZ}
PUID=${PUID}
PGID=${PGID}
# Absolute path of the git repo checkout, useful where relative paths can't be used:
CHECKOUT_DIR=${CHECKOUT_DIR}
<<<<<<< HEAD

# Release variables
=======
# Build host variables:
DOCKER_GID=${DOCKER_GID}

# Release variables:
>>>>>>> 9ed94c62
DOCKER_USER=${DOCKER_USER}
# Best to create and use a token.  Note that the token must have the `admin`/"Read,
# Write, Delete" scope, aka "ACCESS PERMISSIONS":
# https://hub.docker.com/settings/security?generateToken=true
DOCKER_PASS=${DOCKER_PASS}

# Project host credentials used here and in CI/CD to support local testing/debugging:
CI_REGISTRY_PASSWORD=${CI_REGISTRY_PASSWORD}
PROJECT_GITHUB_PAT=${PROJECT_GITHUB_PAT}

# Define common, shared values in one location
FEED_ARCHIVE=$${__}{CHECKOUT_DIR}/src/feedarchiver/tests/archives/end-to-end
NGINX_ROOT=$${__}{FEED_ARCHIVE}
NGINX_PORT=${NGINX_PORT}<|MERGE_RESOLUTION|>--- conflicted
+++ resolved
@@ -13,15 +13,10 @@
 PGID=${PGID}
 # Absolute path of the git repo checkout, useful where relative paths can't be used:
 CHECKOUT_DIR=${CHECKOUT_DIR}
-<<<<<<< HEAD
-
-# Release variables
-=======
 # Build host variables:
 DOCKER_GID=${DOCKER_GID}
 
 # Release variables:
->>>>>>> 9ed94c62
 DOCKER_USER=${DOCKER_USER}
 # Best to create and use a token.  Note that the token must have the `admin`/"Read,
 # Write, Delete" scope, aka "ACCESS PERMISSIONS":
