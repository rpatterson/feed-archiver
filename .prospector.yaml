# SPDX-FileCopyrightText: 2023 Ross Patterson <me@rpatterson.net>
#
# SPDX-License-Identifier: MIT

# https://prospector.landscape.io/en/master/profiles.html#global-configuration-options
strictness: "veryhigh"
test-warnings: true
doc-warnings: true
member-warnings: true
autodetect: false
inherits:
  - "full_pep8"
max-line-length: 88

# https://prospector.landscape.io/en/master/profiles.html#enabling-and-disabling-tools
bandit:
  run: true
mypy:
  run: true
# Tools that report more when run independently:
# https://github.com/PyCQA/prospector/issues/599#issuecomment-1445406215
vulture:
  run: false
pylint:
  run: false
# Deprecated in favor of PyFlakes:
# https://github.com/timothycrosley/deprecated.frosted#important-note-frosted-is-deprecated-long-live-flake8
# frosted:
#   run: true
# FIXME: I confirmed the package is installed but couldn't get to work:
#     Cannot run tool pyroma as support was not installed.
#     Please install by running 'pip3 install prospector[with_pyroma]'
# pyroma:
#   run: true

pyflakes:
  disable:
    # Redundant with `pylint - unused-import`.
    # If a line disables that error with a `  # pylint: disable=unused-import` comment,
    # then the `pyflakes - F401` error is returned and vice versa with a `  # noqa: `
    # comment and I couldn't get both to work in the same comment.
    - "F401"
pep257:
  disable:
    # Choose between the conflicting docstring first line rules:
    # https://github.com/PyCQA/pydocstyle/issues/242#issuecomment-288166773
    - "D212"
    # https://github.com/PyCQA/pydocstyle/issues/141#issuecomment-146903063
    - "D203"
    # Disable `One-line docstring should fit on one line with quotes`.  I don't like
    # this rule in the first place, I think the mix makes docstrings harder to scan
    # visually.  The point of these tools, however, is to minimize choices so I went
    # along with it until I discovered that `$ pydocstyle` will issue this warning even
    # when the one-line version exceeds the `max-line-length`.
    - "D200"
    # Redundant with `pylint - missing-function-docstring`
    - "D103"

# Defensively avoid scanning large artifacts:
# https://prospector.landscape.io/en/master/profiles.html#ignoring-paths-and-patterns
ignore-paths:
<<<<<<< HEAD
  - "src/feedarchiver/version.py"
=======
  - "src/projectstructure/version.py"
>>>>>>> 9ed94c62
  - ".tox"
  - "var"

  # Prospector's file finding process seems quite expensive, best to aggressively
  # exclude directories it should never have to check:
  - "src/prunerr/newsfragments"
  - "src/feedarchiver/tests/remotes"
  - "src/feedarchiver/tests/archives"<|MERGE_RESOLUTION|>--- conflicted
+++ resolved
@@ -59,11 +59,7 @@
 # Defensively avoid scanning large artifacts:
 # https://prospector.landscape.io/en/master/profiles.html#ignoring-paths-and-patterns
 ignore-paths:
-<<<<<<< HEAD
   - "src/feedarchiver/version.py"
-=======
-  - "src/projectstructure/version.py"
->>>>>>> 9ed94c62
   - ".tox"
   - "var"
 
