--- conflicted
+++ resolved
@@ -298,15 +298,11 @@
 
 .PHONY: test
 ### Format the code and run the full suite of tests, coverage checks, and linters.
-test: test-docker-lint test-docker
+test: test-lint test-docker-lint test-docker
 
 .PHONY: test-local
 ### Run the full suite of tests, coverage checks, and linters.
-<<<<<<< HEAD
 test-local:
-=======
-test: test-lint
->>>>>>> f7df0096
 	true "TEMPLATE: Always specific to the type of project"
 
 .PHONY: test-lint
