--- conflicted
+++ resolved
@@ -313,11 +313,7 @@
 PIP_COMPILE_ARGS=--upgrade
 RELEASE_PUBLISH=false
 PYPI_REPO=testpypi
-<<<<<<< HEAD
 PYPI_HOSTNAME=test.pypi.org
-DOCKER_BUILD_ARGS=
-=======
->>>>>>> af5cc465
 # Only publish releases from the `main` or `develop` branches:
 ifeq ($(CI),true)
 # Compile requirements on CI/CD as a check to make sure all changes to dependencies have
@@ -348,15 +344,12 @@
 DOCKER_PLATFORMS=linux/amd64 linux/arm64 linux/arm/v7
 endif
 endif
-<<<<<<< HEAD
 endif
 CI_REGISTRY_USER=$(CI_PROJECT_NAMESPACE)
-=======
 ifeq ($(DOCKER_PLATFORMS),)
 DOCKER_BUILD_ARGS+= --output "type=docker"
 endif
 export DOCKER_BUILD_ARGS
->>>>>>> af5cc465
 # Address undefined variables warnings when running under local development
 PYPI_PASSWORD=
 export PYPI_PASSWORD
