--- conflicted
+++ resolved
@@ -265,24 +265,8 @@
 	    $(TOX_EXEC_BUILD_ARGS) cz bump $${cz_bump_args} --yes --dry-run |
 	    sed -nE 's|.* ([^ ]+) *→ *([^ ]+).*|\2|p'
 	) || true
-<<<<<<< HEAD
 	rm -fv "./dist/.next-version.txt"
-	if (( $$exit_code == 3 || $$exit_code == 21 ))
-	then
-# No release necessary for the commits since the last release, don't publish a release
-	    exit
-	elif (( $$exit_code == 0 ))
-	then
-	    mkdir -pv "./dist/"
-	    echo "$${next_version}" >"./dist/.next-version.txt"
-	else
-# Commitizen returned an unexpected exit status code, fail
-	    exit $$exit_code
-	fi
-=======
-	rm -fv "./.tox/.pkg/dist/.next-version.txt"
-	echo "$${next_version}" >"./.tox/.pkg/dist/.next-version.txt"
->>>>>>> 7d7f73c9
+	echo "$${next_version}" >"./dist/.next-version.txt"
 # Update the release notes/changelog
 	docker compose run $(DOCKER_COMPOSE_RUN_ARGS) python-project-structure-devel \
 	    $(TOX_EXEC_ARGS) \
@@ -330,19 +314,13 @@
 
 .PHONY: check-push
 ### Perform any checks that should only be run before pushing
-<<<<<<< HEAD
 check-push: build-docker-$(PYTHON_MINOR) ./.env
-	docker compose run $(DOCKER_COMPOSE_RUN_ARGS) python-project-structure-devel \
-	    $(TOX_EXEC_ARGS) \
-	    towncrier check --compare-with "origin/$(TOWNCRIER_COMPARE_BRANCH)"
-=======
-check-push: $(HOME)/.local/var/log/python-project-structure-host-install.log
 	if $(TOX_EXEC_BUILD_ARGS) python ./bin/cz-check-bump
 	then
-	    $(TOX_EXEC_ARGS) towncrier check --compare-with \
-	        "origin/$(TOWNCRIER_COMPARE_BRANCH)"
-	fi
->>>>>>> 7d7f73c9
+	    docker compose run $(DOCKER_COMPOSE_RUN_ARGS) \
+	        python-project-structure-devel $(TOX_EXEC_ARGS) \
+	        towncrier check --compare-with "origin/$(TOWNCRIER_COMPARE_BRANCH)"
+	fi
 .PHONY: check-clean
 ### Confirm that the checkout is free of uncommitted VCS changes
 check-clean: $(HOME)/.local/var/log/python-project-structure-host-install.log
