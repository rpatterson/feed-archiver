## Development, build and maintenance tasks

### Defensive settings for make:
#     https://tech.davis-hansson.com/p/make/
SHELL:=bash
.ONESHELL:
.SHELLFLAGS:=-eu -o pipefail -c
.SILENT:
.DELETE_ON_ERROR:
MAKEFLAGS+=--warn-undefined-variables
MAKEFLAGS+=--no-builtin-rules
PS1?=$$
EMPTY=
COMMA=,

# Variables/options that affect behavior
export TEMPLATE_IGNORE_EXISTING=false
# https://devguide.python.org/versions/#supported-versions
PYTHON_SUPPORTED_MINORS=3.11 3.10 3.9 3.8 3.7
export DOCKER_USER=merpatterson

# Values derived from the environment
USER_NAME:=$(shell id -u -n)
USER_FULL_NAME:=$(shell \
<<<<<<< HEAD
    getent passwd "$(USER_NAME)" | cut -d ":" -f 5 | cut -d "," -f 1 \
)
=======
    getent passwd "$(USER_NAME)" | cut -d ":" -f 5 | cut -d "," -f 1)
>>>>>>> 74b40af9
ifeq ($(USER_FULL_NAME),)
USER_FULL_NAME=$(USER_NAME)
endif
USER_EMAIL:=$(USER_NAME)@$(shell hostname -f)
export PUID:=$(shell id -u)
export PGID:=$(shell id -g)
export CHECKOUT_DIR=$(PWD)
TZ=Etc/UTC
ifneq ("$(wildcard /usr/share/zoneinfo/)","")
TZ=$(shell \
  realpath --relative-to=/usr/share/zoneinfo/ \
  $(firstword $(realpath /private/etc/localtime /etc/localtime)) \
)
endif
export TZ
# Use the same Python version tox would as a default:
# https://tox.wiki/en/latest/config.html#base_python
PYTHON_HOST_MINOR:=$(shell \
<<<<<<< HEAD
    pip --version | sed -nE 's|.* \(python ([0-9]+.[0-9]+)\)$$|\1|p' \
)
=======
    pip --version | sed -nE 's|.* \(python ([0-9]+.[0-9]+)\)$$|\1|p')
>>>>>>> 74b40af9
export PYTHON_HOST_ENV=py$(subst .,,$(PYTHON_HOST_MINOR))
# Determine the latest installed Python version of the supported versions
PYTHON_BASENAMES=$(PYTHON_SUPPORTED_MINORS:%=python%)
define PYTHON_AVAIL_EXECS :=
    $(foreach PYTHON_BASENAME,$(PYTHON_BASENAMES),$(shell which $(PYTHON_BASENAME)))
endef
PYTHON_LATEST_EXEC=$(firstword $(PYTHON_AVAIL_EXECS))
PYTHON_LATEST_BASENAME=$(notdir $(PYTHON_LATEST_EXEC))
PYTHON_MINOR=$(PYTHON_HOST_MINOR)
ifeq ($(PYTHON_MINOR),)
# Fallback to the latest installed supported Python version
PYTHON_MINOR=$(PYTHON_LATEST_BASENAME:python%=%)
endif
export DOCKER_GID=$(shell getent group "docker" | cut -d ":" -f 3)

# Values derived from constants
# Support passing in the Python versions to test, including testing one version:
#     $ make PYTHON_MINORS=3.11 test
PYTHON_LATEST_MINOR=$(firstword $(PYTHON_SUPPORTED_MINORS))
PYTHON_LATEST_ENV=py$(subst .,,$(PYTHON_LATEST_MINOR))
PYTHON_MINORS=$(PYTHON_SUPPORTED_MINORS)
ifeq ($(PYTHON_MINOR),)
export PYTHON_MINOR=$(firstword $(PYTHON_MINORS))
else ifeq ($(findstring $(PYTHON_MINOR),$(PYTHON_MINORS)),)
export PYTHON_MINOR=$(firstword $(PYTHON_MINORS))
endif
export PYTHON_MINOR
export PYTHON_ENV=py$(subst .,,$(PYTHON_MINOR))
PYTHON_SHORT_MINORS=$(subst .,,$(PYTHON_MINORS))
PYTHON_ENVS=$(PYTHON_SHORT_MINORS:%=py%)
PYTHON_ALL_ENVS=$(PYTHON_ENVS) build
export PYTHON_WHEEL=
TOX_ENV_LIST=$(subst $(EMPTY) ,$(COMMA),$(PYTHON_ENVS))
ifeq ($(words $(PYTHON_MINORS)),1)
TOX_RUN_ARGS=run
else
TOX_RUN_ARGS=run-parallel --parallel auto --parallel-live
endif
ifneq ($(PYTHON_WHEEL),)
TOX_RUN_ARGS+= --installpkg "$(PYTHON_WHEEL)"
endif
export TOX_RUN_ARGS
# The options that allow for rapid execution of arbitrary commands in the venvs managed
# by tox
TOX_EXEC_OPTS=--no-recreate-pkg --skip-pkg-install
TOX_EXEC_ARGS=tox exec $(TOX_EXEC_OPTS) -e "$(PYTHON_ENV)" --
TOX_EXEC_BUILD_ARGS=tox exec $(TOX_EXEC_OPTS) -e "build" --
CI=false
DOCKER_COMPOSE_RUN_ARGS=--rm
ifneq ($(CI),true)
DOCKER_COMPOSE_RUN_ARGS+= --quiet-pull
endif
DOCKER_BUILD_ARGS=
DOCKER_REGISTRIES=DOCKER
export DOCKER_REGISTRY=$(firstword $(DOCKER_REGISTRIES))
DOCKER_IMAGE_DOCKER=$(DOCKER_USER)/python-project-structure
DOCKER_IMAGE=$(DOCKER_IMAGE_$(DOCKER_REGISTRY))
export DOCKER_VARIANT=
DOCKER_VARIANT_PREFIX=
ifneq ($(DOCKER_VARIANT),)
DOCKER_VARIANT_PREFIX=$(DOCKER_VARIANT)-
endif
DOCKER_VOLUMES=\
./var/ ./var/docker/$(PYTHON_ENV)/ \
./src/python_project_structure.egg-info/ \
./var/docker/$(PYTHON_ENV)/python_project_structure.egg-info/ \
./.tox/ ./var/docker/$(PYTHON_ENV)/.tox/


# Safe defaults for testing the release process without publishing to the final/official
# hosts/indexes/registries:
BUILD_REQUIREMENTS=true
RELEASE_PUBLISH=false
PYPI_REPO=testpypi
# Only publish releases from the `master` or `develop` branches:
export VCS_BRANCH:=$(shell git branch --show-current)
VCS_COMPARE_BRANCH=$(VCS_BRANCH)
VCS_REMOTE:=$(shell \
    git for-each-ref --format='%(upstream:remotename)' "$$(git symbolic-ref -q HEAD)")
ifeq ($(VCS_BRANCH),master)
RELEASE_PUBLISH=true
VCS_COMPARE_BRANCH=master
PYPI_REPO=pypi
else ifeq ($(VCS_BRANCH),develop)
# Publish pre-releases from the `develop` branch:
RELEASE_PUBLISH=true
VCS_COMPARE_BRANCH=develop
PYPI_REPO=pypi
endif

# Makefile functions
current_pkg = $(shell ls -t ./dist/*$(1) | head -n 1)

# Done with `$(shell ...)`, echo recipe commands going forward
.SHELLFLAGS+= -x


## Top-level targets

.PHONY: all
### Default target
all: build

# Strive for as much consistency as possible in development tasks between the local host
# and inside containers.  To that end, most of the `*-docker` container target recipes
# should run the corresponding `*-local` local host target recipes inside the
# development container.  Top level targets, like `test`, should run as much as possible
# inside the development container.

.PHONY: build
### Set up everything for development from a checkout, local and in containers
build: ./.git/hooks/pre-commit build-docker

.PHONY: build-docker
### Set up for development in Docker containers
build-docker: build-pkgs
	$(MAKE) -e -j PYTHON_WHEEL="$(call current_pkg,.whl)" \
	    DOCKER_BUILD_ARGS="--progress plain" \
	    $(PYTHON_MINORS:%=build-docker-%)
.PHONY: $(PYTHON_MINORS:%=build-docker-%)
### Set up for development in a Docker container for one Python version
$(PYTHON_MINORS:%=build-docker-%):
	$(MAKE) -e \
	    PYTHON_MINORS="$(@:build-docker-%=%)" \
	    PYTHON_MINOR="$(@:build-docker-%=%)" \
	    PYTHON_ENV="py$(subst .,,$(@:build-docker-%=%))" \
	    "./var/docker/py$(subst .,,$(@:build-docker-%=%))/log/build-user.log"
.PHONY: $(DOCKER_REGISTRIES:%=build-docker-tags-%)
### Print the list of image tags for the current registry and variant
$(DOCKER_REGISTRIES:%=build-docker-tags-%):
	docker_image=$(DOCKER_IMAGE_$(@:build-docker-tags-%=%))
	export VERSION=$$(./.tox/build/bin/cz version --project)
	major_version=$$(echo $${VERSION} | sed -nE 's|([0-9]+).*|\1|p')
	minor_version=$$(
	    echo $${VERSION} | sed -nE 's|([0-9]+\.[0-9]+).*|\1|p'
	)
	echo $${docker_image}:$(DOCKER_VARIANT_PREFIX)$(PYTHON_ENV)-$(VCS_BRANCH)
ifeq ($(VCS_BRANCH),master)
# Only update tags end users may depend on to be stable from the `master` branch
	echo $${docker_image}:$(DOCKER_VARIANT_PREFIX)$(PYTHON_ENV)-$${minor_version}
	echo $${docker_image}:$(DOCKER_VARIANT_PREFIX)$(PYTHON_ENV)-$${major_version}
	echo $${docker_image}:$(DOCKER_VARIANT_PREFIX)$(PYTHON_ENV)
endif
# This variant is the default used for tags such as `latest`
ifeq ($(PYTHON_ENV),$(PYTHON_LATEST_ENV))
	echo $${docker_image}:$(DOCKER_VARIANT_PREFIX)$(VCS_BRANCH)
ifeq ($(VCS_BRANCH),master)
	echo $${docker_image}:$(DOCKER_VARIANT_PREFIX)$${minor_version}
	echo $${docker_image}:$(DOCKER_VARIANT_PREFIX)$${major_version}
ifeq ($(DOCKER_VARIANT),)
	echo $${docker_image}:latest
else
	echo $${docker_image}:$(DOCKER_VARIANT)
endif
endif
endif
.PHONY: build-docker-tags
### Print the list of image tags for the current registry and variant
build-docker-tags:
	$(MAKE) $(DOCKER_REGISTRIES:%=build-docker-tags-%)

.PHONY: $(PYTHON_ENVS:%=build-requirements-%)
### Compile fixed/pinned dependency versions if necessary
$(PYTHON_ENVS:%=build-requirements-%):
# Avoid parallel tox recreations stomping on each other
	$(MAKE) "$(@:build-requirements-%=./var/log/tox/%/build.log)"
	targets="./requirements/$(@:build-requirements-%=%)/user.txt \
	    ./requirements/$(@:build-requirements-%=%)/devel.txt \
	    ./requirements/$(@:build-requirements-%=%)/build.txt \
	    ./build-host/requirements-$(@:build-requirements-%=%).txt"
# Workaround race conditions in pip's HTTP file cache:
# https://github.com/pypa/pip/issues/6970#issuecomment-527678672
	$(MAKE) -e -j $${targets} ||
	    $(MAKE) -e -j $${targets} ||
	    $(MAKE) -e -j $${targets}

.PHONY: $(PYTHON_MINORS:%=build-docker-requirements-%)
### Pull container images and compile fixed/pinned dependency versions if necessary
$(PYTHON_MINORS:%=build-docker-requirements-%): ./.env
	export PYTHON_MINOR="$(@:build-docker-requirements-%=%)"
	export PYTHON_ENV="py$(subst .,,$(@:build-docker-requirements-%=%))"
	$(MAKE) build-docker-volumes-$${PYTHON_ENV}
	docker compose run $(DOCKER_COMPOSE_RUN_ARGS) -T \
	    python-project-structure-devel make -e \
	    PYTHON_MINORS="$(@:build-docker-requirements-%=%)" \
	    build-requirements-py$(subst .,,$(@:build-docker-requirements-%=%))

.PHONY: build-docker-pull
### Pull the development image and simulate as if it had been built here
build-docker-pull: ./.env build-docker-volumes-$(PYTHON_ENV) \
		./var/log/tox/build/build.log
	export VERSION=$$(./.tox/build/bin/cz version --project)
	if docker compose pull --quiet python-project-structure-devel
	then
	    mkdir -pv "./var/docker/$(PYTHON_ENV)/log/"
	    touch "./var/docker/$(PYTHON_ENV)/log/build-devel.log" \
	        "./var/docker/$(PYTHON_ENV)/log/rebuild.log"
	    $(MAKE) -e "./var/docker/$(PYTHON_ENV)/.tox/$(PYTHON_ENV)/bin/activate"
	else
	    $(MAKE) "./var/docker/$(PYTHON_ENV)/log/build-devel.log"
	fi

.PHONY: build-pkgs
### Ensure the built package is current when used outside of tox
build-pkgs: build-docker-volumes-$(PYTHON_ENV) build-docker-pull
# Defined as a .PHONY recipe so that multiple targets can depend on this as a
# pre-requisite and it will only be run once per invocation.
	mkdir -pv "./dist/"
# Build Python packages/distributions from the development Docker container for
# consistency/reproducibility.
	docker compose run $(DOCKER_COMPOSE_RUN_ARGS) -T \
	    python-project-structure-devel tox run -e "$(PYTHON_ENV)" --pkg-only
# Copy the wheel to a location accessible to all containers:
	cp -lfv "$$(
	    ls -t ./var/docker/$(PYTHON_ENV)/.tox/.pkg/dist/*.whl | head -n 1
	)" "./dist/"
# Also build the source distribution:
	docker compose run $(DOCKER_COMPOSE_RUN_ARGS) -T \
	    python-project-structure-devel \
	    tox run -e "$(PYTHON_ENV)" --override "testenv.package=sdist" --pkg-only
	cp -lfv "$$(
	    ls -t ./var/docker/$(PYTHON_ENV)/.tox/.pkg/dist/*.tar.gz | head -n 1
	)" "./dist/"

.PHONY: build-bump
### Bump the package version if on a branch that should trigger a release
build-bump: ~/.gitconfig ./var/log/tox/build/build.log \
		build-docker-volumes-$(PYTHON_ENV) build-docker-pull
	if ! git diff --cached --exit-code
	then
	    set +x
	    echo "CRITICAL: Cannot bump version with staged changes"
	    false
	fi
# Retrieve VCS data needed for versioning (tags) and release (release notes)
	git_fetch_args=--tags
	if [ "$$(git rev-parse --is-shallow-repository)" == "true" ]
	then
	    git_fetch_args+=" --unshallow"
	fi
	git fetch $${git_fetch_args} "$(VCS_REMOTE)" "$(VCS_COMPARE_BRANCH)"
# Check if the conventional commits since the last release require new release and thus
# a version bump:
	exit_code=0
	$(TOX_EXEC_BUILD_ARGS) python ./bin/cz-check-bump || exit_code=$$?
	if (( $$exit_code == 3 || $$exit_code == 21 ))
	then
# No release necessary for the commits since the last release, don't publish a release
	    exit
	elif (( $$exit_code != 0 ))
# Commitizen returned an unexpected exit status code, fail
	    exit $$exit_code
	fi
# Collect the versions involved in this release according to conventional commits:
	cz_bump_args="--check-consistency --no-verify"
ifneq ($(VCS_BRANCH),master)
	cz_bump_args+=" --prerelease beta"
endif
ifeq ($(RELEASE_PUBLISH),true)
# Build and stage the release notes to be commited by `$ cz bump`
	next_version=$$(
	    $(TOX_EXEC_BUILD_ARGS) cz bump $${cz_bump_args} --yes --dry-run |
	    sed -nE 's|.* ([^ ]+) *→ *([^ ]+).*|\2|p'
	) || true
	docker compose run $(DOCKER_COMPOSE_RUN_ARGS) python-project-structure-devel \
	    $(TOX_EXEC_ARGS) towncrier build --version "$${next_version}" --yes
# Increment the version in VCS
	$(TOX_EXEC_BUILD_ARGS) cz bump $${cz_bump_args}
# Ensure the container image reflects the version bump but we don't need to update the
# requirements again.
	touch \
	    $(PYTHON_ENVS:%=./requirements/%/user.txt) \
	    $(PYTHON_ENVS:%=./requirements/%/devel.txt) \
	    $(PYTHON_ENVS:%=./build-host/requirements-%.txt)
ifneq ($(CI),true)
# If running under CI/CD then the image will be updated in the next pipeline stage.
# For testing locally, however, ensure the image is up-to-date for subsequent recipes.
	$(MAKE) -e "./var/docker/$(PYTHON_ENV)/log/build-user.log"
endif
# The VCS remote should reflect the release before the release is published to ensure
# that a published release is never *not* reflected in VCS.
	git push --no-verify --tags "$(VCS_REMOTE)" "HEAD:$(VCS_BRANCH)"
endif

.PHONY: start
### Run the local development end-to-end stack services in the background as daemons
start: build-docker-volumes-$(PYTHON_ENV) build-docker-$(PYTHON_MINOR) ./.env
	docker compose down
	docker compose up -d
.PHONY: run
### Run the local development end-to-end stack services in the foreground for debugging
run: build-docker-volumes-$(PYTHON_ENV) build-docker-$(PYTHON_MINOR) ./.env
	docker compose down
	docker compose up

.PHONY: check-push
### Perform any checks that should only be run before pushing
check-push: build-docker-volumes-$(PYTHON_ENV) build-docker-$(PYTHON_MINOR) ./.env
	$(TOX_EXEC_BUILD_ARGS) cz check --rev-range \
	    "$(VCS_REMOTE)/$(VCS_COMPARE_BRANCH)..$(VCS_BRANCH)"
	if $(TOX_EXEC_BUILD_ARGS) python ./bin/cz-check-bump \
	    "$(VCS_REMOTE)/$(VCS_COMPARE_BRANCH)"
	then
	    docker compose run $(DOCKER_COMPOSE_RUN_ARGS) \
	        python-project-structure-devel $(TOX_EXEC_ARGS) \
	        towncrier check --compare-with "$(VCS_REMOTE)/$(VCS_COMPARE_BRANCH)"
	fi
.PHONY: check-clean
### Confirm that the checkout is free of uncommitted VCS changes
check-clean:
	if [ -n "$$(git status --porcelain)" ]
	then
	    set +x
	    echo "Checkout is not clean"
	    false
	fi

.PHONY: release
### Publish installable Python packages to PyPI and container images to Docker Hub
release: release-python release-docker

.PHONY: release-python
### Publish installable Python packages to PyPI
release-python: ./var/log/tox/build/build.log build-pkgs ~/.pypirc
# https://twine.readthedocs.io/en/latest/#using-twine
	$(TOX_EXEC_BUILD_ARGS) twine check \
	    "$(call current_pkg,.whl)" "$(call current_pkg,.tar.gz)"
	$(MAKE) "check-clean"
# Only release from the `master` or `develop` branches:
ifeq ($(RELEASE_PUBLISH),true)
# https://twine.readthedocs.io/en/latest/#using-twine
	$(TOX_EXEC_BUILD_ARGS) twine upload -s -r "$(PYPI_REPO)" \
	    "$(call current_pkg,.whl)" "$(call current_pkg,.tar.gz)"
endif

.PHONY: release-docker
### Publish all container images to all container registries
release-docker: build-docker-volumes-$(PYTHON_ENV) build-docker \
		$(DOCKER_REGISTRIES:%=./var/log/docker-login-%.log)
	$(MAKE) -e -j $(PYTHON_MINORS:%=release-docker-%)
.PHONY: $(PYTHON_MINORS:%=release-docker-%)
### Publish the container images for one Python version to all container registry
$(PYTHON_MINORS:%=release-docker-%): $(DOCKER_REGISTRIES:%=./var/log/docker-login-%.log)
	export PYTHON_ENV="py$(subst .,,$(@:release-docker-%=%))"
	$(MAKE) -e -j $(DOCKER_REGISTRIES:%=release-docker-registry-%)
ifeq ($${PYTHON_ENV},$(PYTHON_LATEST_ENV))
	docker compose run $(DOCKER_COMPOSE_RUN_ARGS) docker-pushrm
endif
.PHONY: $(DOCKER_REGISTRIES:%=release-docker-registry-%)
### Publish all container images to one container registry
$(DOCKER_REGISTRIES:%=release-docker-registry-%):
# https://docs.docker.com/docker-hub/#step-5-build-and-push-a-container-image-to-docker-hub-from-your-computer
	$(MAKE) "./var/log/docker-login-$(@:release-docker-registry-%=%).log"
	for user_tag in $$(
	    $(MAKE) -e --no-print-directory \
	        build-docker-tags-$(@:release-docker-registry-%=%)
	)
	do
	    docker push "$${user_tag}"
	done
	for devel_tag in $$(
	    $(MAKE) -e DOCKER_VARIANT="devel" --no-print-directory \
	        build-docker-tags-$(@:release-docker-registry-%=%)
	)
	do
	    docker push "$${devel_tag}"
	done

.PHONY: format
### Automatically correct code in this checkout according to linters and style checkers
format:  ./var/log/tox/$(PYTHON_ENV)/build.log
	$(TOX_EXEC_ARGS) autoflake -r -i --remove-all-unused-imports \
		--remove-duplicate-keys --remove-unused-variables \
		--remove-unused-variables "./src/pythonprojectstructure/"
	$(TOX_EXEC_ARGS) autopep8 -v -i -r "./src/pythonprojectstructure/"
	$(TOX_EXEC_ARGS) black "./src/pythonprojectstructure/"

.PHONY: lint-docker
### Check the style and content of the `./Dockerfile*` files
lint-docker: ./.env build-docker-volumes-$(PYTHON_ENV)
	docker compose run $(DOCKER_COMPOSE_RUN_ARGS) hadolint \
	    hadolint "./Dockerfile"
	docker compose run $(DOCKER_COMPOSE_RUN_ARGS) hadolint \
	    hadolint "./Dockerfile.devel"
	docker compose run $(DOCKER_COMPOSE_RUN_ARGS) hadolint \
	    hadolint "./build-host/Dockerfile"

.PHONY: test
### Format the code and run the full suite of tests, coverage checks, and linters
test: lint-docker test-docker
.PHONY: test-docker
### Format the code and run the full suite of tests, coverage checks, and linters
test-docker: build-pkgs
	$(MAKE) -e -j PYTHON_WHEEL="$(call current_pkg,.whl)" \
	    DOCKER_BUILD_ARGS="--progress plain" \
	    $(PYTHON_MINORS:%=test-docker-%)
.PHONY: $(PYTHON_MINORS:%=test-docker-%)
### Run the full suite of tests inside a docker container for this Python version
$(PYTHON_MINORS:%=test-docker-%):
	$(MAKE) -e \
	    PYTHON_MINORS="$(@:test-docker-%=%)" \
	    PYTHON_MINOR="$(@:test-docker-%=%)" \
	    PYTHON_ENV="py$(subst .,,$(@:test-docker-%=%))" \
	    test-docker-pyminor
.PHONY: test-docker-pyminor
test-docker-pyminor: build-docker-volumes-$(PYTHON_ENV) build-docker-$(PYTHON_MINOR)
	docker_run_args="--rm"
	if [ ! -t 0 ]
	then
# No fancy output when running in parallel
	    docker_run_args+=" -T"
	fi
# Ensure the dist/package has been correctly installed in the image
	docker compose run --no-deps $${docker_run_args} python-project-structure \
	    python -c 'import pythonprojectstructure; print(pythonprojectstructure)'
# Run from the development Docker container for consistency
	docker compose run $${docker_run_args} python-project-structure-devel \
	    make -e PYTHON_MINORS="$(PYTHON_MINORS)" PYTHON_WHEEL="$(PYTHON_WHEEL)" \
	        test-local
.PHONY: test-local
### Run the full suite of tests on the local host
test-local:
	tox $(TOX_RUN_ARGS) -e "$(TOX_ENV_LIST)"
.PHONY: test-debug
### Run tests in the main/default environment and invoke the debugger on errors/failures
test-debug: ./var/log/tox/$(PYTHON_ENV)/editable.log
	$(TOX_EXEC_ARGS) pytest --pdb

.PHONY: upgrade
### Update all fixed/pinned dependencies to their latest available versions
upgrade: ./.env build-docker-volumes-$(PYTHON_ENV)
	touch "./setup.cfg" "./requirements/build.txt.in" \
	    "./build-host/requirements.txt.in"
ifeq ($(CI),true)
# Pull separately to reduce noisy interactive TTY output where it shouldn't be:
	docker compose pull --quiet python-project-structure-devel
endif
	docker compose create python-project-structure-devel
# Ensure the network is create first to avoid race conditions
	docker compose create python-project-structure-devel
	$(MAKE) -e -j $(PYTHON_MINORS:%=build-docker-requirements-%)
# Update VCS hooks from remotes to the latest tag.
	$(TOX_EXEC_BUILD_ARGS) pre-commit autoupdate
.PHONY: upgrade-branch
### Reset an upgrade branch, commit upgraded dependencies on it, and push for review
upgrade-branch: ~/.gitconfig
	git fetch "$(VCS_REMOTE)" "$(VCS_BRANCH)"
	remote_branch_exists=false
	if git fetch "$(VCS_REMOTE)" "$(VCS_BRANCH)-upgrade"
	then
	    remote_branch_exists=true
	fi
	if git show-ref -q --heads "$(VCS_BRANCH)-upgrade"
	then
# Reset an existing local branch to the latest upstream before upgrading
	    git checkout "$(VCS_BRANCH)-upgrade"
	    git reset --hard "$(VCS_REMOTE)/$(VCS_BRANCH)"
	else
# Create a new local branch from the latest upstream before upgrading
	    git checkout -b "$(VCS_BRANCH)-upgrade" "$(VCS_REMOTE)/$(VCS_BRANCH)"
	fi
	now=$$(date -u)
	$(MAKE) TEMPLATE_IGNORE_EXISTING="true" upgrade
	if $(MAKE) "check-clean"
	then
# No changes from upgrade, exit successfully but push nothing
	    exit
	fi
# Commit the upgrade changes
	echo "Upgrade all requirements to the latest versions as of $${now}." \
	    >"./src/pythonprojectstructure/newsfragments/upgrade-requirements.bugfix.rst"
	git add --update './build-host/requirements-*.txt' './requirements/*/*.txt' \
	    "./.pre-commit-config.yaml"
	git add \
	    "./src/pythonprojectstructure/newsfragments/upgrade-requirements.bugfix.rst"
	git commit --all --signoff -m \
	    "fix(deps): Upgrade requirements latest versions"
# Fail if upgrading left untracked files in VCS
	$(MAKE) "check-clean"
# Push any upgrades to the remote for review.  Specify both the ref and the expected ref
# for `--force-with-lease=...` to support pushing to multiple mirrors/remotes via
# multiple `pushUrl`:
	git_push_args="--no-verify"
	if [ "$${remote_branch_exists=true}" == "true" ]
	then
	    git_push_args+=" \
	        --force-with-lease=$(VCS_BRANCH)-upgrade:$(VCS_REMOTE)/$(VCS_BRANCH)-upgrade"
	fi
	git push $${git_push_args} "$(VCS_REMOTE)" "HEAD:$(VCS_BRANCH)-upgrade"

# TEMPLATE: Run this once for your project.  See the `./var/log/docker-login*.log`
# targets for the authentication environment variables that need to be set or just login
# to those container registries manually and touch these targets.
.PHONY: bootstrap-project
### Run any tasks needed to be run once for a given project by a maintainer
bootstrap-project: ./var/log/docker-login-DOCKER.log
# Initially seed the build host Docker image to bootstrap CI/CD environments
	$(MAKE) -C "./build-host/" release

.PHONY: clean
### Restore the checkout to a state as close to an initial clone as possible
clean:
	docker compose down --remove-orphans --rmi "all" -v || true
	$(TOX_EXEC_BUILD_ARGS) pre-commit uninstall \
	    --hook-type "pre-commit" --hook-type "commit-msg" --hook-type "pre-push" \
	    || true
	$(TOX_EXEC_BUILD_ARGS) pre-commit clean || true
	git clean -dfx -e "var/" -e ".env"
	rm -rfv "./var/log/"
	rm -rf "./var/docker/"


## Utility targets

.PHONY: expand-template
## Create a file from a template replacing environment variables
expand-template: $(HOME)/.local/var/log/python-project-structure-host-install.log
	set +x
	if [ -e "$(target)" ]
	then
ifeq ($(TEMPLATE_IGNORE_EXISTING),true)
	    exit
else
	    envsubst <"$(template)" | diff -u "$(target)" "-" || true
	    echo "ERROR: Template $(template) has been updated:"
	    echo "       Reconcile changes and \`$$ touch $(target)\`:"
	    false
endif
	fi
	envsubst <"$(template)" >"$(target)"


## Real targets

# Manage fixed/pinned versions in `./requirements/**.txt` files.  Has to be run for each
# python version in the virtual environment for that Python version:
# https://github.com/jazzband/pip-tools#cross-environment-usage-of-requirementsinrequirementstxt-and-pip-compile
$(PYTHON_ENVS:%=./requirements/%/devel.txt): ./pyproject.toml ./setup.cfg ./tox.ini
	true DEBUG Updated prereqs: $(?)
	$(MAKE) "$(@:requirements/%/devel.txt=./var/log/tox/%/build.log)"
	./.tox/$(@:requirements/%/devel.txt=%)/bin/pip-compile \
	    --resolver "backtracking" --upgrade --extra "devel" \
	    --output-file "$(@)" "$(<)"
	mkdir -pv "./var/log/"
	touch "./var/log/rebuild.log"
$(PYTHON_ENVS:%=./requirements/%/user.txt): ./pyproject.toml ./setup.cfg ./tox.ini
	true DEBUG Updated prereqs: $(?)
	$(MAKE) "$(@:requirements/%/user.txt=./var/log/tox/%/build.log)"
	./.tox/$(@:requirements/%/user.txt=%)/bin/pip-compile \
	    --resolver "backtracking" --upgrade --output-file "$(@)" "$(<)"
	mkdir -pv "./var/log/"
	touch "./var/log/rebuild.log"
$(PYTHON_ENVS:%=./build-host/requirements-%.txt): ./build-host/requirements.txt.in
	true DEBUG Updated prereqs: $(?)
	$(MAKE) "$(@:build-host/requirements-%.txt=./var/log/tox/%/build.log)"
	./.tox/$(@:build-host/requirements-%.txt=%)/bin/pip-compile \
	    --resolver "backtracking" --upgrade --output-file "$(@)" "$(<)"
# Only update the installed tox version for the latest/host/main/default Python version
	if [ "$(@:build-host/requirements-%.txt=%)" = "$(PYTHON_ENV)" ]
	then
# Don't install tox into one of it's own virtual environments
	    if [ -n "$${VIRTUAL_ENV:-}" ]
	    then
	        pip_bin="$$(which -a pip | grep -v "^$${VIRTUAL_ENV}/bin/" | head -n 1)"
	    else
	        pip_bin="pip"
	    fi
	    "$${pip_bin}" install -r "$(@)"
	fi
	mkdir -pv "./var/log/"
	touch "./var/log/rebuild.log"
$(PYTHON_ENVS:%=./requirements/%/build.txt): ./requirements/build.txt.in
	true DEBUG Updated prereqs: $(?)
	$(MAKE) "$(@:requirements/%/build.txt=./var/log/tox/%/build.log)"
	./.tox/$(@:requirements/%/build.txt=%)/bin/pip-compile \
	    --resolver "backtracking" --upgrade --output-file "$(@)" "$(<)"

$(PYTHON_ALL_ENVS:%=./var/log/tox/%/build.log):
	$(MAKE) "$(HOME)/.local/var/log/python-project-structure-host-install.log"
	mkdir -pv "$(dir $(@))"
	tox run $(TOX_EXEC_OPTS) -e "$(@:var/log/tox/%/build.log=%)" --notest |
	    tee -a "$(@)"
# Workaround tox's `usedevelop = true` not working with `./pyproject.toml`
$(PYTHON_ENVS:%=./var/log/tox/%/editable.log):
	$(MAKE) "$(HOME)/.local/var/log/python-project-structure-host-install.log"
	mkdir -pv "$(dir $(@))"
	tox exec $(TOX_EXEC_OPTS) -e "$(@:var/log/tox/%/editable.log=%)" -- \
	    pip install -e "./" | tee -a "$(@)"

# Docker targets
# Build the development image:
./var/docker/$(PYTHON_ENV)/log/build-devel.log: \
		./Dockerfile.devel ./.dockerignore ./bin/entrypoint \
		./pyproject.toml ./setup.cfg ./tox.ini \
		./build-host/requirements.txt.in ./docker-compose.yml \
		./docker-compose.override.yml ./.env \
		./var/docker/$(PYTHON_ENV)/log/rebuild.log
	true DEBUG Updated prereqs: $(?)
	$(MAKE) build-docker-volumes-$(PYTHON_ENV) "./var/log/tox/build/build.log"
	mkdir -pv "$(dir $(@))"
	export VERSION=$$(./.tox/build/bin/cz version --project)
# https://github.com/moby/moby/issues/39003#issuecomment-879441675
	docker_build_args="$(DOCKER_BUILD_ARGS) \
	    --build-arg BUILDKIT_INLINE_CACHE=1 \
	    --build-arg PYTHON_MINOR=$(PYTHON_MINOR) \
	    --build-arg PYTHON_ENV=$(PYTHON_ENV) \
	    --build-arg VERSION=$${VERSION}"
ifeq ($(CI),true)
# Workaround broken interactive session detection
	docker pull "python:${PYTHON_MINOR}"
endif
	docker_build_devel_tags=""
	for devel_tag in $$(
	    $(MAKE) -e DOCKER_VARIANT="devel" --no-print-directory build-docker-tags
	)
	do
	    docker_build_devel_tags+="--tag $${devel_tag} "
	done
	docker buildx build --pull $${docker_build_args} $${docker_build_devel_tags} \
	    --file "./Dockerfile.devel" "./"
	date >>"$(@)"
# Update the pinned/frozen versions, if needed, using the container.  If changed, then
# we may need to re-build the container image again to ensure it's current and correct.
ifeq ($(BUILD_REQUIREMENTS),true)
	docker compose run $(DOCKER_COMPOSE_RUN_ARGS) -T \
	    python-project-structure-devel make -e PYTHON_MINORS="$(PYTHON_MINOR)" \
	    build-requirements-$(PYTHON_ENV)
	$(MAKE) -e "$(@)"
endif
# Build the end-user image:
./var/docker/$(PYTHON_ENV)/log/build-user.log: \
		./var/docker/$(PYTHON_ENV)/log/build-devel.log ./Dockerfile \
		./var/docker/$(PYTHON_ENV)/log/rebuild.log
	true DEBUG Updated prereqs: $(?)
	$(MAKE) "./var/log/tox/build/build.log"
	mkdir -pv "$(dir $(@))"
	export VERSION=$$(./.tox/build/bin/cz version --project)
# https://github.com/moby/moby/issues/39003#issuecomment-879441675
	docker_build_args="$(DOCKER_BUILD_ARGS) \
	    --build-arg BUILDKIT_INLINE_CACHE=1 \
	    --build-arg PYTHON_MINOR=$(PYTHON_MINOR) \
	    --build-arg PYTHON_ENV=$(PYTHON_ENV) \
	    --build-arg VERSION=$${VERSION}"
# Build the end-user image now that all required artifacts are built"
ifeq ($(PYTHON_WHEEL),)
	$(MAKE) -e "build-pkgs"
	PYTHON_WHEEL="$$(ls -t ./dist/*.whl | head -n 1)"
endif
	docker_build_user_tags=""
	for user_tag in $$($(MAKE) -e --no-print-directory build-docker-tags)
	do
	    docker_build_user_tags+="--tag $${user_tag} "
	done
	docker buildx build --pull $${docker_build_args} $${docker_build_user_tags} \
	    --build-arg PYTHON_WHEEL="$${PYTHON_WHEEL}" "./"
	date >>"$(@)"
# The image installs the host requirements, reflect that in the bind mount volumes
	date >>"$(@:%/build.log=%/host-install.log)"

.PHONY: $(PYTHON_ENVS:%=build-docker-volumes-%)
### Ensure access permissions to build artifacts in Python version container volumes
# If created by `# dockerd`, they end up owned by `root`.
$(PYTHON_ENVS:%=build-docker-volumes-%): \
		./var/ ./src/python_project_structure.egg-info/ ./.tox/
	$(MAKE) \
	    $(@:build-docker-volumes-%=./var/docker/%/) \
	    $(@:build-docker-volumes-%=./var/docker/%/python_project_structure.egg-info/) \
	    $(@:build-docker-volumes-%=./var/docker/%/.tox/)
./var/ $(PYTHON_ENVS:%=./var/docker/%/) \
./src/python_project_structure.egg-info/ \
$(PYTHON_ENVS:%=./var/docker/%/python_project_structure.egg-info/) \
./.tox/ $(PYTHON_ENVS:%=./var/docker/%/.tox/):
	mkdir -pv "$(@)"

# Marker file used to trigger the rebuild of the image for just one Python version.
# Useful to workaround async timestamp issues when running jobs in parallel.
./var/docker/$(PYTHON_ENV)/log/rebuild.log:
	mkdir -pv "$(dir $(@))"
	date >>"$(@)"

# Target for use as a prerequisite in host targets that depend on the virtualenv having
# been built.
$(PYTHON_ALL_ENVS:%=./var/docker/%/.tox/%/bin/activate):
	python_env=$(notdir $(@:%/bin/activate=%))
	$(MAKE) build-docker-volumes-$(PYTHON_ENV) \
	    "./var/docker/$${python_env}/log/build-devel.log"
	docker compose run $(DOCKER_COMPOSE_RUN_ARGS) -T \
	    python-project-structure-devel make -e PYTHON_MINORS="$(PYTHON_MINOR)" \
	    "./var/log/tox/$${python_env}/build.log"

# Local environment variables from a template
./.env: ./.env.in
	$(MAKE) -e "template=$(<)" "target=$(@)" expand-template

# Perform any one-time local checkout set up
$(HOME)/.local/var/log/python-project-structure-host-install.log:
	mkdir -pv "$(dir $(@))"
	(
	    if ! which pip
	    then
	        if which apk
	        then
	            apk update
	            apk add "gettext" "py3-pip"
	        else
	            sudo apt-get update
	            sudo apt-get install -y "gettext-base" "python3-pip"
	        fi
	    fi
	    if [ -e ./build-host/requirements-$(PYTHON_HOST_ENV).txt ]
	    then
	        pip install -r "./build-host/requirements-$(PYTHON_HOST_ENV).txt"
	    else
	        pip install -r "./build-host/requirements.txt.in"
	    fi
	) | tee -a "$(@)"

./.git/hooks/pre-commit:
	$(MAKE) "./var/log/tox/build/build.log"
	$(TOX_EXEC_BUILD_ARGS) pre-commit install \
	    --hook-type "pre-commit" --hook-type "commit-msg" --hook-type "pre-push"

# Capture any project initialization tasks for reference.  Not actually usable.
./pyproject.toml:
	$(MAKE) "$(HOME)/.local/var/log/python-project-structure-host-install.log"
	$(TOX_EXEC_BUILD_ARGS) cz init

# Emacs editor settings
./.dir-locals.el: ./.dir-locals.el.in
	$(MAKE) -e "template=$(<)" "target=$(@)" expand-template

# User-created pre-requisites
~/.gitconfig:
	git config --global user.name "$(USER_FULL_NAME)"
	git config --global user.email "$(USER_EMAIL)"
~/.pypirc: ./home/.pypirc.in
	$(MAKE) -e "template=$(<)" "target=$(@)" expand-template

./var/log/docker-login-DOCKER.log: ./.env
	mkdir -pv "$(dir $(@))"
	set +x
	source "./.env"
	export DOCKER_PASS
	set -x
	printenv "DOCKER_PASS" | docker login -u "merpatterson" --password-stdin
	date | tee -a "$(@)"<|MERGE_RESOLUTION|>--- conflicted
+++ resolved
@@ -22,12 +22,7 @@
 # Values derived from the environment
 USER_NAME:=$(shell id -u -n)
 USER_FULL_NAME:=$(shell \
-<<<<<<< HEAD
-    getent passwd "$(USER_NAME)" | cut -d ":" -f 5 | cut -d "," -f 1 \
-)
-=======
     getent passwd "$(USER_NAME)" | cut -d ":" -f 5 | cut -d "," -f 1)
->>>>>>> 74b40af9
 ifeq ($(USER_FULL_NAME),)
 USER_FULL_NAME=$(USER_NAME)
 endif
@@ -46,12 +41,7 @@
 # Use the same Python version tox would as a default:
 # https://tox.wiki/en/latest/config.html#base_python
 PYTHON_HOST_MINOR:=$(shell \
-<<<<<<< HEAD
-    pip --version | sed -nE 's|.* \(python ([0-9]+.[0-9]+)\)$$|\1|p' \
-)
-=======
     pip --version | sed -nE 's|.* \(python ([0-9]+.[0-9]+)\)$$|\1|p')
->>>>>>> 74b40af9
 export PYTHON_HOST_ENV=py$(subst .,,$(PYTHON_HOST_MINOR))
 # Determine the latest installed Python version of the supported versions
 PYTHON_BASENAMES=$(PYTHON_SUPPORTED_MINORS:%=python%)
