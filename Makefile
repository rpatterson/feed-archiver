--- conflicted
+++ resolved
@@ -121,15 +121,11 @@
 ### Compile fixed/pinned dependency versions if necessary
 $(PYTHON_ENVS:%=build-requirements-%):
 # Avoid parallel tox recreations stomping on each other
-<<<<<<< HEAD
-	$(MAKE) "$(@:build-requirements-%=./.tox/%/log/build.log)"
+	$(MAKE) "$(@:build-requirements-%=./var/log/tox/%/build.log)"
 # Running `$ pip-compile` in parallel generates a lot of network requests so if your
 # network connection is intermittent, even rarely, you'll probably see these errors:
 #     WARNING: Skipping page https://pypi.org/simple/wheel/ because the GET request got
 #     Content-Type: .  The only supported Content-Type is text/html
-=======
-	$(MAKE) "$(@:build-requirements-%=./var/log/tox/%/build.log)"
->>>>>>> 45ad9c1d
 	$(MAKE) -e -j \
 	    "./requirements/$(@:build-requirements-%=%)/user.txt" \
 	    "./requirements/$(@:build-requirements-%=%)/devel.txt" \
