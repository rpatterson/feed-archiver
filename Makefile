# SPDX-FileCopyrightText: 2023 Ross Patterson <me@rpatterson.net>
#
# SPDX-License-Identifier: MIT

## Development, build and maintenance tasks:
#
# To ease discovery for new contributors, variables that act as options affecting
# behavior are at the top.  Then skip to `## Top-level targets:` below to find targets
# intended for use by developers.  The real work, however, is in the recipes for real
# targets that follow.  If making changes here, please start by reading the philosophy
# commentary at the bottom of this file.

# Variables used as options to control behavior:
export TEMPLATE_IGNORE_EXISTING=false
# https://devguide.python.org/versions/#supported-versions
PYTHON_SUPPORTED_MINORS=3.11 3.10 3.9 3.8 3.7
<<<<<<< HEAD
export DOCKER_USER=merpatterson
=======
>>>>>>> 40ac13e8


## "Private" Variables:

# Variables that aren't likely to be of concern those just using and reading top-level
# targets.  Mostly variables whose values are derived from the environment or other
# values.  If adding a variable whose value isn't a literal constant or intended for use
# on the CLI as an option, add it to the appropriate grouping below.  Unfortunately,
# variables referenced in targets or prerequisites need to be defined above those
# references (as opposed to references in recipes), which means we can't move these
# further below for readability and discover.

### Defensive settings for make:
#     https://tech.davis-hansson.com/p/make/
SHELL:=bash
.ONESHELL:
.SHELLFLAGS:=-eu -o pipefail -c
.SILENT:
.DELETE_ON_ERROR:
MAKEFLAGS+=--warn-undefined-variables
MAKEFLAGS+=--no-builtin-rules
PS1?=$$
EMPTY=
COMMA=,

# Values derived from the environment:
USER_NAME:=$(shell id -u -n)
USER_FULL_NAME:=$(shell \
    getent passwd "$(USER_NAME)" | cut -d ":" -f 5 | cut -d "," -f 1)
ifeq ($(USER_FULL_NAME),)
USER_FULL_NAME=$(USER_NAME)
endif
USER_EMAIL:=$(USER_NAME)@$(shell hostname -f)
export PUID:=$(shell id -u)
export PGID:=$(shell id -g)
export CHECKOUT_DIR=$(PWD)
TZ=Etc/UTC
ifneq ("$(wildcard /usr/share/zoneinfo/)","")
TZ=$(shell \
  realpath --relative-to=/usr/share/zoneinfo/ \
  $(firstword $(realpath /private/etc/localtime /etc/localtime)) \
)
endif
export TZ
export DOCKER_GID=$(shell getent group "docker" | cut -d ":" -f 3)

# Values concerning supported Python versions:
# Use the same Python version tox would as a default.
# https://tox.wiki/en/latest/config.html#base_python
PYTHON_HOST_MINOR:=$(shell \
    pip --version | sed -nE 's|.* \(python ([0-9]+.[0-9]+)\)$$|\1|p;q')
export PYTHON_HOST_ENV=py$(subst .,,$(PYTHON_HOST_MINOR))
# Determine the latest installed Python version of the supported versions
PYTHON_BASENAMES=$(PYTHON_SUPPORTED_MINORS:%=python%)
PYTHON_AVAIL_EXECS:=$(foreach \
    PYTHON_BASENAME,$(PYTHON_BASENAMES),$(shell which $(PYTHON_BASENAME)))
PYTHON_LATEST_EXEC=$(firstword $(PYTHON_AVAIL_EXECS))
PYTHON_LATEST_BASENAME=$(notdir $(PYTHON_LATEST_EXEC))
PYTHON_MINOR=$(PYTHON_HOST_MINOR)
ifeq ($(PYTHON_MINOR),)
# Fallback to the latest installed supported Python version
PYTHON_MINOR=$(PYTHON_LATEST_BASENAME:python%=%)
endif
PYTHON_LATEST_MINOR=$(firstword $(PYTHON_SUPPORTED_MINORS))
PYTHON_LATEST_ENV=py$(subst .,,$(PYTHON_LATEST_MINOR))
PYTHON_MINORS=$(PYTHON_SUPPORTED_MINORS)
ifeq ($(PYTHON_MINOR),)
export PYTHON_MINOR=$(firstword $(PYTHON_MINORS))
else ifeq ($(findstring $(PYTHON_MINOR),$(PYTHON_MINORS)),)
export PYTHON_MINOR=$(firstword $(PYTHON_MINORS))
endif
export PYTHON_MINOR
export PYTHON_ENV=py$(subst .,,$(PYTHON_MINOR))
PYTHON_SHORT_MINORS=$(subst .,,$(PYTHON_MINORS))
PYTHON_ENVS=$(PYTHON_SHORT_MINORS:%=py%)
PYTHON_ALL_ENVS=$(PYTHON_ENVS) build
export PYTHON_WHEEL=

# Values concerning supported Python versions:
# Use the same Python version tox would as a default.
# https://tox.wiki/en/latest/config.html#base_python
PYTHON_HOST_MINOR:=$(shell \
    pip --version | sed -nE 's|.* \(python ([0-9]+.[0-9]+)\)$$|\1|p;q')
export PYTHON_HOST_ENV=py$(subst .,,$(PYTHON_HOST_MINOR))
# Determine the latest installed Python version of the supported versions
PYTHON_BASENAMES=$(PYTHON_SUPPORTED_MINORS:%=python%)
PYTHON_AVAIL_EXECS:=$(foreach \
    PYTHON_BASENAME,$(PYTHON_BASENAMES),$(shell which $(PYTHON_BASENAME)))
PYTHON_LATEST_EXEC=$(firstword $(PYTHON_AVAIL_EXECS))
PYTHON_LATEST_BASENAME=$(notdir $(PYTHON_LATEST_EXEC))
PYTHON_MINOR=$(PYTHON_HOST_MINOR)
ifeq ($(PYTHON_MINOR),)
# Fallback to the latest installed supported Python version
PYTHON_MINOR=$(PYTHON_LATEST_BASENAME:python%=%)
endif
PYTHON_LATEST_MINOR=$(firstword $(PYTHON_SUPPORTED_MINORS))
PYTHON_LATEST_ENV=py$(subst .,,$(PYTHON_LATEST_MINOR))
PYTHON_MINORS=$(PYTHON_SUPPORTED_MINORS)
ifeq ($(PYTHON_MINOR),)
PYTHON_MINOR=$(firstword $(PYTHON_MINORS))
else ifeq ($(findstring $(PYTHON_MINOR),$(PYTHON_MINORS)),)
PYTHON_MINOR=$(firstword $(PYTHON_MINORS))
endif
export PYTHON_ENV=py$(subst .,,$(PYTHON_MINOR))
PYTHON_SHORT_MINORS=$(subst .,,$(PYTHON_MINORS))
PYTHON_ENVS=$(PYTHON_SHORT_MINORS:%=py%)
PYTHON_ALL_ENVS=$(PYTHON_ENVS) build

# Values derived from VCS/git:
VCS_LOCAL_BRANCH:=$(shell git branch --show-current)
VCS_TAG=
ifeq ($(VCS_LOCAL_BRANCH),)
# Guess branch name from tag:
ifneq ($(shell echo "$(VCS_TAG)" | grep -E '^v[0-9]+\.[0-9]+\.[0-9]+$$'),)
# Final release, should be from main:
VCS_LOCAL_BRANCH=main
else ifneq ($(shell echo "$(VCS_TAG)" | grep -E '^v[0-9]+\.[0-9]+\.[0-9]+.+$$'),)
# Pre-release, should be from develop:
VCS_LOCAL_BRANCH=develop
endif
endif
# Reproduce what we need of git's branch and remote configuration and logic:
VCS_CLONE_REMOTE:=$(shell git config "clone.defaultRemoteName")
ifeq ($(VCS_CLONE_REMOTE),)
VCS_CLONE_REMOTE=origin
endif
VCS_PUSH_REMOTE:=$(shell git config "branch.$(VCS_LOCAL_BRANCH).pushRemote")
ifeq ($(VCS_PUSH_REMOTE),)
VCS_PUSH_REMOTE:=$(shell git config "remote.pushDefault")
endif
ifeq ($(VCS_PUSH_REMOTE),)
VCS_PUSH_REMOTE=$(VCS_CLONE_REMOTE)
endif
VCS_UPSTREAM_REMOTE:=$(shell git config "branch.$(VCS_LOCAL_BRANCH).remote")
ifeq ($(VCS_UPSTREAM_REMOTE),)
VCS_UPSTREAM_REMOTE:=$(shell git config "checkout.defaultRemote")
endif
VCS_UPSTREAM_REF:=$(shell git config "branch.$(VCS_LOCAL_BRANCH).merge")
VCS_UPSTREAM_BRANCH=$(VCS_UPSTREAM_REF:refs/heads/%=%)
# Determine the best remote and branch for versioning data, e.g. `v*` tags:
VCS_REMOTE=$(VCS_PUSH_REMOTE)
VCS_BRANCH=$(VCS_LOCAL_BRANCH)
# Determine the best remote and branch for release data, e.g. conventional commits:
VCS_COMPARE_REMOTE=$(VCS_UPSTREAM_REMOTE)
ifeq ($(VCS_COMPARE_REMOTE),)
VCS_COMPARE_REMOTE=$(VCS_PUSH_REMOTE)
endif
VCS_COMPARE_BRANCH=$(VCS_UPSTREAM_BRANCH)
ifeq ($(VCS_COMPARE_BRANCH),)
VCS_COMPARE_BRANCH=$(VCS_BRANCH)
endif
# If pushing to upstream release branches, get release data compared to the previous
# release:
ifeq ($(VCS_COMPARE_BRANCH),develop)
VCS_COMPARE_BRANCH=main
endif
VCS_BRANCH_SUFFIX=upgrade
VCS_MERGE_BRANCH=$(VCS_BRANCH:%-$(VCS_BRANCH_SUFFIX)=%)
# Assemble the targets used to avoid redundant fetches during release tasks:
VCS_FETCH_TARGETS=./var/git/refs/remotes/$(VCS_REMOTE)/$(VCS_BRANCH)
ifneq ($(VCS_REMOTE)/$(VCS_BRANCH),$(VCS_COMPARE_REMOTE)/$(VCS_COMPARE_BRANCH))
VCS_FETCH_TARGETS+=./var/git/refs/remotes/$(VCS_COMPARE_REMOTE)/$(VCS_COMPARE_BRANCH)
endif
# Also fetch develop for merging back in the final release:
VCS_RELEASE_FETCH_TARGETS=./var/git/refs/remotes/$(VCS_REMOTE)/$(VCS_BRANCH)
ifeq ($(VCS_BRANCH),main)
VCS_RELEASE_FETCH_TARGETS+=./var/git/refs/remotes/$(VCS_COMPARE_REMOTE)/develop
ifneq ($(VCS_REMOTE)/$(VCS_BRANCH),$(VCS_COMPARE_REMOTE)/develop)
ifneq ($(VCS_COMPARE_REMOTE)/$(VCS_COMPARE_BRANCH),$(VCS_COMPARE_REMOTE)/develop)
VCS_FETCH_TARGETS+=./var/git/refs/remotes/$(VCS_COMPARE_REMOTE)/develop
endif
endif
endif
ifneq ($(VCS_MERGE_BRANCH),$(VCS_BRANCH))
VCS_FETCH_TARGETS+=./var/git/refs/remotes/$(VCS_REMOTE)/$(VCS_MERGE_BRANCH)
endif

# Values used to run Tox:
TOX_ENV_LIST=$(subst $(EMPTY) ,$(COMMA),$(PYTHON_ENVS))
<<<<<<< HEAD
ifeq ($(words $(PYTHON_MINORS)),1)
TOX_RUN_ARGS=run
else
TOX_RUN_ARGS=run-parallel --parallel auto --parallel-live
endif
ifneq ($(PYTHON_WHEEL),)
TOX_RUN_ARGS+= --installpkg "$(PYTHON_WHEEL)"
endif
export TOX_RUN_ARGS
=======
TOX_RUN_ARGS=run-parallel --parallel auto --parallel-live
ifeq ($(words $(PYTHON_MINORS)),1)
TOX_RUN_ARGS=run
endif
>>>>>>> 40ac13e8
# The options that allow for rapid execution of arbitrary commands in the venvs managed
# by tox
TOX_EXEC_OPTS=--no-recreate-pkg --skip-pkg-install
TOX_EXEC_ARGS=tox exec $(TOX_EXEC_OPTS) -e "$(PYTHON_ENV)"
TOX_EXEC_BUILD_ARGS=tox exec $(TOX_EXEC_OPTS) -e "build"
PIP_COMPILE_EXTRA=

# Values used to build Docker images:
DOCKER_FILE=./Dockerfile
export DOCKER_BUILD_ARGS=
export DOCKER_BUILD_PULL=false
# Values used to tag built images:
export DOCKER_VARIANT=
DOCKER_VARIANT_PREFIX=
ifneq ($(DOCKER_VARIANT),)
DOCKER_VARIANT_PREFIX=$(DOCKER_VARIANT)-
endif
export DOCKER_BRANCH_TAG=$(subst /,-,$(VCS_BRANCH))
DOCKER_REGISTRIES=DOCKER
export DOCKER_REGISTRY=$(firstword $(DOCKER_REGISTRIES))
DOCKER_IMAGE_DOCKER=$(DOCKER_USER)/project-structure
DOCKER_IMAGE=$(DOCKER_IMAGE_$(DOCKER_REGISTRY))
# Values used to run built images in containers:
DOCKER_COMPOSE_RUN_ARGS=
DOCKER_COMPOSE_RUN_ARGS+= --rm
ifeq ($(shell tty),not a tty)
DOCKER_COMPOSE_RUN_ARGS+= -T
endif

# Values used for publishing releases:
# Safe defaults for testing the release process without publishing to the final/official
# hosts/indexes/registries:
BUILD_REQUIREMENTS=true
RELEASE_PUBLISH=false
PYPI_REPO=testpypi
# Only publish releases from the `main` or `develop` branches:
ifeq ($(VCS_BRANCH),main)
RELEASE_PUBLISH=true
else ifeq ($(VCS_BRANCH),develop)
# Publish pre-releases from the `develop` branch:
RELEASE_PUBLISH=true
endif
<<<<<<< HEAD
DOCKER_PLATFORMS=
ifeq ($(RELEASE_PUBLISH),true)
PYPI_REPO=pypi
ifeq ($(PYTHON_MINOR),$(PYTHON_HOST_MINOR))
# Only build and publish multi-platform images for the canonical Python version:
# TEMPLATE: Choose the platforms on which your end-users need to be able to run the
# image.  These default platforms should cover most common end-user platforms, including
# modern Apple M1 CPUs, Raspberry Pi devices, etc.:
DOCKER_PLATFORMS=linux/amd64 linux/arm64 linux/arm/v7
endif
=======
ifeq ($(RELEASE_PUBLISH),true)
PYPI_REPO=pypi
>>>>>>> 40ac13e8
endif
# Address undefined variables warnings when running under local development
PYPI_PASSWORD=
export PYPI_PASSWORD
TEST_PYPI_PASSWORD=
export TEST_PYPI_PASSWORD

# Done with `$(shell ...)`, echo recipe commands going forward
.SHELLFLAGS+= -x


## Makefile "functions":
#
# Snippets whose output is frequently used including across recipes.  Used for output
# only, not actually making any changes.
# https://www.gnu.org/software/make/manual/html_node/Call-Function.html

# Return the most recently built package:
current_pkg = $(shell ls -t ./dist/*$(1) | head -n 1)


## Top-level targets:

.PHONY: all
### The default target.
all: build

.PHONY: start
### Run the local development end-to-end stack services in the background as daemons.
start: build-docker-$(PYTHON_MINOR) ./.env
	docker compose down
	docker compose up -d

.PHONY: run
### Run the local development end-to-end stack services in the foreground for debugging.
run: build-docker ./.env
	docker compose down
	docker compose up


## Build Targets:
#
# Recipes that make artifacts needed for by end-users, development tasks, other recipes.

.PHONY: build
<<<<<<< HEAD
### Set up everything for development from a checkout, local and in containers.
build: ./.git/hooks/pre-commit \
		$(HOME)/.local/var/log/project-structure-host-install.log \
		build-docker

.PHONY: build-pkgs
### Ensure the built package is current when used outside of tox.
build-pkgs: ./var/git/refs/remotes/$(VCS_REMOTE)/$(VCS_BRANCH) \
		./var/docker/$(PYTHON_ENV)/log/build-devel.log
# Defined as a .PHONY recipe so that multiple targets can depend on this as a
# pre-requisite and it will only be run once per invocation.
	rm -vf ./dist/*
# Build Python packages/distributions from the development Docker container for
# consistency/reproducibility.
	docker compose run $(DOCKER_COMPOSE_RUN_ARGS) project-structure-devel \
	    tox run -e "$(PYTHON_ENV)" --pkg-only
# Copy the wheel to a location accessible to all containers:
	cp -lfv "$$(
	    ls -t ./var/docker/$(PYTHON_ENV)/.tox/.pkg/dist/*.whl | head -n 1
	)" "./dist/"
# Also build the source distribution:
	docker compose run $(DOCKER_COMPOSE_RUN_ARGS) project-structure-devel \
	    tox run -e "$(PYTHON_ENV)" --override "testenv.package=sdist" --pkg-only
	cp -lfv "$$(
	    ls -t ./var/docker/$(PYTHON_ENV)/.tox/.pkg/dist/*.tar.gz | head -n 1
	)" "./dist/"

.PHONY: $(PYTHON_ENVS:%=build-requirements-%)
### Compile fixed/pinned dependency versions if necessary.
$(PYTHON_ENVS:%=build-requirements-%):
# Avoid parallel tox recreations stomping on each other
	$(MAKE) -e "$(@:build-requirements-%=./var/log/tox/%/build.log)"
	targets="./requirements/$(@:build-requirements-%=%)/user.txt \
	    ./requirements/$(@:build-requirements-%=%)/devel.txt \
	    ./requirements/$(@:build-requirements-%=%)/build.txt \
	    ./build-host/requirements-$(@:build-requirements-%=%).txt"
# Workaround race conditions in pip's HTTP file cache:
# https://github.com/pypa/pip/issues/6970#issuecomment-527678672
	$(MAKE) -e -j $${targets} ||
	    $(MAKE) -e -j $${targets} ||
	    $(MAKE) -e -j $${targets}

## Docker Build Targets:
#
# Strive for as much consistency as possible in development tasks between the local host
# and inside containers.  To that end, most of the `*-docker` container target recipes
# should run the corresponding `*-local` local host target recipes inside the
# development container.  Top level targets, like `test`, should run as much as possible
# inside the development container.

.PHONY: build-docker
### Set up for development in Docker containers.
build-docker: build-pkgs ./var/log/tox/build/build.log
	$(MAKE) -e -j PYTHON_WHEEL="$(call current_pkg,.whl)" \
	    DOCKER_BUILD_ARGS="$(DOCKER_BUILD_ARGS) --progress plain" \
	    $(PYTHON_MINORS:%=build-docker-%)

.PHONY: $(PYTHON_MINORS:%=build-docker-%)
### Set up for development in a Docker container for one Python version.
$(PYTHON_MINORS:%=build-docker-%):
	$(MAKE) -e \
	    PYTHON_MINORS="$(@:build-docker-%=%)" \
	    PYTHON_MINOR="$(@:build-docker-%=%)" \
	    PYTHON_ENV="py$(subst .,,$(@:build-docker-%=%))" \
	    "./var/docker/py$(subst .,,$(@:build-docker-%=%))/log/build-user.log"

.PHONY: build-docker-tags
### Print the list of image tags for the current registry and variant.
build-docker-tags:
	$(MAKE) -e $(DOCKER_REGISTRIES:%=build-docker-tags-%)

.PHONY: $(DOCKER_REGISTRIES:%=build-docker-tags-%)
### Print the list of image tags for the current registry and variant.
$(DOCKER_REGISTRIES:%=build-docker-tags-%): \
		./var/git/refs/remotes/$(VCS_REMOTE)/$(VCS_BRANCH) \
		./var/log/tox/build/build.log
	docker_image=$(DOCKER_IMAGE_$(@:build-docker-tags-%=%))
	echo $${docker_image}:$(DOCKER_VARIANT_PREFIX)$(PYTHON_ENV)-$(DOCKER_BRANCH_TAG)
ifeq ($(VCS_BRANCH),main)
# Only update tags end users may depend on to be stable from the `main` branch
	VERSION=$$(./.tox/build/bin/cz version --project)
	major_version=$$(echo $${VERSION} | sed -nE 's|([0-9]+).*|\1|p')
	minor_version=$$(
	    echo $${VERSION} | sed -nE 's|([0-9]+\.[0-9]+).*|\1|p'
	)
	echo $${docker_image}:$(DOCKER_VARIANT_PREFIX)$(PYTHON_ENV)-v$${minor_version}
	echo $${docker_image}:$(DOCKER_VARIANT_PREFIX)$(PYTHON_ENV)-v$${major_version}
	echo $${docker_image}:$(DOCKER_VARIANT_PREFIX)$(PYTHON_ENV)
endif
# This variant is the default used for tags such as `latest`
ifeq ($(PYTHON_MINOR),$(PYTHON_HOST_MINOR))
	echo $${docker_image}:$(DOCKER_VARIANT_PREFIX)$(DOCKER_BRANCH_TAG)
ifeq ($(VCS_BRANCH),main)
	echo $${docker_image}:$(DOCKER_VARIANT_PREFIX)v$${minor_version}
	echo $${docker_image}:$(DOCKER_VARIANT_PREFIX)v$${major_version}
ifeq ($(DOCKER_VARIANT),)
	echo $${docker_image}:latest
else
	echo $${docker_image}:$(DOCKER_VARIANT)
endif
endif
endif

.PHONY: build-docker-build
### Run the actual commands used to build the Docker container image.
build-docker-build: $(HOME)/.local/var/log/docker-multi-platform-host-install.log \
		./var/log/tox/build/build.log \
		./var/git/refs/remotes/$(VCS_REMOTE)/$(VCS_BRANCH) \
		./var/log/docker-login-DOCKER.log
# Workaround broken interactive session detection:
	docker pull "python:$(PYTHON_MINOR)"
	docker_image_tags=""
	for image_tag in $$(
	    $(MAKE) -e --no-print-directory build-docker-tags
	)
	do
	    docker_image_tags+="--tag $${image_tag} "
	done
# https://github.com/moby/moby/issues/39003#issuecomment-879441675
	docker buildx build $(DOCKER_BUILD_ARGS) \
	    --build-arg BUILDKIT_INLINE_CACHE="1" \
	    --build-arg PYTHON_MINOR="$(PYTHON_MINOR)" \
	    --build-arg PYTHON_ENV="$(PYTHON_ENV)" \
	    --build-arg VERSION="$$(./.tox/build/bin/cz version --project)" \
	    $${docker_image_tags} --file "$(DOCKER_FILE)" "./"

.PHONY: $(PYTHON_MINORS:%=build-docker-requirements-%)
### Pull container images and compile fixed/pinned dependency versions if necessary.
$(PYTHON_MINORS:%=build-docker-requirements-%): ./.env
	export PYTHON_MINOR="$(@:build-docker-requirements-%=%)"
	export PYTHON_ENV="py$(subst .,,$(@:build-docker-requirements-%=%))"
	$(MAKE) -e "./var/docker/$${PYTHON_ENV}/log/build-devel.log"
	docker compose run $(DOCKER_COMPOSE_RUN_ARGS) project-structure-devel \
	    make -e PYTHON_MINORS="$(@:build-docker-requirements-%=%)" \
	    build-requirements-py$(subst .,,$(@:build-docker-requirements-%=%))
=======
### Perform any currently necessary local set-up common to most operations.
build: \
	./.git/hooks/pre-commit \
	$(HOME)/.local/var/log/project-structure-host-install.log
	$(MAKE) -e -j $(PYTHON_ENVS:%=build-requirements-%)

.PHONY: $(PYTHON_ENVS:%=build-requirements-%)
### Compile fixed/pinned dependency versions if necessary.
$(PYTHON_ENVS:%=build-requirements-%):
# Avoid parallel tox recreations stomping on each other
	rm -vf "$(@:build-requirements-%=./var/log/tox/%/build.log)"
	$(MAKE) -e "$(@:build-requirements-%=./var/log/tox/%/build.log)"
	targets="./requirements/$(@:build-requirements-%=%)/user.txt \
	    ./requirements/$(@:build-requirements-%=%)/devel.txt \
	    ./requirements/$(@:build-requirements-%=%)/build.txt \
	    ./build-host/requirements-$(@:build-requirements-%=%).txt"
# Workaround race conditions in pip's HTTP file cache:
# https://github.com/pypa/pip/issues/6970#issuecomment-527678672
	$(MAKE) -e -j $${targets} ||
	    $(MAKE) -e -j $${targets} ||
	    $(MAKE) -e -j $${targets}

.PHONY: build-requirements-compile
### Compile the requirements for one Python version and one type/extra.
build-requirements-compile:
	$(MAKE) -e "./var/log/tox/$(PYTHON_ENV)/build.log"
	pip_compile_opts="--resolver backtracking --upgrade"
ifneq ($(PIP_COMPILE_EXTRA),)
	pip_compile_opts+=" --extra $(PIP_COMPILE_EXTRA)"
endif
	./.tox/$(PYTHON_ENV)/bin/pip-compile $${pip_compile_opts} \
	    --output-file "$(PIP_COMPILE_OUT)" "$(PIP_COMPILE_SRC)"
	./.tox/$(PYTHON_ENV)/bin/reuse annotate -r --skip-unrecognised \
	    --copyright "Ross Patterson <me@rpatterson.net>" --license "MIT" \
	    --style "python" "$(PIP_COMPILE_OUT)"

.PHONY: build-pkgs
### Ensure the built package is current when used outside of tox.
build-pkgs: ./var/git/refs/remotes/$(VCS_REMOTE)/$(VCS_BRANCH)
# Defined as a .PHONY recipe so that multiple targets can depend on this as a
# pre-requisite and it will only be run once per invocation.
	rm -vf ./dist/*
	tox run -e "$(PYTHON_ENV)" --pkg-only
# Copy the wheel to a location not managed by tox:
	cp -lfv "$$(ls -t ./.tox/.pkg/dist/*.whl | head -n 1)" "./dist/"
# Also build the source distribution:
	tox run -e "$(PYTHON_ENV)" --override "testenv.package=sdist" --pkg-only
	cp -lfv "$$(ls -t ./.tox/.pkg/dist/*.tar.gz | head -n 1)" "./dist/"
>>>>>>> 40ac13e8


## Test Targets:
#
# Recipes that run the test suite.

.PHONY: test
<<<<<<< HEAD
### Format the code and run the full suite of tests, coverage checks, and linters.
test: test-docker-lint test-docker

.PHONY: test-local
### Run the full suite of tests on the local host.
test-local:
	tox $(TOX_RUN_ARGS) -e "$(TOX_ENV_LIST)"

.PHONY: test-debug
### Run tests in the host environment and invoke the debugger on errors/failures.
test-debug: ./var/log/tox/$(PYTHON_ENV)/editable.log
	$(TOX_EXEC_ARGS) -- pytest --pdb

.PHONY: test-docker
### Run the full suite of tests, coverage checks, and code linters in containers.
test-docker: build-pkgs ./var/log/tox/build/build.log
	$(MAKE) -e -j PYTHON_WHEEL="$(call current_pkg,.whl)" \
	    DOCKER_BUILD_ARGS="$(DOCKER_BUILD_ARGS) --progress plain" \
	    DOCKER_COMPOSE_RUN_ARGS="$(DOCKER_COMPOSE_RUN_ARGS) -T" \
	    $(PYTHON_MINORS:%=test-docker-%)

.PHONY: $(PYTHON_MINORS:%=test-docker-%)
### Run the full suite of tests inside a docker container for one Python version.
$(PYTHON_MINORS:%=test-docker-%):
	$(MAKE) -e \
	    PYTHON_MINORS="$(@:test-docker-%=%)" \
	    PYTHON_MINOR="$(@:test-docker-%=%)" \
	    PYTHON_ENV="py$(subst .,,$(@:test-docker-%=%))" \
	    test-docker-pyminor

.PHONY: test-docker-pyminor
### Run the full suite of tests inside a docker container for this Python version.
test-docker-pyminor: build-docker-$(PYTHON_MINOR)
	docker_run_args="--rm"
	if [ ! -t 0 ]
	then
# No fancy output when running in parallel
	    docker_run_args+=" -T"
	fi
# Ensure the dist/package has been correctly installed in the image
	docker compose run --no-deps $${docker_run_args} project-structure \
	    python -c 'import projectstructure; print(projectstructure)'
# Run from the development Docker container for consistency
	docker compose run $${docker_run_args} project-structure-devel \
	    make -e PYTHON_MINORS="$(PYTHON_MINORS)" PYTHON_WHEEL="$(PYTHON_WHEEL)" \
	        test-local

.PHONY: test-docker-lint
### Check the style and content of the `./Dockerfile*` files
test-docker-lint: ./.env ./var/log/docker-login-DOCKER.log
	docker compose pull --quiet hadolint
	docker compose run $(DOCKER_COMPOSE_RUN_ARGS) hadolint
	docker compose run $(DOCKER_COMPOSE_RUN_ARGS) hadolint \
	    hadolint "./Dockerfile.devel"
	docker compose run $(DOCKER_COMPOSE_RUN_ARGS) hadolint \
	    hadolint "./build-host/Dockerfile"
=======
### Run the full suite of tests, coverage checks, and linters.
test: build
	tox $(TOX_RUN_ARGS) -e "$(TOX_ENV_LIST)"

.PHONY: test-debug
### Run tests directly on the host and invoke the debugger on errors/failures.
test-debug: ./var/log/tox/$(PYTHON_ENV)/editable.log
	$(TOX_EXEC_ARGS) -- pytest --pdb
>>>>>>> 40ac13e8

.PHONY: test-push
### Perform any checks that should only be run before pushing.
test-push: $(VCS_FETCH_TARGETS) \
		$(HOME)/.local/var/log/project-structure-host-install.log \
		./var/docker/$(PYTHON_ENV)/log/build-devel.log ./.env
	vcs_compare_rev="$(VCS_COMPARE_REMOTE)/$(VCS_COMPARE_BRANCH)"
	if ! git fetch "$(VCS_COMPARE_REMOTE)" "$(VCS_COMPARE_BRANCH)"
	then
# Compare with the pre-release branch if this branch hasn't been pushed yet:
	    vcs_compare_rev="$(VCS_COMPARE_REMOTE)/develop"
	fi
	exit_code=0
	(
	    $(TOX_EXEC_BUILD_ARGS) -- \
	        cz check --rev-range "$${vcs_compare_rev}..HEAD" &&
	    $(TOX_EXEC_BUILD_ARGS) -- \
	        python ./bin/cz-check-bump --compare-ref "$${vcs_compare_rev}"
	) || exit_code=$$?
	if (( $$exit_code == 3 || $$exit_code == 21 ))
	then
	    exit
	elif (( $$exit_code != 0 ))
	then
	    exit $$exit_code
	else
	    docker compose run $(DOCKER_COMPOSE_RUN_ARGS) \
	        project-structure-devel $(TOX_EXEC_ARGS) -- \
	        towncrier check --compare-with "$${vcs_compare_rev}"
	fi

.PHONY: test-clean
### Confirm that the checkout is free of uncommitted VCS changes.
test-clean:
	if [ -n "$$(git status --porcelain)" ]
	then
	    set +x
	    echo "Checkout is not clean"
	    false
	fi


## Release Targets:
#
# Recipes that make an changes needed for releases and publish built artifacts to
# end-users.

.PHONY: release
<<<<<<< HEAD
### Publish installable Python packages and container images as required by commits.
release: release-python release-docker

.PHONY: release-python
### Publish installable Python packages to PyPI.
release-python: $(HOME)/.local/var/log/project-structure-host-install.log \
		~/.pypirc
=======
### Publish installable Python packages if conventional commits require a release.
release: $(HOME)/.local/var/log/project-structure-host-install.log ~/.pypirc
>>>>>>> 40ac13e8
# Only release from the `main` or `develop` branches:
ifeq ($(RELEASE_PUBLISH),true)
	$(MAKE) -e build-pkgs
# https://twine.readthedocs.io/en/latest/#using-twine
	$(TOX_EXEC_BUILD_ARGS) -- twine check ./dist/project?structure-*
# The VCS remote should reflect the release before the release is published to ensure
# that a published release is never *not* reflected in VCS.
	$(MAKE) -e test-clean
	$(TOX_EXEC_BUILD_ARGS) -- twine upload -s -r "$(PYPI_REPO)" \
	    ./dist/project?structure-*
<<<<<<< HEAD
endif

.PHONY: release-docker
### Publish all container images to all container registries.
release-docker: build-docker \
		$(DOCKER_REGISTRIES:%=./var/log/docker-login-%.log)
	$(MAKE) -e -j DOCKER_COMPOSE_RUN_ARGS="$(DOCKER_COMPOSE_RUN_ARGS) -T" \
	    $(PYTHON_MINORS:%=release-docker-%)

.PHONY: $(PYTHON_MINORS:%=release-docker-%)
### Publish the container images for one Python version to all container registries.
$(PYTHON_MINORS:%=release-docker-%): \
		$(DOCKER_REGISTRIES:%=./var/log/docker-login-%.log) \
		$(HOME)/.local/var/log/docker-multi-platform-host-install.log
	export PYTHON_ENV="py$(subst .,,$(@:release-docker-%=%))"
# Build other platforms in emulation and rely on the layer cache for bundling the
# previously built native images into the manifests.
	DOCKER_BUILD_ARGS="$(DOCKER_BUILD_ARGS) --push"
ifneq ($(DOCKER_PLATFORMS),)
	DOCKER_BUILD_ARGS+=" --platform $(subst $(EMPTY) ,$(COMMA),$(DOCKER_PLATFORMS))"
else
endif
	export DOCKER_BUILD_ARGS
# Push the development manifest and images:
	$(MAKE) -e DOCKER_FILE="./Dockerfile.devel" DOCKER_VARIANT="devel" \
	    build-docker-build
# Push the end-user manifest and images:
	PYTHON_WHEEL="$$(ls -t ./dist/*.whl | head -n 1)"
	$(MAKE) -e DOCKER_BUILD_ARGS="$${DOCKER_BUILD_ARGS}\
	    --build-arg PYTHON_WHEEL=$${PYTHON_WHEEL}" build-docker-build
# Update Docker Hub `README.md` from the official/canonical Python version:
ifeq ($(VCS_BRANCH),main)
	if [ "$${PYTHON_ENV}" == "$(PYTHON_HOST_ENV)" ]
	then
	    $(MAKE) -e "./var/log/docker-login-DOCKER.log"
	    docker compose pull --quiet pandoc docker-pushrm
	    docker compose run $(DOCKER_COMPOSE_RUN_ARGS) docker-pushrm
	fi
=======
>>>>>>> 40ac13e8
endif

.PHONY: release-bump
### Bump the package version if on a branch that should trigger a release.
release-bump: ~/.gitconfig $(VCS_RELEASE_FETCH_TARGETS) \
		./var/log/git-remotes.log \
		$(HOME)/.local/var/log/project-structure-host-install.log \
		./var/docker/$(PYTHON_ENV)/log/build-devel.log ./.env
	if ! git diff --cached --exit-code
	then
	    set +x
	    echo "CRITICAL: Cannot bump version with staged changes"
	    false
	fi
# Ensure the local branch is updated to the forthcoming version bump commit:
	git switch -C "$(VCS_BRANCH)" "$$(git rev-parse HEAD)" --
# Check if a release is required:
	exit_code=0
	if [ "$(VCS_BRANCH)" = "main" ] &&
	    $(TOX_EXEC_BUILD_ARGS) -- python ./bin/get-base-version $$(
	        $(TOX_EXEC_BUILD_ARGS) -qq -- cz version --project
	    )
	then
# Release a previous pre-release as final regardless of whether commits since then
# require a release:
	    true
	else
# Is a release required by conventional commits:
	    $(TOX_EXEC_BUILD_ARGS) -- python ./bin/cz-check-bump || exit_code=$$?
	    if (( $$exit_code == 3 || $$exit_code == 21 ))
	    then
# No commits require a release:
	        exit
	    elif (( $$exit_code != 0 ))
	    then
	        exit $$exit_code
	    fi
	fi
# Collect the versions involved in this release according to conventional commits:
	cz_bump_args="--check-consistency --no-verify"
ifneq ($(VCS_BRANCH),main)
	cz_bump_args+=" --prerelease beta"
endif
# Build and stage the release notes to be commited by `$ cz bump`
	next_version=$$(
	    $(TOX_EXEC_BUILD_ARGS) -qq -- cz bump $${cz_bump_args} --yes --dry-run |
	    sed -nE 's|.* ([^ ]+) *→ *([^ ]+).*|\2|p;q'
	) || true
	docker compose run $(DOCKER_COMPOSE_RUN_ARGS) project-structure-devel \
	    $(TOX_EXEC_ARGS) -qq -- \
	    towncrier build --version "$${next_version}" --draft --yes \
	    >"./NEWS-VERSION.rst"
	git add -- "./NEWS-VERSION.rst"
	docker compose run $(DOCKER_COMPOSE_RUN_ARGS) project-structure-devel \
	    $(TOX_EXEC_ARGS) -- towncrier build --version "$${next_version}" --yes
# Increment the version in VCS
	$(TOX_EXEC_BUILD_ARGS) -- cz bump $${cz_bump_args}
# Ensure the container image reflects the version bump but we don't need to update the
# requirements again.
	touch \
	    $(PYTHON_ENVS:%=./requirements/%/user.txt) \
	    $(PYTHON_ENVS:%=./requirements/%/devel.txt) \
	    $(PYTHON_ENVS:%=./build-host/requirements-%.txt)
ifeq ($(VCS_BRANCH),main)
# Merge the bumped version back into `develop`:
	bump_rev="$$(git rev-parse HEAD)"
	git switch -C "develop" --track "$(VCS_COMPARE_REMOTE)/develop" --
	git merge --ff --gpg-sign \
	    -m "Merge branch 'main' release back into develop" "$${bump_rev}"
	git switch -C "$(VCS_BRANCH)" "$${bump_rev}" --
endif


## Development Targets:
#
# Recipes used by developers to make changes to the code.

.PHONY: devel-format
### Automatically correct code in this checkout according to linters and style checkers.
devel-format: $(HOME)/.local/var/log/project-structure-host-install.log
	$(TOX_EXEC_ARGS) -- autoflake -r -i --remove-all-unused-imports \
		--remove-duplicate-keys --remove-unused-variables \
		--remove-unused-variables "./src/projectstructure/"
	$(TOX_EXEC_ARGS) -- autopep8 -v -i -r "./src/projectstructure/"
	$(TOX_EXEC_ARGS) -- black "./src/projectstructure/"
<<<<<<< HEAD

.PHONY: devel-upgrade
### Update all fixed/pinned dependencies to their latest available versions.
devel-upgrade: ./.env \
		./var/docker/$(PYTHON_ENV)/log/build-devel.log \
		./var/log/tox/build/build.log
	touch "./setup.cfg" "./requirements/build.txt.in" \
	    "./build-host/requirements.txt.in"
# Ensure the network is create first to avoid race conditions
	docker compose create project-structure-devel
	$(MAKE) -e -j DOCKER_COMPOSE_RUN_ARGS="$(DOCKER_COMPOSE_RUN_ARGS) -T" \
	    $(PYTHON_MINORS:%=build-docker-requirements-%)
=======
	$(TOX_EXEC_ARGS) -- reuse annotate -r --skip-unrecognised \
	    --copyright "Ross Patterson <me@rpatterson.net>" --license "MIT" "./"

.PHONY: devel-upgrade
### Update all fixed/pinned dependencies to their latest available versions.
devel-upgrade:
	touch "./setup.cfg" "./requirements/build.txt.in" \
	    "./build-host/requirements.txt.in"
	$(MAKE) -e -j $(PYTHON_ENVS:%=build-requirements-%)
>>>>>>> 40ac13e8
# Update VCS hooks from remotes to the latest tag.
	$(TOX_EXEC_BUILD_ARGS) -- pre-commit autoupdate

.PHONY: devel-upgrade-branch
### Reset an upgrade branch, commit upgraded dependencies on it, and push for review.
devel-upgrade-branch: ~/.gitconfig ./var/git/refs/remotes/$(VCS_REMOTE)/$(VCS_BRANCH)
	git switch -C "$(VCS_BRANCH)-upgrade" --track "$(VCS_BRANCH)" --
	now=$$(date -u)
	$(MAKE) -e devel-upgrade
	if $(MAKE) -e "test-clean"
	then
# No changes from upgrade, exit successfully but push nothing
	    exit
	fi
# Commit the upgrade changes
	echo "Upgrade all requirements to the latest versions as of $${now}." \
<<<<<<< HEAD
	    >"./src/projectstructure/newsfragments/\
	+upgrade-requirements.bugfix.rst"
	git add --update './build-host/requirements-*.txt' './requirements/*/*.txt' \
	    "./.pre-commit-config.yaml"
	git add \
	    "./src/projectstructure/newsfragments/\
	+upgrade-requirements.bugfix.rst"
=======
	    >"./newsfragments/+upgrade-requirements.bugfix.rst"
	./.tox/$(PYTHON_ENV)/bin/reuse annotate -r --skip-unrecognised \
	    --copyright "Ross Patterson <me@rpatterson.net>" --license "MIT" \
	    "./newsfragments/+upgrade-requirements.bugfix.rst"
	git add --update './build-host/requirements-*.txt' './requirements/*/*.txt' \
	    "./.pre-commit-config.yaml"
	git add "./newsfragments/+upgrade-requirements.bugfix.rst"
>>>>>>> 40ac13e8
	git commit --all --gpg-sign -m \
	    "fix(deps): Upgrade requirements latest versions"
# Fail if upgrading left untracked files in VCS
	$(MAKE) -e "test-clean"

.PHONY: devel-merge
### Merge this branch with a suffix back into it's un-suffixed upstream.
devel-merge: ~/.gitconfig ./var/git/refs/remotes/$(VCS_REMOTE)/$(VCS_MERGE_BRANCH)
	merge_rev="$$(git rev-parse HEAD)"
	git switch -C "$(VCS_MERGE_BRANCH)" --track "$(VCS_REMOTE)/$(VCS_MERGE_BRANCH)"
	git merge --ff --gpg-sign -m \
	    $$'Merge branch \'$(VCS_BRANCH)\' into $(VCS_MERGE_BRANCH)\n\n[ci merge]' \
	    "$${merge_rev}"


## Clean Targets:
#
# Recipes used to restore the checkout to initial conditions.

.PHONY: clean
### Restore the checkout to a state as close to an initial clone as possible.
clean:
	docker compose down --remove-orphans --rmi "all" -v || true
	$(TOX_EXEC_BUILD_ARGS) -- pre-commit uninstall \
	    --hook-type "pre-commit" --hook-type "commit-msg" --hook-type "pre-push" \
	    || true
	$(TOX_EXEC_BUILD_ARGS) -- pre-commit clean || true
	git clean -dfx -e "var/" -e ".env"
	git clean -dfx "./var/docker/py*/.tox/" \
	    "./var/docker/py*/project_structure.egg-info/"
	rm -rfv "./var/log/" "./var/docker/py*/log/"


## Real Targets:
#
# Recipes that make actual changes and create and update files for the target.

# Manage fixed/pinned versions in `./requirements/**.txt` files.  Has to be run for each
# python version in the virtual environment for that Python version:
# https://github.com/jazzband/pip-tools#cross-environment-usage-of-requirementsinrequirementstxt-and-pip-compile
$(PYTHON_ENVS:%=./requirements/%/devel.txt): ./pyproject.toml ./setup.cfg ./tox.ini
	true DEBUG Updated prereqs: $(?)
<<<<<<< HEAD
	$(MAKE) -e "$(@:requirements/%/devel.txt=./var/log/tox/%/build.log)"
	./.tox/$(@:requirements/%/devel.txt=%)/bin/pip-compile \
	    --resolver "backtracking" --upgrade --extra "devel" \
	    --output-file "$(@)" "$(<)"
	mkdir -pv "./var/log/"
	touch "./var/log/rebuild.log"
$(PYTHON_ENVS:%=./requirements/%/user.txt): ./pyproject.toml ./setup.cfg ./tox.ini
	true DEBUG Updated prereqs: $(?)
	$(MAKE) -e "$(@:requirements/%/user.txt=./var/log/tox/%/build.log)"
	./.tox/$(@:requirements/%/user.txt=%)/bin/pip-compile \
	    --resolver "backtracking" --upgrade --output-file "$(@)" "$(<)"
	mkdir -pv "./var/log/"
	touch "./var/log/rebuild.log"
$(PYTHON_ENVS:%=./build-host/requirements-%.txt): ./build-host/requirements.txt.in
	true DEBUG Updated prereqs: $(?)
	$(MAKE) -e "$(@:build-host/requirements-%.txt=./var/log/tox/%/build.log)"
	./.tox/$(@:build-host/requirements-%.txt=%)/bin/pip-compile \
	    --resolver "backtracking" --upgrade --output-file "$(@)" "$(<)"
=======
	$(MAKE) -e PYTHON_ENV="$(@:requirements/%/devel.txt=%)" \
	    PIP_COMPILE_EXTRA="devel" PIP_COMPILE_SRC="$(<)" PIP_COMPILE_OUT="$(@)" \
	    build-requirements-compile
$(PYTHON_ENVS:%=./requirements/%/user.txt): ./pyproject.toml ./setup.cfg ./tox.ini
	true DEBUG Updated prereqs: $(?)
	$(MAKE) -e PYTHON_ENV="$(@:requirements/%/user.txt=%)" PIP_COMPILE_SRC="$(<)" \
	    PIP_COMPILE_OUT="$(@)" build-requirements-compile
$(PYTHON_ENVS:%=./build-host/requirements-%.txt): ./build-host/requirements.txt.in
	true DEBUG Updated prereqs: $(?)
	$(MAKE) -e PYTHON_ENV="$(@:build-host/requirements-%.txt=%)" \
	    PIP_COMPILE_SRC="$(<)" PIP_COMPILE_OUT="$(@)" build-requirements-compile
>>>>>>> 40ac13e8
# Only update the installed tox version for the latest/host/main/default Python version
	if [ "$(@:build-host/requirements-%.txt=%)" = "$(PYTHON_ENV)" ]
	then
# Don't install tox into one of it's own virtual environments
	    if [ -n "$${VIRTUAL_ENV:-}" ]
	    then
	        pip_bin="$$(which -a pip | grep -v "^$${VIRTUAL_ENV}/bin/" | head -n 1)"
	    else
	        pip_bin="pip"
	    fi
	    "$${pip_bin}" install -r "$(@)"
	fi
<<<<<<< HEAD
	mkdir -pv "./var/log/"
	touch "./var/log/rebuild.log"
$(PYTHON_ENVS:%=./requirements/%/build.txt): ./requirements/build.txt.in
	true DEBUG Updated prereqs: $(?)
	$(MAKE) -e "$(@:requirements/%/build.txt=./var/log/tox/%/build.log)"
	./.tox/$(@:requirements/%/build.txt=%)/bin/pip-compile \
	    --resolver "backtracking" --upgrade --output-file "$(@)" "$(<)"
=======
$(PYTHON_ENVS:%=./requirements/%/build.txt): ./requirements/build.txt.in
	true DEBUG Updated prereqs: $(?)
	$(MAKE) -e PYTHON_ENV="$(@:requirements/%/build.txt=%)" PIP_COMPILE_SRC="$(<)" \
	    PIP_COMPILE_OUT="$(@)" build-requirements-compile
>>>>>>> 40ac13e8

# Targets used as pre-requisites to ensure virtual environments managed by tox have been
# created and can be used directly to save time on Tox's overhead when we don't need
# Tox's logic about when to update/recreate them, e.g.:
#     $ ./.tox/build/bin/cz --help
# Mostly useful for build/release tools.
$(PYTHON_ALL_ENVS:%=./var/log/tox/%/build.log):
	$(MAKE) -e "$(HOME)/.local/var/log/project-structure-host-install.log"
	mkdir -pv "$(dir $(@))"
	tox run $(TOX_EXEC_OPTS) -e "$(@:var/log/tox/%/build.log=%)" --notest |&
	    tee -a "$(@)"
# Workaround tox's `usedevelop = true` not working with `./pyproject.toml`.  Use as a
# prerequisite when using Tox-managed virtual environments directly and changes to code
# need to take effect immediately.
$(PYTHON_ENVS:%=./var/log/tox/%/editable.log):
	$(MAKE) -e "$(HOME)/.local/var/log/project-structure-host-install.log"
	mkdir -pv "$(dir $(@))"
	tox exec $(TOX_EXEC_OPTS) -e "$(@:var/log/tox/%/editable.log=%)" -- \
	    pip install -e "./" |& tee -a "$(@)"

<<<<<<< HEAD
## Docker real targets:

# Build the development image:
./var/docker/$(PYTHON_ENV)/log/build-devel.log: \
		./Dockerfile.devel ./.dockerignore ./bin/entrypoint \
		./pyproject.toml ./setup.cfg ./tox.ini \
		./build-host/requirements.txt.in ./docker-compose.yml \
		./docker-compose.override.yml ./.env \
		./var/docker/$(PYTHON_ENV)/log/rebuild.log
	true DEBUG Updated prereqs: $(?)
	mkdir -pv "$(dir $(@))"
ifeq ($(DOCKER_BUILD_PULL),true)
# Pull the development image and simulate as if it had been built here.
	if docker compose pull --quiet project-structure-devel
	then
	    touch "$(@)" "./var/docker/$(PYTHON_ENV)/log/rebuild.log"
# Ensure the virtualenv in the volume is also current:
	    docker compose run $(DOCKER_COMPOSE_RUN_ARGS) \
	        project-structure-devel make -e PYTHON_MINORS="$(PYTHON_MINOR)" \
	        "./var/log/tox/$(PYTHON_ENV)/build.log"
	    exit
	fi
endif
	$(MAKE) -e DOCKER_FILE="./Dockerfile.devel" DOCKER_VARIANT="devel" \
	    DOCKER_BUILD_ARGS="--load" build-docker-build >>"$(@)"
# Update the pinned/frozen versions, if needed, using the container.  If changed, then
# we may need to re-build the container image again to ensure it's current and correct.
ifeq ($(BUILD_REQUIREMENTS),true)
	docker compose run $(DOCKER_COMPOSE_RUN_ARGS) project-structure-devel \
	    make -e PYTHON_MINORS="$(PYTHON_MINOR)" build-requirements-$(PYTHON_ENV)
	$(MAKE) -e "$(@)"
endif

# Build the end-user image:
./var/docker/$(PYTHON_ENV)/log/build-user.log: \
		./var/docker/$(PYTHON_ENV)/log/build-devel.log ./Dockerfile \
		./var/docker/$(PYTHON_ENV)/log/rebuild.log
	true DEBUG Updated prereqs: $(?)
ifeq ($(PYTHON_WHEEL),)
	$(MAKE) -e "build-pkgs"
	PYTHON_WHEEL="$$(ls -t ./dist/*.whl | head -n 1)"
endif
# Build the end-user image now that all required artifacts are built"
	mkdir -pv "$(dir $(@))"
	$(MAKE) -e DOCKER_BUILD_ARGS="$(DOCKER_BUILD_ARGS) --load \
	--build-arg PYTHON_WHEEL=$${PYTHON_WHEEL}" build-docker-build >>"$(@)"
# The image installs the host requirements, reflect that in the bind mount volumes
	date >>"$(@:%/build-user.log=%/host-install.log)"

# Marker file used to trigger the rebuild of the image for just one Python version.
# Useful to workaround async timestamp issues when running jobs in parallel:
./var/docker/$(PYTHON_ENV)/log/rebuild.log:
	mkdir -pv "$(dir $(@))"
	date >>"$(@)"

# Local environment variables from a template:
./.env: ./.env.in
	$(MAKE) -e "template=$(<)" "target=$(@)" expand-template
=======
./README.md: README.rst
	docker compose run --rm "pandoc"
>>>>>>> 40ac13e8

# Install all tools required by recipes that have to be installed externally on the
# host.  Use a target file outside this checkout to support multiple checkouts.  Use a
# target specific to this project so that other projects can use the same approach but
# with different requirements.
$(HOME)/.local/var/log/project-structure-host-install.log:
	mkdir -pv "$(dir $(@))"
	(
	    if ! which pip
	    then
	        if which apk
	        then
	            apk update
	            apk add \
# We need `$ envsubst` in the `expand-template:` target recipe:
	                "gettext" \
# We need `$ pip3` to install the project's Python tools:
	                "py3-pip" \
# Needed for dependencies we can't get current versions for locally:
	                "docker-cli-compose"
	        else
	            sudo apt-get update
	            sudo apt-get install -y "gettext-base" "python3-pip" \
	                "docker-compose-plugin"
	        fi
	    fi
	    if [ -e ./build-host/requirements-$(PYTHON_HOST_ENV).txt ]
	    then
	        pip install -r "./build-host/requirements-$(PYTHON_HOST_ENV).txt"
	    else
	        pip install -r "./build-host/requirements.txt.in"
	    fi
	) |& tee -a "$(@)"

# https://docs.docker.com/build/building/multi-platform/#building-multi-platform-images
$(HOME)/.local/var/log/docker-multi-platform-host-install.log:
	mkdir -pv "$(dir $(@))"
	if ! docker context inspect "multi-platform" |& tee -a "$(@)"
	then
	    docker context create "multi-platform" |& tee -a "$(@)"
	fi
	if ! docker buildx inspect |& tee -a "$(@)" |
	    grep -q '^ *Endpoint: *multi-platform *'
	then
	    (
	        docker buildx create --use "multi-platform" || true
	    ) |& tee -a "$(@)"
	fi

# Retrieve VCS data needed for versioning (tags) and release (release notes).
$(VCS_FETCH_TARGETS): ./.git/logs/HEAD
	git_fetch_args=--tags
	if [ "$$(git rev-parse --is-shallow-repository)" == "true" ]
	then
	    git_fetch_args+=" --unshallow"
	fi
	branch_path="$(@:var/git/refs/remotes/%=%)"
	mkdir -pv "$(dir $(@))"
	if ! git fetch $${git_fetch_args} "$${branch_path%%/*}" "$${branch_path#*/}" |&
	    tee -a "$(@)"
	then
# If the local branch doesn't exist, fall back to the pre-release branch:
	    git fetch $${git_fetch_args} "$${branch_path%%/*}" "develop" |&
	        tee -a "$(@)"
	fi

./.git/hooks/pre-commit:
	$(MAKE) -e "$(HOME)/.local/var/log/project-structure-host-install.log"
	$(TOX_EXEC_BUILD_ARGS) -- pre-commit install \
	    --hook-type "pre-commit" --hook-type "commit-msg" --hook-type "pre-push"

# Capture any project initialization tasks for reference.  Not actually usable.
./pyproject.toml:
	$(MAKE) -e "$(HOME)/.local/var/log/project-structure-host-install.log"
	$(TOX_EXEC_BUILD_ARGS) -- cz init

# Tell Emacs where to find checkout-local tools needed to check the code.
./.dir-locals.el: ./.dir-locals.el.in
	$(MAKE) -e "template=$(<)" "target=$(@)" expand-template

# Ensure minimal VCS configuration, mostly useful in automation such as CI.
~/.gitconfig:
	git config --global user.name "$(USER_FULL_NAME)"
	git config --global user.email "$(USER_EMAIL)"

# Ensure release publishing authentication, mostly useful in automation such as CI.
~/.pypirc: ./home/.pypirc.in
	$(MAKE) -e "template=$(<)" "target=$(@)" expand-template

<<<<<<< HEAD
./var/log/docker-login-DOCKER.log: ./.env
	mkdir -pv "$(dir $(@))"
	set +x
	source "./.env"
	export DOCKER_PASS
	set -x
	printenv "DOCKER_PASS" | docker login -u "merpatterson" --password-stdin
	date | tee -a "$(@)"

=======
>>>>>>> 40ac13e8

## Utility Targets:
#
# Recipes used to make similar changes across targets where using Make's basic syntax
# can't be used.

.PHONY: expand-template
## Create a file from a template replacing environment variables
expand-template:
	$(MAKE) -e "$(HOME)/.local/var/log/project-structure-host-install.log"
	set +x
	if [ -e "$(target)" ]
	then
ifeq ($(TEMPLATE_IGNORE_EXISTING),true)
	    exit
else
	    envsubst <"$(template)" | diff -u "$(target)" "-" || true
	    echo "ERROR: Template $(template) has been updated:"
	    echo "       Reconcile changes and \`$$ touch $(target)\`:"
	    false
endif
	fi
	envsubst <"$(template)" >"$(target)"

# TEMPLATE: Run this once for your project.  See the `./var/log/docker-login*.log`
# targets for the authentication environment variables that need to be set or just login
# to those container registries manually and touch these targets.
.PHONY: bootstrap-project
### Run any tasks needed to be run once for a given project by a maintainer
bootstrap-project: ./var/log/docker-login-DOCKER.log
# Initially seed the build host Docker image to bootstrap CI/CD environments
	$(MAKE) -e -C "./build-host/" release


## Makefile Development:
#
# Development primarily requires a balance of 2 priorities:
#
# - Ensure the correctness of the code and build artifacts
# - Minimize iteration time overhead in the inner loop of development
#
# This project uses Make to balance those priorities.  Target recipes capture the
# commands necessary to build artifacts, run tests, and check the code.  Top-level
# targets assemble those recipes to put it all together and ensure correctness.  Target
# prerequisites are used to define when build artifacts need to be updated so that
# time isn't wasted on unnecessary updates in the inner loop of development.
#
# The most important Make concept to understand if making changes here is that of real
# targets and prerequisites, as opposed to "phony" targets.  The target is only updated
# if any of its prerequisites are newer, IOW have a more recent modification time, than
# the target.  For example, if a new feature adds library as a new project dependency
# then correctness requires that the fixed/pinned versions be updated to include the new
# library.  Most of the time, however, the fixed/pinned versions don't need to be
# updated and it would waste significant time to always update them in the inner loop of
# development.  We express this relationship in Make by defining the files containing
# the fixed/pinned versions as targets and the `./setup.cfg` file where dependencies are
# defined as a prerequisite:
#
#    ./requirements.txt: setup.cfg
#        ./.tox/py310/bin/pip-compile --output-file "$(@)" "$(<)"
#
# To that end, developers should use real target files whenever possible when adding
# recipes to this file.
#
# Sometimes the task we need a recipe to accomplish should only be run when certain
# changes have been made and as such we can use those changed files as prerequisites but
# the task doesn't produce an artifact appropriate for use as the target for the recipe.
# In that case, the recipe can write "simulated" artifact such as by piping output to a
# log file:
#
#     ./var/log/foo.log:
#         mkdir -pv "$(dir $(@))"
#         ./.tox/build/bin/python "./bin/foo.py" | tee -a "$(@)"
#
# This is also useful when none of the modification times of produced artifacts can be
# counted on to correctly reflect when any subsequent targets need to be updated when
# using this target as a pre-requisite in turn.  If no output can be captured, then the
# recipe can create arbitrary output:
#
#     ./var/log/foo.log:
#         ./.tox/build/bin/python "./bin/foo.py"
#         mkdir -pv "$(dir $(@))"
#         date | tee -a "$(@)"
#
# If a target is needed by the recipe of another target but should *not* trigger updates
# when it's newer, such as one-time host install tasks, then use that target in a
# sub-make instead of as a prerequisite:
#
#     ./var/log/foo.log:
#         $(MAKE) "./var/log/bar.log"
#
# We use a few more Make features than these core features and welcome further use of
# such features:
#
# - `$(@)`:
#   The automatic variable containing the file path for the target
#
# - `$(<)`:
#   The automatic variable containing the file path for the first prerequisite
#
# - `$(FOO:%=foo-%)`:
#   Substitution references to generate transformations of space-separated values
#
# - `$ make FOO=bar ...`:
#   Overriding variables on the command-line when invoking make as "options"
#
# We want to avoid, however, using many more features of Make, particularly the more
# "magical" features, to keep it readable, discover-able, and otherwise accessible to
# developers who may not have significant familiarity with Make.  If there's a good,
# pragmatic reason to add use of further features feel free to make the case but avoid
# them if possible.<|MERGE_RESOLUTION|>--- conflicted
+++ resolved
@@ -14,10 +14,7 @@
 export TEMPLATE_IGNORE_EXISTING=false
 # https://devguide.python.org/versions/#supported-versions
 PYTHON_SUPPORTED_MINORS=3.11 3.10 3.9 3.8 3.7
-<<<<<<< HEAD
 export DOCKER_USER=merpatterson
-=======
->>>>>>> 40ac13e8
 
 
 ## "Private" Variables:
@@ -197,22 +194,14 @@
 
 # Values used to run Tox:
 TOX_ENV_LIST=$(subst $(EMPTY) ,$(COMMA),$(PYTHON_ENVS))
-<<<<<<< HEAD
-ifeq ($(words $(PYTHON_MINORS)),1)
-TOX_RUN_ARGS=run
-else
-TOX_RUN_ARGS=run-parallel --parallel auto --parallel-live
-endif
-ifneq ($(PYTHON_WHEEL),)
-TOX_RUN_ARGS+= --installpkg "$(PYTHON_WHEEL)"
-endif
-export TOX_RUN_ARGS
-=======
 TOX_RUN_ARGS=run-parallel --parallel auto --parallel-live
 ifeq ($(words $(PYTHON_MINORS)),1)
 TOX_RUN_ARGS=run
 endif
->>>>>>> 40ac13e8
+ifneq ($(PYTHON_WHEEL),)
+TOX_RUN_ARGS+= --installpkg "$(PYTHON_WHEEL)"
+endif
+export TOX_RUN_ARGS
 # The options that allow for rapid execution of arbitrary commands in the venvs managed
 # by tox
 TOX_EXEC_OPTS=--no-recreate-pkg --skip-pkg-install
@@ -255,7 +244,6 @@
 # Publish pre-releases from the `develop` branch:
 RELEASE_PUBLISH=true
 endif
-<<<<<<< HEAD
 DOCKER_PLATFORMS=
 ifeq ($(RELEASE_PUBLISH),true)
 PYPI_REPO=pypi
@@ -266,10 +254,6 @@
 # modern Apple M1 CPUs, Raspberry Pi devices, etc.:
 DOCKER_PLATFORMS=linux/amd64 linux/arm64 linux/arm/v7
 endif
-=======
-ifeq ($(RELEASE_PUBLISH),true)
-PYPI_REPO=pypi
->>>>>>> 40ac13e8
 endif
 # Address undefined variables warnings when running under local development
 PYPI_PASSWORD=
@@ -315,11 +299,24 @@
 # Recipes that make artifacts needed for by end-users, development tasks, other recipes.
 
 .PHONY: build
-<<<<<<< HEAD
 ### Set up everything for development from a checkout, local and in containers.
 build: ./.git/hooks/pre-commit \
 		$(HOME)/.local/var/log/project-structure-host-install.log \
 		build-docker
+
+.PHONY: build-requirements-compile
+### Compile the requirements for one Python version and one type/extra.
+build-requirements-compile:
+	$(MAKE) -e "./var/log/tox/$(PYTHON_ENV)/build.log"
+	pip_compile_opts="--resolver backtracking --upgrade"
+ifneq ($(PIP_COMPILE_EXTRA),)
+	pip_compile_opts+=" --extra $(PIP_COMPILE_EXTRA)"
+endif
+	./.tox/$(PYTHON_ENV)/bin/pip-compile $${pip_compile_opts} \
+	    --output-file "$(PIP_COMPILE_OUT)" "$(PIP_COMPILE_SRC)"
+	./.tox/$(PYTHON_ENV)/bin/reuse annotate -r --skip-unrecognised \
+	    --copyright "Ross Patterson <me@rpatterson.net>" --license "MIT" \
+	    --style "python" "$(PIP_COMPILE_OUT)"
 
 .PHONY: build-pkgs
 ### Ensure the built package is current when used outside of tox.
@@ -451,56 +448,6 @@
 	docker compose run $(DOCKER_COMPOSE_RUN_ARGS) project-structure-devel \
 	    make -e PYTHON_MINORS="$(@:build-docker-requirements-%=%)" \
 	    build-requirements-py$(subst .,,$(@:build-docker-requirements-%=%))
-=======
-### Perform any currently necessary local set-up common to most operations.
-build: \
-	./.git/hooks/pre-commit \
-	$(HOME)/.local/var/log/project-structure-host-install.log
-	$(MAKE) -e -j $(PYTHON_ENVS:%=build-requirements-%)
-
-.PHONY: $(PYTHON_ENVS:%=build-requirements-%)
-### Compile fixed/pinned dependency versions if necessary.
-$(PYTHON_ENVS:%=build-requirements-%):
-# Avoid parallel tox recreations stomping on each other
-	rm -vf "$(@:build-requirements-%=./var/log/tox/%/build.log)"
-	$(MAKE) -e "$(@:build-requirements-%=./var/log/tox/%/build.log)"
-	targets="./requirements/$(@:build-requirements-%=%)/user.txt \
-	    ./requirements/$(@:build-requirements-%=%)/devel.txt \
-	    ./requirements/$(@:build-requirements-%=%)/build.txt \
-	    ./build-host/requirements-$(@:build-requirements-%=%).txt"
-# Workaround race conditions in pip's HTTP file cache:
-# https://github.com/pypa/pip/issues/6970#issuecomment-527678672
-	$(MAKE) -e -j $${targets} ||
-	    $(MAKE) -e -j $${targets} ||
-	    $(MAKE) -e -j $${targets}
-
-.PHONY: build-requirements-compile
-### Compile the requirements for one Python version and one type/extra.
-build-requirements-compile:
-	$(MAKE) -e "./var/log/tox/$(PYTHON_ENV)/build.log"
-	pip_compile_opts="--resolver backtracking --upgrade"
-ifneq ($(PIP_COMPILE_EXTRA),)
-	pip_compile_opts+=" --extra $(PIP_COMPILE_EXTRA)"
-endif
-	./.tox/$(PYTHON_ENV)/bin/pip-compile $${pip_compile_opts} \
-	    --output-file "$(PIP_COMPILE_OUT)" "$(PIP_COMPILE_SRC)"
-	./.tox/$(PYTHON_ENV)/bin/reuse annotate -r --skip-unrecognised \
-	    --copyright "Ross Patterson <me@rpatterson.net>" --license "MIT" \
-	    --style "python" "$(PIP_COMPILE_OUT)"
-
-.PHONY: build-pkgs
-### Ensure the built package is current when used outside of tox.
-build-pkgs: ./var/git/refs/remotes/$(VCS_REMOTE)/$(VCS_BRANCH)
-# Defined as a .PHONY recipe so that multiple targets can depend on this as a
-# pre-requisite and it will only be run once per invocation.
-	rm -vf ./dist/*
-	tox run -e "$(PYTHON_ENV)" --pkg-only
-# Copy the wheel to a location not managed by tox:
-	cp -lfv "$$(ls -t ./.tox/.pkg/dist/*.whl | head -n 1)" "./dist/"
-# Also build the source distribution:
-	tox run -e "$(PYTHON_ENV)" --override "testenv.package=sdist" --pkg-only
-	cp -lfv "$$(ls -t ./.tox/.pkg/dist/*.tar.gz | head -n 1)" "./dist/"
->>>>>>> 40ac13e8
 
 
 ## Test Targets:
@@ -508,7 +455,6 @@
 # Recipes that run the test suite.
 
 .PHONY: test
-<<<<<<< HEAD
 ### Format the code and run the full suite of tests, coverage checks, and linters.
 test: test-docker-lint test-docker
 
@@ -565,16 +511,6 @@
 	    hadolint "./Dockerfile.devel"
 	docker compose run $(DOCKER_COMPOSE_RUN_ARGS) hadolint \
 	    hadolint "./build-host/Dockerfile"
-=======
-### Run the full suite of tests, coverage checks, and linters.
-test: build
-	tox $(TOX_RUN_ARGS) -e "$(TOX_ENV_LIST)"
-
-.PHONY: test-debug
-### Run tests directly on the host and invoke the debugger on errors/failures.
-test-debug: ./var/log/tox/$(PYTHON_ENV)/editable.log
-	$(TOX_EXEC_ARGS) -- pytest --pdb
->>>>>>> 40ac13e8
 
 .PHONY: test-push
 ### Perform any checks that should only be run before pushing.
@@ -623,18 +559,12 @@
 # end-users.
 
 .PHONY: release
-<<<<<<< HEAD
 ### Publish installable Python packages and container images as required by commits.
 release: release-python release-docker
 
 .PHONY: release-python
-### Publish installable Python packages to PyPI.
-release-python: $(HOME)/.local/var/log/project-structure-host-install.log \
-		~/.pypirc
-=======
-### Publish installable Python packages if conventional commits require a release.
-release: $(HOME)/.local/var/log/project-structure-host-install.log ~/.pypirc
->>>>>>> 40ac13e8
+### Publish installable Python packages to PyPI if conventional commits require.
+release-python: $(HOME)/.local/var/log/project-structure-host-install.log ~/.pypirc
 # Only release from the `main` or `develop` branches:
 ifeq ($(RELEASE_PUBLISH),true)
 	$(MAKE) -e build-pkgs
@@ -645,7 +575,6 @@
 	$(MAKE) -e test-clean
 	$(TOX_EXEC_BUILD_ARGS) -- twine upload -s -r "$(PYPI_REPO)" \
 	    ./dist/project?structure-*
-<<<<<<< HEAD
 endif
 
 .PHONY: release-docker
@@ -684,8 +613,6 @@
 	    docker compose pull --quiet pandoc docker-pushrm
 	    docker compose run $(DOCKER_COMPOSE_RUN_ARGS) docker-pushrm
 	fi
-=======
->>>>>>> 40ac13e8
 endif
 
 .PHONY: release-bump
@@ -771,7 +698,8 @@
 		--remove-unused-variables "./src/projectstructure/"
 	$(TOX_EXEC_ARGS) -- autopep8 -v -i -r "./src/projectstructure/"
 	$(TOX_EXEC_ARGS) -- black "./src/projectstructure/"
-<<<<<<< HEAD
+	$(TOX_EXEC_ARGS) -- reuse annotate -r --skip-unrecognised \
+	    --copyright "Ross Patterson <me@rpatterson.net>" --license "MIT" "./"
 
 .PHONY: devel-upgrade
 ### Update all fixed/pinned dependencies to their latest available versions.
@@ -784,17 +712,6 @@
 	docker compose create project-structure-devel
 	$(MAKE) -e -j DOCKER_COMPOSE_RUN_ARGS="$(DOCKER_COMPOSE_RUN_ARGS) -T" \
 	    $(PYTHON_MINORS:%=build-docker-requirements-%)
-=======
-	$(TOX_EXEC_ARGS) -- reuse annotate -r --skip-unrecognised \
-	    --copyright "Ross Patterson <me@rpatterson.net>" --license "MIT" "./"
-
-.PHONY: devel-upgrade
-### Update all fixed/pinned dependencies to their latest available versions.
-devel-upgrade:
-	touch "./setup.cfg" "./requirements/build.txt.in" \
-	    "./build-host/requirements.txt.in"
-	$(MAKE) -e -j $(PYTHON_ENVS:%=build-requirements-%)
->>>>>>> 40ac13e8
 # Update VCS hooks from remotes to the latest tag.
 	$(TOX_EXEC_BUILD_ARGS) -- pre-commit autoupdate
 
@@ -811,15 +728,6 @@
 	fi
 # Commit the upgrade changes
 	echo "Upgrade all requirements to the latest versions as of $${now}." \
-<<<<<<< HEAD
-	    >"./src/projectstructure/newsfragments/\
-	+upgrade-requirements.bugfix.rst"
-	git add --update './build-host/requirements-*.txt' './requirements/*/*.txt' \
-	    "./.pre-commit-config.yaml"
-	git add \
-	    "./src/projectstructure/newsfragments/\
-	+upgrade-requirements.bugfix.rst"
-=======
 	    >"./newsfragments/+upgrade-requirements.bugfix.rst"
 	./.tox/$(PYTHON_ENV)/bin/reuse annotate -r --skip-unrecognised \
 	    --copyright "Ross Patterson <me@rpatterson.net>" --license "MIT" \
@@ -827,7 +735,6 @@
 	git add --update './build-host/requirements-*.txt' './requirements/*/*.txt' \
 	    "./.pre-commit-config.yaml"
 	git add "./newsfragments/+upgrade-requirements.bugfix.rst"
->>>>>>> 40ac13e8
 	git commit --all --gpg-sign -m \
 	    "fix(deps): Upgrade requirements latest versions"
 # Fail if upgrading left untracked files in VCS
@@ -870,38 +777,21 @@
 # https://github.com/jazzband/pip-tools#cross-environment-usage-of-requirementsinrequirementstxt-and-pip-compile
 $(PYTHON_ENVS:%=./requirements/%/devel.txt): ./pyproject.toml ./setup.cfg ./tox.ini
 	true DEBUG Updated prereqs: $(?)
-<<<<<<< HEAD
-	$(MAKE) -e "$(@:requirements/%/devel.txt=./var/log/tox/%/build.log)"
-	./.tox/$(@:requirements/%/devel.txt=%)/bin/pip-compile \
-	    --resolver "backtracking" --upgrade --extra "devel" \
-	    --output-file "$(@)" "$(<)"
+	$(MAKE) -e PYTHON_ENV="$(@:requirements/%/devel.txt=%)" \
+	    PIP_COMPILE_EXTRA="devel" PIP_COMPILE_SRC="$(<)" PIP_COMPILE_OUT="$(@)" \
+	    build-requirements-compile
 	mkdir -pv "./var/log/"
 	touch "./var/log/rebuild.log"
 $(PYTHON_ENVS:%=./requirements/%/user.txt): ./pyproject.toml ./setup.cfg ./tox.ini
 	true DEBUG Updated prereqs: $(?)
-	$(MAKE) -e "$(@:requirements/%/user.txt=./var/log/tox/%/build.log)"
-	./.tox/$(@:requirements/%/user.txt=%)/bin/pip-compile \
-	    --resolver "backtracking" --upgrade --output-file "$(@)" "$(<)"
+	$(MAKE) -e PYTHON_ENV="$(@:requirements/%/user.txt=%)" PIP_COMPILE_SRC="$(<)" \
+	    PIP_COMPILE_OUT="$(@)" build-requirements-compile
 	mkdir -pv "./var/log/"
 	touch "./var/log/rebuild.log"
 $(PYTHON_ENVS:%=./build-host/requirements-%.txt): ./build-host/requirements.txt.in
 	true DEBUG Updated prereqs: $(?)
-	$(MAKE) -e "$(@:build-host/requirements-%.txt=./var/log/tox/%/build.log)"
-	./.tox/$(@:build-host/requirements-%.txt=%)/bin/pip-compile \
-	    --resolver "backtracking" --upgrade --output-file "$(@)" "$(<)"
-=======
-	$(MAKE) -e PYTHON_ENV="$(@:requirements/%/devel.txt=%)" \
-	    PIP_COMPILE_EXTRA="devel" PIP_COMPILE_SRC="$(<)" PIP_COMPILE_OUT="$(@)" \
-	    build-requirements-compile
-$(PYTHON_ENVS:%=./requirements/%/user.txt): ./pyproject.toml ./setup.cfg ./tox.ini
-	true DEBUG Updated prereqs: $(?)
-	$(MAKE) -e PYTHON_ENV="$(@:requirements/%/user.txt=%)" PIP_COMPILE_SRC="$(<)" \
-	    PIP_COMPILE_OUT="$(@)" build-requirements-compile
-$(PYTHON_ENVS:%=./build-host/requirements-%.txt): ./build-host/requirements.txt.in
-	true DEBUG Updated prereqs: $(?)
 	$(MAKE) -e PYTHON_ENV="$(@:build-host/requirements-%.txt=%)" \
 	    PIP_COMPILE_SRC="$(<)" PIP_COMPILE_OUT="$(@)" build-requirements-compile
->>>>>>> 40ac13e8
 # Only update the installed tox version for the latest/host/main/default Python version
 	if [ "$(@:build-host/requirements-%.txt=%)" = "$(PYTHON_ENV)" ]
 	then
@@ -914,20 +804,12 @@
 	    fi
 	    "$${pip_bin}" install -r "$(@)"
 	fi
-<<<<<<< HEAD
 	mkdir -pv "./var/log/"
 	touch "./var/log/rebuild.log"
 $(PYTHON_ENVS:%=./requirements/%/build.txt): ./requirements/build.txt.in
 	true DEBUG Updated prereqs: $(?)
-	$(MAKE) -e "$(@:requirements/%/build.txt=./var/log/tox/%/build.log)"
-	./.tox/$(@:requirements/%/build.txt=%)/bin/pip-compile \
-	    --resolver "backtracking" --upgrade --output-file "$(@)" "$(<)"
-=======
-$(PYTHON_ENVS:%=./requirements/%/build.txt): ./requirements/build.txt.in
-	true DEBUG Updated prereqs: $(?)
 	$(MAKE) -e PYTHON_ENV="$(@:requirements/%/build.txt=%)" PIP_COMPILE_SRC="$(<)" \
 	    PIP_COMPILE_OUT="$(@)" build-requirements-compile
->>>>>>> 40ac13e8
 
 # Targets used as pre-requisites to ensure virtual environments managed by tox have been
 # created and can be used directly to save time on Tox's overhead when we don't need
@@ -948,7 +830,6 @@
 	tox exec $(TOX_EXEC_OPTS) -e "$(@:var/log/tox/%/editable.log=%)" -- \
 	    pip install -e "./" |& tee -a "$(@)"
 
-<<<<<<< HEAD
 ## Docker real targets:
 
 # Build the development image:
@@ -1007,10 +888,6 @@
 # Local environment variables from a template:
 ./.env: ./.env.in
 	$(MAKE) -e "template=$(<)" "target=$(@)" expand-template
-=======
-./README.md: README.rst
-	docker compose run --rm "pandoc"
->>>>>>> 40ac13e8
 
 # Install all tools required by recipes that have to be installed externally on the
 # host.  Use a target file outside this checkout to support multiple checkouts.  Use a
@@ -1100,7 +977,6 @@
 ~/.pypirc: ./home/.pypirc.in
 	$(MAKE) -e "template=$(<)" "target=$(@)" expand-template
 
-<<<<<<< HEAD
 ./var/log/docker-login-DOCKER.log: ./.env
 	mkdir -pv "$(dir $(@))"
 	set +x
@@ -1110,8 +986,6 @@
 	printenv "DOCKER_PASS" | docker login -u "merpatterson" --password-stdin
 	date | tee -a "$(@)"
 
-=======
->>>>>>> 40ac13e8
 
 ## Utility Targets:
 #
