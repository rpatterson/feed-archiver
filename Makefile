## Development, build and maintenance tasks:
#
# To ease discovery for new contributors, variables that act as options affecting
# behavior are at the top.  Then skip to `## Top-level targets:` below to find targets
# intended for use by developers.  The real work, however, is in the recipes for real
# targets that follow.  If making changes here, please start by reading the philosophy
# commentary at the bottom of this file.

# Variables used as options to control behavior:
export TEMPLATE_IGNORE_EXISTING=false
# https://devguide.python.org/versions/#supported-versions
PYTHON_SUPPORTED_MINORS=3.11 3.10 3.9 3.8 3.7
# Project-specific variables
export DOCKER_USER=merpatterson
# TEMPLATE: See comments towards the bottom and update.
GPG_SIGNING_KEYID=2EFF7CCE6828E359
CI_UPSTREAM_NAMESPACE=rpatterson
CI_PROJECT_NAME=feed-archiver


## "Private" Variables:

# Variables that aren't likely to be of concern those just using and reading top-level
# targets.  Mostly variables whose values are derived from the environment or other
# values.  If adding a variable whose value isn't a literal constant or intended for use
# on the CLI as an option, add it to the appropriate grouping below.  Unfortunately,
# variables referenced in targets or prerequisites need to be defined above those
# references (as opposed to references in recipes), which means we can't move these
# further below for readability and discover.

### Defensive settings for make:
#     https://tech.davis-hansson.com/p/make/
SHELL:=bash
.ONESHELL:
.SHELLFLAGS:=-eu -o pipefail -c
.SILENT:
.DELETE_ON_ERROR:
MAKEFLAGS+=--warn-undefined-variables
MAKEFLAGS+=--no-builtin-rules
PS1?=$$
EMPTY=
COMMA=,

USER_NAME:=$(shell id -u -n)
USER_FULL_NAME:=$(shell \
    getent passwd "$(USER_NAME)" | cut -d ":" -f 5 | cut -d "," -f 1)
ifeq ($(USER_FULL_NAME),)
USER_FULL_NAME=$(USER_NAME)
endif
USER_EMAIL:=$(USER_NAME)@$(shell hostname -f)
export PUID:=$(shell id -u)
export PGID:=$(shell id -g)
export CHECKOUT_DIR=$(PWD)
TZ=Etc/UTC
ifneq ("$(wildcard /usr/share/zoneinfo/)","")
TZ=$(shell \
  realpath --relative-to=/usr/share/zoneinfo/ \
  $(firstword $(realpath /private/etc/localtime /etc/localtime)) \
)
endif
export TZ
export DOCKER_GID=$(shell getent group "docker" | cut -d ":" -f 3)

# Values concerning supported Python versions:
# Use the same Python version tox would as a default.
# https://tox.wiki/en/latest/config.html#base_python
PYTHON_HOST_MINOR:=$(shell \
    pip --version | sed -nE 's|.* \(python ([0-9]+.[0-9]+)\)$$|\1|p')
export PYTHON_HOST_ENV=py$(subst .,,$(PYTHON_HOST_MINOR))
# Determine the latest installed Python version of the supported versions
PYTHON_BASENAMES=$(PYTHON_SUPPORTED_MINORS:%=python%)
PYTHON_AVAIL_EXECS:=$(foreach \
    PYTHON_BASENAME,$(PYTHON_BASENAMES),$(shell which $(PYTHON_BASENAME)))
PYTHON_LATEST_EXEC=$(firstword $(PYTHON_AVAIL_EXECS))
PYTHON_LATEST_BASENAME=$(notdir $(PYTHON_LATEST_EXEC))
PYTHON_MINOR=$(PYTHON_HOST_MINOR)
ifeq ($(PYTHON_MINOR),)
# Fallback to the latest installed supported Python version
PYTHON_MINOR=$(PYTHON_LATEST_BASENAME:python%=%)
endif
PYTHON_LATEST_MINOR=$(firstword $(PYTHON_SUPPORTED_MINORS))
PYTHON_LATEST_ENV=py$(subst .,,$(PYTHON_LATEST_MINOR))
PYTHON_MINORS=$(PYTHON_SUPPORTED_MINORS)
ifeq ($(PYTHON_MINOR),)
export PYTHON_MINOR=$(firstword $(PYTHON_MINORS))
else ifeq ($(findstring $(PYTHON_MINOR),$(PYTHON_MINORS)),)
export PYTHON_MINOR=$(firstword $(PYTHON_MINORS))
endif
export PYTHON_MINOR
export PYTHON_ENV=py$(subst .,,$(PYTHON_MINOR))
PYTHON_SHORT_MINORS=$(subst .,,$(PYTHON_MINORS))
PYTHON_ENVS=$(PYTHON_SHORT_MINORS:%=py%)
PYTHON_ALL_ENVS=$(PYTHON_ENVS) build
export PYTHON_WHEEL=

# Values derived from VCS/git:
VCS_LOCAL_BRANCH:=$(shell git branch --show-current)
CI_COMMIT_BRANCH=
GITHUB_REF_TYPE=
GITHUB_REF_NAME=
ifeq ($(VCS_LOCAL_BRANCH),)
ifneq ($(CI_COMMIT_BRANCH),)
VCS_LOCAL_BRANCH=$(CI_COMMIT_BRANCH)
else ifeq ($(GITHUB_REF_TYPE),branch)
VCS_LOCAL_BRANCH=$(GITHUB_REF_NAME)
endif
endif
VCS_TAG=
CI_COMMIT_TAG=
ifeq ($(VCS_TAG),)
ifneq ($(CI_COMMIT_TAG),)
VCS_TAG=$(CI_COMMIT_TAG)
else ifeq ($(GITHUB_REF_TYPE),tag)
VCS_TAG=$(GITHUB_REF_NAME)
endif
endif
ifeq ($(VCS_LOCAL_BRANCH),)
# Guess branch name from tag:
ifneq ($(shell echo "$(VCS_TAG)" | grep -E '^v[0-9]+\.[0-9]+\.[0-9]+$$'),)
# Final release, should be from main:
VCS_LOCAL_BRANCH=main
else ifneq ($(shell echo "$(VCS_TAG)" | grep -E '^v[0-9]+\.[0-9]+\.[0-9]+.+$$'),)
# Pre-release, should be from develop:
VCS_LOCAL_BRANCH=develop
endif
endif
# Reproduce what we need of git's branch and remote configuration and logic:
VCS_CLONE_REMOTE:=$(shell git config "clone.defaultRemoteName")
ifeq ($(VCS_CLONE_REMOTE),)
VCS_CLONE_REMOTE=origin
endif
VCS_PUSH_REMOTE:=$(shell git config "branch.$(VCS_LOCAL_BRANCH).pushRemote")
ifeq ($(VCS_PUSH_REMOTE),)
VCS_PUSH_REMOTE:=$(shell git config "remote.pushDefault")
endif
ifeq ($(VCS_PUSH_REMOTE),)
VCS_PUSH_REMOTE=$(VCS_CLONE_REMOTE)
endif
VCS_UPSTREAM_REMOTE:=$(shell git config "branch.$(VCS_LOCAL_BRANCH).remote")
ifeq ($(VCS_UPSTREAM_REMOTE),)
VCS_UPSTREAM_REMOTE:=$(shell git config "checkout.defaultRemote")
endif
VCS_UPSTREAM_REF:=$(shell git config "branch.$(VCS_LOCAL_BRANCH).merge")
VCS_UPSTREAM_BRANCH=$(VCS_UPSTREAM_REF:refs/heads/%=%)
# Determine the best remote and branch for versioning data, e.g. `v*` tags:
VCS_REMOTE=$(VCS_PUSH_REMOTE)
VCS_BRANCH=$(VCS_LOCAL_BRANCH)
export VCS_BRANCH
# Determine the best remote and branch for release data, e.g. conventional commits:
VCS_COMPARE_REMOTE=$(VCS_UPSTREAM_REMOTE)
ifeq ($(VCS_COMPARE_REMOTE),)
VCS_COMPARE_REMOTE=$(VCS_PUSH_REMOTE)
endif
VCS_COMPARE_BRANCH=$(VCS_UPSTREAM_BRANCH)
ifeq ($(VCS_COMPARE_BRANCH),)
VCS_COMPARE_BRANCH=$(VCS_BRANCH)
endif
# Under CI, check commits and release notes against the branch to be merged into:
CI=false
ifeq ($(CI),true)
ifeq ($(VCS_COMPARE_BRANCH),develop)
VCS_COMPARE_BRANCH=main
else ifneq ($(VCS_BRANCH),main)
VCS_COMPARE_BRANCH=develop
endif
# If pushing to upstream release branches, get release data compared to the previous
# release:
else ifeq ($(VCS_COMPARE_BRANCH),develop)
VCS_COMPARE_BRANCH=main
endif
VCS_BRANCH_SUFFIX=upgrade
VCS_MERGE_BRANCH=$(VCS_BRANCH:%-$(VCS_BRANCH_SUFFIX)=%)
# Assemble the targets used to avoid redundant fetches during release tasks:
VCS_FETCH_TARGETS=./var/git/refs/remotes/$(VCS_REMOTE)/$(VCS_BRANCH)
ifneq ($(VCS_REMOTE)/$(VCS_BRANCH),$(VCS_COMPARE_REMOTE)/$(VCS_COMPARE_BRANCH))
VCS_FETCH_TARGETS+=./var/git/refs/remotes/$(VCS_COMPARE_REMOTE)/$(VCS_COMPARE_BRANCH)
endif
# Also fetch develop for merging back in the final release:
VCS_RELEASE_FETCH_TARGETS=./var/git/refs/remotes/$(VCS_REMOTE)/$(VCS_BRANCH)
ifeq ($(VCS_BRANCH),main)
VCS_RELEASE_FETCH_TARGETS+=./var/git/refs/remotes/$(VCS_COMPARE_REMOTE)/develop
ifneq ($(VCS_REMOTE)/$(VCS_BRANCH),$(VCS_COMPARE_REMOTE)/develop)
ifneq ($(VCS_COMPARE_REMOTE)/$(VCS_COMPARE_BRANCH),$(VCS_COMPARE_REMOTE)/develop)
VCS_FETCH_TARGETS+=./var/git/refs/remotes/$(VCS_COMPARE_REMOTE)/develop
endif
endif
endif
ifneq ($(VCS_MERGE_BRANCH),$(VCS_BRANCH))
VCS_FETCH_TARGETS+=./var/git/refs/remotes/$(VCS_REMOTE)/$(VCS_MERGE_BRANCH)
endif
# Determine the sequence of branches to find closes existing build artifacts, such as
# docker images:
VCS_BRANCHES=$(VCS_BRANCH)
ifneq ($(VCS_BRANCH),main)
ifneq ($(VCS_BRANCH),develop)
VCS_BRANCHES+=develop
endif
VCS_BRANCHES+=main
endif

# Values used to run Tox:
TOX_ENV_LIST=$(subst $(EMPTY) ,$(COMMA),$(PYTHON_ENVS))
ifeq ($(words $(PYTHON_MINORS)),1)
TOX_RUN_ARGS=run
else
TOX_RUN_ARGS=run-parallel --parallel auto --parallel-live
endif
ifneq ($(PYTHON_WHEEL),)
TOX_RUN_ARGS+= --installpkg "$(PYTHON_WHEEL)"
endif
export TOX_RUN_ARGS
# The options that allow for rapid execution of arbitrary commands in the venvs managed
# by tox
TOX_EXEC_OPTS=--no-recreate-pkg --skip-pkg-install
TOX_EXEC_ARGS=tox exec $(TOX_EXEC_OPTS) -e "$(PYTHON_ENV)" --
TOX_EXEC_BUILD_ARGS=tox exec $(TOX_EXEC_OPTS) -e "build" --

# Values used to build Docker images and run containers:
GITLAB_CI=false
GITHUB_ACTIONS=false
CI_PROJECT_NAMESPACE=$(CI_UPSTREAM_NAMESPACE)
CI_TEMPLATE_REGISTRY_HOST=registry.gitlab.com
CI_REGISTRY=$(CI_TEMPLATE_REGISTRY_HOST)/$(CI_PROJECT_NAMESPACE)
CI_REGISTRY_IMAGE=$(CI_REGISTRY)/$(CI_PROJECT_NAME)
DOCKER_COMPOSE_RUN_ARGS=
DOCKER_COMPOSE_RUN_ARGS+= --rm
ifneq ($(CI),true)
DOCKER_COMPOSE_RUN_ARGS+= --quiet-pull
endif
ifeq ($(shell tty),not a tty)
DOCKER_COMPOSE_RUN_ARGS+= -T
endif
DOCKER_BUILD_ARGS=
DOCKER_REGISTRIES=DOCKER GITLAB GITHUB
export DOCKER_REGISTRY=$(firstword $(DOCKER_REGISTRIES))
DOCKER_IMAGE_DOCKER=$(DOCKER_USER)/$(CI_PROJECT_NAME)
DOCKER_IMAGE_GITLAB=$(CI_REGISTRY_IMAGE)
DOCKER_IMAGE_GITHUB=ghcr.io/$(CI_PROJECT_NAMESPACE)/$(CI_PROJECT_NAME)
DOCKER_IMAGE=$(DOCKER_IMAGE_$(DOCKER_REGISTRY))
DOCKER_IMAGES=
ifeq ($(GITLAB_CI),true)
DOCKER_IMAGES+=$(DOCKER_IMAGE_GITLAB)
else ifeq ($(GITHUB_ACTIONS),true)
DOCKER_IMAGES+=$(DOCKER_IMAGE_GITHUB)
else
DOCKER_IMAGES+=$(DOCKER_IMAGE_DOCKER)
endif
export DOCKER_VARIANT=
DOCKER_VARIANT_PREFIX=
ifneq ($(DOCKER_VARIANT),)
DOCKER_VARIANT_PREFIX=$(DOCKER_VARIANT)-
endif
export DOCKER_BRANCH_TAG=$(subst /,-,$(VCS_BRANCH))
DOCKER_VOLUMES=\
./var/docker/$(PYTHON_ENV)/ \
./src/feed_archiver.egg-info/ \
./var/docker/$(PYTHON_ENV)/feed_archiver.egg-info/ \
./.tox/ ./var/docker/$(PYTHON_ENV)/.tox/
export DOCKER_BUILD_PULL=false

# Values derived from or overridden by CI environments:
GITHUB_REPOSITORY_OWNER=$(CI_UPSTREAM_NAMESPACE)
# Determine if this checkout is a fork of the upstream project:
CI_IS_FORK=false
ifeq ($(GITLAB_CI),true)
USER_EMAIL=$(USER_NAME)@runners-manager.gitlab.com
ifneq ($(CI_PROJECT_NAMESPACE),$(CI_UPSTREAM_NAMESPACE))
CI_IS_FORK=true
DOCKER_REGISTRIES=GITLAB
DOCKER_IMAGES+=$(CI_TEMPLATE_REGISTRY_HOST)/$(CI_UPSTREAM_NAMESPACE)/$(CI_PROJECT_NAME)
endif
else ifeq ($(GITHUB_ACTIONS),true)
USER_EMAIL=$(USER_NAME)@actions.github.com
ifneq ($(GITHUB_REPOSITORY_OWNER),$(CI_UPSTREAM_NAMESPACE))
CI_IS_FORK=true
DOCKER_REGISTRIES=GITHUB
DOCKER_IMAGES+=ghcr.io/$(GITHUB_REPOSITORY_OWNER)/$(CI_PROJECT_NAME)
endif
endif
# Take GitHub auth from env under GitHub actions but from secrets on other hosts:
GITHUB_TOKEN=
PROJECT_GITHUB_PAT=
ifeq ($(GITHUB_TOKEN),)
GITHUB_TOKEN=$(PROJECT_GITHUB_PAT)
else ifeq ($(PROJECT_GITHUB_PAT),)
PROJECT_GITHUB_PAT=$(GITHUB_TOKEN)
endif
GH_TOKEN=$(GITHUB_TOKEN)
export GH_TOKEN
export GITHUB_TOKEN
export PROJECT_GITHUB_PAT

# Values used for publishing releases:
# Safe defaults for testing the release process without publishing to the final/official
# hosts/indexes/registries:
PIP_COMPILE_ARGS=--upgrade
RELEASE_PUBLISH=false
PYPI_REPO=testpypi
PYPI_HOSTNAME=test.pypi.org
# Only publish releases from the `main` or `develop` branches:
ifeq ($(CI),true)
# Compile requirements on CI/CD as a check to make sure all changes to dependencies have
# been reflected in the frozen/pinned versions, but don't upgrade packages so that
# external changes, such as new PyPI releases, don't turn CI/CD red spuriously and
# unrelated to the contributor's actual changes.
PIP_COMPILE_ARGS=
endif
GITHUB_RELEASE_ARGS=--prerelease
# Only publish releases from the `main` or `develop` branches and only under the
# canonical CI/CD platform:
ifeq ($(GITLAB_CI),true)
ifeq ($(VCS_BRANCH),main)
RELEASE_PUBLISH=true
PYPI_REPO=pypi
PYPI_HOSTNAME=pypi.org
GITHUB_RELEASE_ARGS=
else ifeq ($(VCS_BRANCH),develop)
# Publish pre-releases from the `develop` branch:
RELEASE_PUBLISH=true
PYPI_REPO=pypi
endif
endif
CI_REGISTRY_USER=$(CI_PROJECT_NAMESPACE)
CI_REGISTRY_IMAGE=$(CI_REGISTRY)/$(CI_PROJECT_NAME)
# Address undefined variables warnings when running under local development
PYPI_PASSWORD=
export PYPI_PASSWORD
TEST_PYPI_PASSWORD=
export TEST_PYPI_PASSWORD
VCS_REMOTE_PUSH_URL=
CODECOV_TOKEN=
DOCKER_PASS=
export DOCKER_PASS
CI_PROJECT_ID=
export CI_PROJECT_ID
CI_JOB_TOKEN=
export CI_JOB_TOKEN
CI_REGISTRY_PASSWORD=
export CI_REGISTRY_PASSWORD
GH_TOKEN=

# Defaults specific to this project:
export NGINX_PORT=80
DEBUG=
POST_MORTEM=

# Done with `$(shell ...)`, echo recipe commands going forward
.SHELLFLAGS+= -x


## Makefile "functions":
#
# Snippets whose output is frequently used including across recipes.  Used for output
# only, not actually making any changes.
# https://www.gnu.org/software/make/manual/html_node/Call-Function.html

# Return the most recently built package:
current_pkg = $(shell ls -t ./dist/*$(1) | head -n 1)


## Top-level targets:

.PHONY: all
### The default target.
all: build

.PHONY: start
### Run the local development end-to-end stack services in the background as daemons.
start: build-docker-volumes-$(PYTHON_ENV) build-docker-$(PYTHON_MINOR) ./.env
	docker compose down
	docker compose up -d

.PHONY: run
### Run the local development end-to-end stack services in the foreground for debugging.
run: build-docker-volumes-$(PYTHON_ENV) build-docker-$(PYTHON_MINOR) ./.env
	docker compose down
	docker compose up

.PHONY: run-debug
### Run the update sub-command in the container via the interactive debugger
run-debug: build
	docker compose run --rm -e DEBUG="$(DEBUG)" -e POST_MORTEM="$(POST_MORTEM)" \
	    --entrypoint="python" "feed-archiver" -m "pdb" \
	    "/usr/local/bin/feed-archiver" "update"


## Build Targets:
#
# Recipes that make artifacts needed for by end-users, development tasks, other recipes.

.PHONY: build
### Set up everything for development from a checkout, local and in containers.
build: ./.git/hooks/pre-commit \
		$(HOME)/.local/var/log/feed-archiver-host-install.log \
		build-docker ./server/.htpasswd \
		./src/feedarchiver/tests/archives/end-to-end/.feed-archiver.yml

.PHONY: build-pkgs
### Ensure the built package is current when used outside of tox.
build-pkgs: ./var/git/refs/remotes/$(VCS_REMOTE)/$(VCS_BRANCH) \
		./var/docker/$(PYTHON_ENV)/log/build-devel.log build-docker-volumes-$(PYTHON_ENV)
# Defined as a .PHONY recipe so that multiple targets can depend on this as a
# pre-requisite and it will only be run once per invocation.
	rm -vf ./dist/*
# Build Python packages/distributions from the development Docker container for
# consistency/reproducibility.
	docker compose run $(DOCKER_COMPOSE_RUN_ARGS) feed-archiver-devel \
	    tox run -e "$(PYTHON_ENV)" --pkg-only
# Copy the wheel to a location accessible to all containers:
	cp -lfv "$$(
	    ls -t ./var/docker/$(PYTHON_ENV)/.tox/.pkg/dist/*.whl | head -n 1
	)" "./dist/"
# Also build the source distribution:
	docker compose run $(DOCKER_COMPOSE_RUN_ARGS) feed-archiver-devel \
	    tox run -e "$(PYTHON_ENV)" --override "testenv.package=sdist" --pkg-only
	cp -lfv "$$(
	    ls -t ./var/docker/$(PYTHON_ENV)/.tox/.pkg/dist/*.tar.gz | head -n 1
	)" "./dist/"

.PHONY: $(PYTHON_ENVS:%=build-requirements-%)
### Compile fixed/pinned dependency versions if necessary.
$(PYTHON_ENVS:%=build-requirements-%):
# Avoid parallel tox recreations stomping on each other
	$(MAKE) -e "$(@:build-requirements-%=./var/log/tox/%/build.log)"
	targets="./requirements/$(@:build-requirements-%=%)/user.txt \
	    ./requirements/$(@:build-requirements-%=%)/devel.txt \
	    ./requirements/$(@:build-requirements-%=%)/build.txt \
	    ./build-host/requirements-$(@:build-requirements-%=%).txt"
# Workaround race conditions in pip's HTTP file cache:
# https://github.com/pypa/pip/issues/6970#issuecomment-527678672
	$(MAKE) -e -j $${targets} ||
	    $(MAKE) -e -j $${targets} ||
	    $(MAKE) -e -j $${targets}

## Docker Build Targets:
#
# Strive for as much consistency as possible in development tasks between the local host
# and inside containers.  To that end, most of the `*-docker` container target recipes
# should run the corresponding `*-local` local host target recipes inside the
# development container.  Top level targets, like `test`, should run as much as possible
# inside the development container.

.PHONY: build-docker
### Set up for development in Docker containers.
build-docker: build-pkgs ./var/log/tox/build/build.log
	$(MAKE) -e -j PYTHON_WHEEL="$(call current_pkg,.whl)" \
	    DOCKER_BUILD_ARGS="--progress plain" \
	    $(PYTHON_MINORS:%=build-docker-%)

.PHONY: $(PYTHON_MINORS:%=build-docker-%)
### Set up for development in a Docker container for one Python version.
$(PYTHON_MINORS:%=build-docker-%):
	$(MAKE) -e \
	    PYTHON_MINORS="$(@:build-docker-%=%)" \
	    PYTHON_MINOR="$(@:build-docker-%=%)" \
	    PYTHON_ENV="py$(subst .,,$(@:build-docker-%=%))" \
	    "./var/docker/py$(subst .,,$(@:build-docker-%=%))/log/build-user.log"

.PHONY: build-docker-tags
### Print the list of image tags for the current registry and variant.
build-docker-tags:
	$(MAKE) -e $(DOCKER_REGISTRIES:%=build-docker-tags-%)

.PHONY: $(DOCKER_REGISTRIES:%=build-docker-tags-%)
### Print the list of image tags for the current registry and variant.
$(DOCKER_REGISTRIES:%=build-docker-tags-%): \
		./var/git/refs/remotes/$(VCS_REMOTE)/$(VCS_BRANCH) \
		./var/log/tox/build/build.log
	docker_image=$(DOCKER_IMAGE_$(@:build-docker-tags-%=%))
	echo $${docker_image}:$(DOCKER_VARIANT_PREFIX)$(PYTHON_ENV)-$(DOCKER_BRANCH_TAG)
ifeq ($(VCS_BRANCH),main)
# Only update tags end users may depend on to be stable from the `main` branch
	VERSION=$$(./.tox/build/bin/cz version --project)
	major_version=$$(echo $${VERSION} | sed -nE 's|([0-9]+).*|\1|p')
	minor_version=$$(
	    echo $${VERSION} | sed -nE 's|([0-9]+\.[0-9]+).*|\1|p'
	)
	echo $${docker_image}:$(DOCKER_VARIANT_PREFIX)$(PYTHON_ENV)-$${minor_version}
	echo $${docker_image}:$(DOCKER_VARIANT_PREFIX)$(PYTHON_ENV)-$${major_version}
	echo $${docker_image}:$(DOCKER_VARIANT_PREFIX)$(PYTHON_ENV)
endif
# This variant is the default used for tags such as `latest`
ifeq ($(PYTHON_MINOR),$(PYTHON_HOST_MINOR))
	echo $${docker_image}:$(DOCKER_VARIANT_PREFIX)$(DOCKER_BRANCH_TAG)
ifeq ($(VCS_BRANCH),main)
	echo $${docker_image}:$(DOCKER_VARIANT_PREFIX)$${minor_version}
	echo $${docker_image}:$(DOCKER_VARIANT_PREFIX)$${major_version}
ifeq ($(DOCKER_VARIANT),)
	echo $${docker_image}:latest
else
	echo $${docker_image}:$(DOCKER_VARIANT)
endif
endif
endif

.PHONY: $(PYTHON_MINORS:%=build-docker-requirements-%)
### Pull container images and compile fixed/pinned dependency versions if necessary.
$(PYTHON_MINORS:%=build-docker-requirements-%): ./.env
	export PYTHON_MINOR="$(@:build-docker-requirements-%=%)"
	export PYTHON_ENV="py$(subst .,,$(@:build-docker-requirements-%=%))"
	$(MAKE) -e build-docker-volumes-$${PYTHON_ENV} \
<<<<<<< HEAD
	    "./var/docker/$(PYTHON_ENV)/log/build-devel.log"
	docker compose run $(DOCKER_COMPOSE_RUN_ARGS) feed-archiver-devel \
=======
	    "./var/docker/$${PYTHON_ENV}/log/build-devel.log"
	docker compose run $(DOCKER_COMPOSE_RUN_ARGS) python-project-structure-devel \
>>>>>>> a4345a36
	    make -e PYTHON_MINORS="$(@:build-docker-requirements-%=%)" \
	    PIP_COMPILE_ARGS="$(PIP_COMPILE_ARGS)" \
	    build-requirements-py$(subst .,,$(@:build-docker-requirements-%=%))

.PHONY: $(PYTHON_ENVS:%=build-docker-volumes-%)
### Ensure access permissions to build artifacts in Python version container volumes.
# If created by `# dockerd`, they end up owned by `root`.
$(PYTHON_ENVS:%=build-docker-volumes-%): \
		./src/feed_archiver.egg-info/ ./.tox/
	$(MAKE) -e \
	    $(@:build-docker-volumes-%=./var/docker/%/) \
	    $(@:build-docker-volumes-%=./var/docker/%/feed_archiver.egg-info/) \
	    $(@:build-docker-volumes-%=./var/docker/%/.tox/)


## Test Targets:
#
# Recipes that run the test suite.

.PHONY: test
### Format the code and run the full suite of tests, coverage checks, and linters.
test: test-docker-lint test-docker

.PHONY: test-local
### Run the full suite of tests on the local host.
test-local:
	tox $(TOX_RUN_ARGS) -e "$(TOX_ENV_LIST)"

.PHONY: test-debug
### Run tests in the host environment and invoke the debugger on errors/failures.
test-debug: ./var/log/tox/$(PYTHON_ENV)/editable.log
	$(TOX_EXEC_ARGS) pytest --pdb

.PHONY: test-docker
### Run the full suite of tests, coverage checks, and code linters in containers.
test-docker: build-pkgs ./var/log/tox/build/build.log ./var/log/codecov-install.log
	$(MAKE) -e -j PYTHON_WHEEL="$(call current_pkg,.whl)" \
	    DOCKER_BUILD_ARGS="--progress plain" \
	    DOCKER_COMPOSE_RUN_ARGS="$(DOCKER_COMPOSE_RUN_ARGS) -T" \
	    $(PYTHON_MINORS:%=test-docker-%)

.PHONY: $(PYTHON_MINORS:%=test-docker-%)
### Run the full suite of tests inside a docker container for one Python version.
$(PYTHON_MINORS:%=test-docker-%):
	$(MAKE) -e \
	    PYTHON_MINORS="$(@:test-docker-%=%)" \
	    PYTHON_MINOR="$(@:test-docker-%=%)" \
	    PYTHON_ENV="py$(subst .,,$(@:test-docker-%=%))" \
	    test-docker-pyminor

.PHONY: test-docker-pyminor
### Run the full suite of tests inside a docker container for this Python version.
test-docker-pyminor: build-docker-volumes-$(PYTHON_ENV) build-docker-$(PYTHON_MINOR) \
		./var/log/codecov-install.log
	docker_run_args="--rm"
	if [ ! -t 0 ]
	then
# No fancy output when running in parallel
	    docker_run_args+=" -T"
	fi
# Ensure the dist/package has been correctly installed in the image
	docker compose run --no-deps $${docker_run_args} feed-archiver \
	    python -m feedarchiver --help
	docker compose run --no-deps $${docker_run_args} feed-archiver \
	    feed-archiver --help
# Run from the development Docker container for consistency
	docker compose run $${docker_run_args} feed-archiver-devel \
	    make -e PYTHON_MINORS="$(PYTHON_MINORS)" PYTHON_WHEEL="$(PYTHON_WHEEL)" \
	        test-local
# Upload any build or test artifacts to CI/CD providers
ifeq ($(GITLAB_CI),true)
ifeq ($(PYTHON_MINOR),$(PYTHON_HOST_MINOR))
ifneq ($(CODECOV_TOKEN),)
	codecov --nonZero -t "$(CODECOV_TOKEN)" \
	    --file "./build/$(PYTHON_ENV)/coverage.xml"
else ifneq ($(CI_IS_FORK),true)
	set +x
	echo "ERROR: CODECOV_TOKEN missing from ./.env or CI secrets"
	false
endif
endif
endif

.PHONY: test-docker-lint
### Check the style and content of the `./Dockerfile*` files.
test-docker-lint: ./.env build-docker-volumes-$(PYTHON_ENV) \
		./var/log/docker-login-DOCKER.log
	docker compose pull hadolint
	docker compose run $(DOCKER_COMPOSE_RUN_ARGS) hadolint
	docker compose run $(DOCKER_COMPOSE_RUN_ARGS) hadolint \
	    hadolint "./Dockerfile.devel"
	docker compose run $(DOCKER_COMPOSE_RUN_ARGS) hadolint \
	    hadolint "./build-host/Dockerfile"

.PHONY: test-push
### Perform any checks that should only be run before pushing.
test-push: $(VCS_FETCH_TARGETS) \
		$(HOME)/.local/var/log/feed-archiver-host-install.log \
		./var/docker/$(PYTHON_ENV)/log/build-devel.log \
		build-docker-volumes-$(PYTHON_ENV) ./.env
ifeq ($(CI),true)
ifneq ($(PYTHON_MINOR),$(PYTHON_HOST_MINOR))
# Don't waste CI time, only check for the canonical version:
	exit
endif
endif
ifeq ($(VCS_COMPARE_BRANCH),main)
# On `main`, compare with the previous commit on `main`
	vcs_compare_rev="$(VCS_COMPARE_REMOTE)/$(VCS_COMPARE_BRANCH)^"
else
	vcs_compare_rev="$(VCS_COMPARE_REMOTE)/$(VCS_COMPARE_BRANCH)"
	if ! git fetch "$(VCS_COMPARE_REMOTE)" "$(VCS_COMPARE_BRANCH)"
	then
# Compare with the pre-release branch if this branch hasn't been pushed yet:
	    vcs_compare_rev="$(VCS_COMPARE_REMOTE)/develop"
	fi
endif
	$(TOX_EXEC_BUILD_ARGS) cz check --rev-range "$${vcs_compare_rev}..HEAD"
	exit_code=0
	$(TOX_EXEC_BUILD_ARGS) python ./bin/cz-check-bump --compare-ref \
	    "$${vcs_compare_rev}" || exit_code=$$?
	if (( $$exit_code == 3 || $$exit_code == 21 ))
	then
	    exit
	elif (( $$exit_code != 0 ))
	then
	    exit $$exit_code
	else
	    docker compose run $(DOCKER_COMPOSE_RUN_ARGS) \
	        feed-archiver-devel $(TOX_EXEC_ARGS) \
	        towncrier check --compare-with "$${vcs_compare_rev}"
	fi

.PHONY: test-clean
### Confirm that the checkout is free of uncommitted VCS changes.
test-clean:
	if [ -n "$$(git status --porcelain)" ]
	then
	    set +x
	    echo "Checkout is not clean"
	    false
	fi


## Release Targets:
#
# Recipes that make an changes needed for releases and publish built artifacts to
# end-users.

.PHONY: release
### Publish installable Python packages and container images as required by commits.
release: release-python release-docker

.PHONY: release-python
### Publish installable Python packages to PyPI.
release-python: ./var/log/tox/build/build.log ./var/log/git-remotes.log \
		./var/git/refs/remotes/$(VCS_REMOTE)/$(VCS_BRANCH) \
		~/.pypirc ./.env build-docker-volumes-$(PYTHON_ENV)
# Only release from the `main` or `develop` branches:
ifeq ($(RELEASE_PUBLISH),true)
# Import the private signing key from CI secrets
	$(MAKE) -e ./var/log/gpg-import.log
# Bump the version and build the final release packages:
	$(MAKE) -e build-pkgs
# https://twine.readthedocs.io/en/latest/#using-twine
	./.tox/build/bin/twine check ./dist/feed?archiver-*
# The VCS remote should reflect the release before the release is published to ensure
# that a published release is never *not* reflected in VCS.  Also ensure the tag is in
# place on any mirrors, using multiple `pushurl` remotes, for those project hosts as
# well:
	$(MAKE) -e test-clean
	./.tox/build/bin/twine upload -s -r "$(PYPI_REPO)" \
<<<<<<< HEAD
	    ./dist/feed?archiver-*.whl \
	    ./dist/feed?archiver-*.tar.gz
	export VERSION=$$(./.tox/build/bin/cz version --project)
# Create a GitLab release
	./.tox/build/bin/twine upload -s -r "gitlab" \
	    ./dist/feed?archiver-*.whl \
	    ./dist/feed?archiver-*.tar.gz
	release_cli_args="--description ./NEWS-release.rst"
=======
	    ./dist/python?project?structure-*
	export VERSION=$$(./.tox/build/bin/cz version --project)
# Create a GitLab release
	./.tox/build/bin/twine upload -s -r "gitlab" \
	    ./dist/python?project?structure-*
	release_cli_args="--description ./NEWS-VERSION.rst"
>>>>>>> a4345a36
	release_cli_args+=" --tag-name v$${VERSION}"
	release_cli_args+=" --assets-link {\
	\"name\":\"PyPI\",\
	\"url\":\"https://$(PYPI_HOSTNAME)/project/$(CI_PROJECT_NAME)/$${VERSION}/\",\
	\"link_type\":\"package\"\
	}"
	release_cli_args+=" --assets-link {\
	\"name\":\"GitLab-PyPI-Package-Registry\",\
	\"url\":\"$(CI_SERVER_URL)/$(CI_PROJECT_PATH)/-/packages/\",\
	\"link_type\":\"package\"\
	}"
	release_cli_args+=" --assets-link {\
	\"name\":\"Docker-Hub-Container-Registry\",\
	\"url\":\"https://hub.docker.com/r/merpatterson/$(CI_PROJECT_NAME)/tags\",\
	\"link_type\":\"image\"\
	}"
	docker compose pull gitlab-release-cli
	docker compose run --rm gitlab-release-cli release-cli \
	    --server-url "$(CI_SERVER_URL)" --project-id "$(CI_PROJECT_ID)" \
	    create $${release_cli_args}
# Create a GitHub release
	gh release create "v$${VERSION}" $(GITHUB_RELEASE_ARGS) \
<<<<<<< HEAD
	    --notes-file "./NEWS-release.rst" ./dist/feed?archiver-*
=======
	    --notes-file "./NEWS-VERSION.rst" ./dist/python?project?structure-*
>>>>>>> a4345a36
endif

.PHONY: release-docker
### Publish all container images to all container registries.
release-docker: build-docker-volumes-$(PYTHON_ENV) build-docker \
		$(DOCKER_REGISTRIES:%=./var/log/docker-login-%.log)
	$(MAKE) -e -j DOCKER_COMPOSE_RUN_ARGS="$(DOCKER_COMPOSE_RUN_ARGS) -T" \
	    $(PYTHON_MINORS:%=release-docker-%)

.PHONY: $(PYTHON_MINORS:%=release-docker-%)
### Publish the container images for one Python version to all container registry.
$(PYTHON_MINORS:%=release-docker-%): $(DOCKER_REGISTRIES:%=./var/log/docker-login-%.log)
	export PYTHON_ENV="py$(subst .,,$(@:release-docker-%=%))"
	$(MAKE) -e -j DOCKER_COMPOSE_RUN_ARGS="$(DOCKER_COMPOSE_RUN_ARGS) -T" \
	    $(DOCKER_REGISTRIES:%=release-docker-registry-%)
ifeq ($${PYTHON_ENV},$(PYTHON_HOST_ENV))
	$(MAKE) -e "./var/log/docker-login-DOCKER.log"
	docker compose pull pandoc docker-pushrm
	docker compose run $(DOCKER_COMPOSE_RUN_ARGS) docker-pushrm
endif

.PHONY: $(DOCKER_REGISTRIES:%=release-docker-registry-%)
### Publish all container images to one container registry.
$(DOCKER_REGISTRIES:%=release-docker-registry-%):
# https://docs.docker.com/docker-hub/#step-5-build-and-push-a-container-image-to-docker-hub-from-your-computer
	$(MAKE) -e "./var/log/docker-login-$(@:release-docker-registry-%=%).log"
	for user_tag in $$(
	    $(MAKE) -e --no-print-directory \
	        build-docker-tags-$(@:release-docker-registry-%=%)
	)
	do
	    docker push "$${user_tag}"
	done
	for devel_tag in $$(
	    $(MAKE) -e DOCKER_VARIANT="devel" --no-print-directory \
	        build-docker-tags-$(@:release-docker-registry-%=%)
	)
	do
	    docker push "$${devel_tag}"
	done

.PHONY: release-bump
### Bump the package version if on a branch that should trigger a release.
release-bump: ~/.gitconfig $(VCS_RELEASE_FETCH_TARGETS) \
		./var/log/git-remotes.log ./var/log/tox/build/build.log \
		./var/docker/$(PYTHON_ENV)/log/build-devel.log \
		./.env build-docker-volumes-$(PYTHON_ENV)
	if ! git diff --cached --exit-code
	then
	    set +x
	    echo "CRITICAL: Cannot bump version with staged changes"
	    false
	fi
# Ensure the local branch is updated to the forthcoming version bump commit:
	git switch -C "$(VCS_BRANCH)" "$$(git rev-parse HEAD)" --
ifeq ($(VCS_BRANCH),main)
	if ! ./.tox/build/bin/python ./bin/get-base-version $$(
	    ./.tox/build/bin/cz version --project
	)
	then
# There's no pre-release for which to publish a final release:
	    exit
	fi
else
# Only release if required by conventional commits:
	exit_code=0
	./.tox/build/bin/python ./bin/cz-check-bump || exit_code=$$?
	if (( $$exit_code == 3 || $$exit_code == 21 ))
	then
# No commits require a release:
	    exit
	elif (( $$exit_code != 0 ))
	then
	    exit $$exit_code
	fi
endif
# Collect the versions involved in this release according to conventional commits:
	cz_bump_args="--check-consistency --no-verify"
ifneq ($(VCS_BRANCH),main)
	cz_bump_args+=" --prerelease beta"
endif
ifeq ($(RELEASE_PUBLISH),true)
	cz_bump_args+=" --gpg-sign"
# Import the private signing key from CI secrets
	$(MAKE) -e ./var/log/gpg-import.log
endif
# Capture the release notes for *just this* release for creating the GitHub release.
# Have to run before the real `$ towncrier build` run without the `--draft` option
# because after that the `newsfragments` will have been deleted.
	next_version=$$(
	    $(TOX_EXEC_BUILD_ARGS) cz bump $${cz_bump_args} --yes --dry-run |
	    sed -nE 's|.* ([^ ]+) *→ *([^ ]+).*|\2|p'
	) || true
<<<<<<< HEAD
	docker compose run --rm feed-archiver-devel $(TOX_EXEC_ARGS) \
	    towncrier build --version "$${next_version}" --draft --yes \
	        >"./NEWS-release.rst"
# Build and stage the release notes to be commited by `$ cz bump`
	docker compose run $(DOCKER_COMPOSE_RUN_ARGS) feed-archiver-devel \
=======
# Build and stage the release notes to be commited by `$ cz bump`
	docker compose run $(DOCKER_COMPOSE_RUN_ARGS) python-project-structure-devel \
	    tox exec $(TOX_EXEC_OPTS) -e "$(PYTHON_ENV)" -qq -- \
	    towncrier build --version "$${next_version}" --draft --yes \
	    >"./NEWS-VERSION.rst"
	git add -- "./NEWS-VERSION.rst"
	docker compose run $(DOCKER_COMPOSE_RUN_ARGS) python-project-structure-devel \
>>>>>>> a4345a36
	    $(TOX_EXEC_ARGS) towncrier build --version "$${next_version}" --yes
# Increment the version in VCS
	$(TOX_EXEC_BUILD_ARGS) cz bump $${cz_bump_args}
# Ensure the container image reflects the version bump but we don't need to update the
# requirements again.
	touch \
	    $(PYTHON_ENVS:%=./requirements/%/user.txt) \
	    $(PYTHON_ENVS:%=./requirements/%/devel.txt) \
	    $(PYTHON_ENVS:%=./build-host/requirements-%.txt)
ifneq ($(CI),true)
# If running under CI/CD then the image will be updated in the next pipeline stage.
# For testing locally, however, ensure the image is up-to-date for subsequent recipes.
	$(MAKE) -e "./var/docker/$(PYTHON_ENV)/log/build-user.log"
endif
ifeq ($(VCS_BRANCH),main)
# Merge the bumped version back into `develop`:
	bump_rev="$$(git rev-parse HEAD)"
	git switch -C "develop" --track "$(VCS_COMPARE_REMOTE)/develop" --
	git merge --ff --gpg-sign \
	    -m "Merge branch 'main' release back into develop" "$${bump_rev}"
ifeq ($(CI),true)
	git push --no-verify --tags "$(VCS_COMPARE_REMOTE)" "HEAD:develop"
endif
	git switch -C "$(VCS_BRANCH)" "$${bump_rev}" --
endif
ifneq ($(GITHUB_ACTIONS),true)
ifneq ($(PROJECT_GITHUB_PAT),)
# Ensure the tag is available for creating the GitHub release below but push *before* to
# GitLab to avoid a race with repository mirrorying:
	git push --no-verify --tags "github" "HEAD:$(VCS_BRANCH)"
endif
endif
ifeq ($(CI),true)
	git push --no-verify --tags "$(VCS_REMOTE)" "HEAD:$(VCS_BRANCH)"
endif


## Development Targets:
#
# Recipes used by developers to make changes to the code.

.PHONY: devel-format
### Automatically correct code in this checkout according to linters and style checkers.
devel-format: $(HOME)/.local/var/log/feed-archiver-host-install.log
	$(TOX_EXEC_ARGS) autoflake -r -i --remove-all-unused-imports \
		--remove-duplicate-keys --remove-unused-variables \
		--remove-unused-variables "./src/feedarchiver/"
	$(TOX_EXEC_ARGS) autopep8 -v -i -r "./src/feedarchiver/"
	$(TOX_EXEC_ARGS) black "./src/feedarchiver/"

.PHONY: devel-upgrade
### Update all fixed/pinned dependencies to their latest available versions.
devel-upgrade: ./.env build-docker-volumes-$(PYTHON_ENV) \
		./var/docker/$(PYTHON_ENV)/log/build-devel.log \
		./var/log/tox/build/build.log
	touch "./setup.cfg" "./requirements/build.txt.in" \
	    "./build-host/requirements.txt.in"
# Ensure the network is create first to avoid race conditions
<<<<<<< HEAD
	docker compose create feed-archiver-devel
	$(MAKE) -e PIP_COMPILE_ARGS="--upgrade" -j \
=======
	docker compose create python-project-structure-devel
	$(MAKE) -e -j PIP_COMPILE_ARGS="--upgrade" \
	    DOCKER_COMPOSE_RUN_ARGS="$(DOCKER_COMPOSE_RUN_ARGS) -T" \
>>>>>>> a4345a36
	    $(PYTHON_MINORS:%=build-docker-requirements-%)
# Update VCS hooks from remotes to the latest tag.
	$(TOX_EXEC_BUILD_ARGS) pre-commit autoupdate

.PHONY: devel-upgrade-branch
### Reset an upgrade branch, commit upgraded dependencies on it, and push for review.
devel-upgrade-branch: ~/.gitconfig ./var/log/gpg-import.log \
		./var/git/refs/remotes/$(VCS_REMOTE)/$(VCS_BRANCH) \
		./var/log/git-remotes.log
	remote_branch_exists=false
	if git fetch "$(VCS_REMOTE)" "$(VCS_BRANCH)-upgrade"
	then
	    remote_branch_exists=true
	fi
	git switch -C "$(VCS_BRANCH)-upgrade" --track "$(VCS_REMOTE)/$(VCS_BRANCH)" --
	now=$$(date -u)
	$(MAKE) -e devel-upgrade
	if $(MAKE) -e "test-clean"
	then
# No changes from upgrade, exit successfully but push nothing
	    exit
	fi
# Commit the upgrade changes
	echo "Upgrade all requirements to the latest versions as of $${now}." \
	    >"./src/feedarchiver/newsfragments/upgrade-requirements.bugfix.rst"
	git add --update './build-host/requirements-*.txt' './requirements/*/*.txt' \
	    "./.pre-commit-config.yaml"
	git add \
	    "./src/feedarchiver/newsfragments/upgrade-requirements.bugfix.rst"
	git_commit_args="--all --gpg-sign"
ifeq ($(CI),true)
# Don't duplicate the CI run from the push below:
	git_push_args+=" --no-verify"
endif
	git commit $${git_commit_args} -m \
	    "fix(deps): Upgrade requirements latest versions"
# Fail if upgrading left untracked files in VCS
	$(MAKE) -e "test-clean"
ifeq ($(CI),true)
# Push any upgrades to the remote for review.  Specify both the ref and the expected ref
# for `--force-with-lease=...` to support pushing to multiple mirrors/remotes via
# multiple `pushUrl`:
	git_push_args="--no-verify"
	if [ "$${remote_branch_exists=true}" == "true" ]
	then
	    git_push_args+=" --force-with-lease=\
	$(VCS_BRANCH)-upgrade:$(VCS_REMOTE)/$(VCS_BRANCH)-upgrade"
	fi
	git push $${git_push_args} "$(VCS_REMOTE)" "HEAD:$(VCS_BRANCH)-upgrade"
endif

.PHONY: devel-merge
### Merge this branch with a suffix back into it's un-suffixed upstream.
devel-merge: ~/.gitconfig ./var/log/git-remotes.log \
		./var/git/refs/remotes/$(VCS_REMOTE)/$(VCS_MERGE_BRANCH)
	merge_rev="$$(git rev-parse HEAD)"
	git switch -C "$(VCS_MERGE_BRANCH)" --track "$(VCS_REMOTE)/$(VCS_MERGE_BRANCH)"
	git merge --ff --gpg-sign -m \
	    $$'Merge branch \'$(VCS_BRANCH)\' into $(VCS_MERGE_BRANCH)\n\n[ci merge]' \
	    "$${merge_rev}"
ifeq ($(CI),true)
	git push --no-verify --tags "$(VCS_REMOTE)" "HEAD:$(VCS_MERGE_BRANCH)"
endif


## Clean Targets:
#
# Recipes used to restore the checkout to initial conditions.

.PHONY: clean
### Restore the checkout to a state as close to an initial clone as possible.
clean:
	docker compose down --remove-orphans --rmi "all" -v || true
	$(TOX_EXEC_BUILD_ARGS) pre-commit uninstall \
	    --hook-type "pre-commit" --hook-type "commit-msg" --hook-type "pre-push" \
	    || true
	$(TOX_EXEC_BUILD_ARGS) pre-commit clean || true
	git clean -dfx -e "var/" -e ".env"
	rm -rfv "./var/log/"
	rm -rf "./var/docker/"


## Real Targets:
#
# Recipes that make actual changes and create and update files for the target.

# Manage fixed/pinned versions in `./requirements/**.txt` files.  Has to be run for each
# python version in the virtual environment for that Python version:
# https://github.com/jazzband/pip-tools#cross-environment-usage-of-requirementsinrequirementstxt-and-pip-compile
$(PYTHON_ENVS:%=./requirements/%/devel.txt): ./pyproject.toml ./setup.cfg ./tox.ini
	true DEBUG Updated prereqs: $(?)
	$(MAKE) -e "$(@:requirements/%/devel.txt=./var/log/tox/%/build.log)"
	./.tox/$(@:requirements/%/devel.txt=%)/bin/pip-compile \
	    --resolver "backtracking" $(PIP_COMPILE_ARGS) --extra "devel" \
	    --output-file "$(@)" "$(<)"
	mkdir -pv "./var/log/"
	touch "./var/log/rebuild.log"
$(PYTHON_ENVS:%=./requirements/%/user.txt): ./pyproject.toml ./setup.cfg ./tox.ini
	true DEBUG Updated prereqs: $(?)
	$(MAKE) -e "$(@:requirements/%/user.txt=./var/log/tox/%/build.log)"
	./.tox/$(@:requirements/%/user.txt=%)/bin/pip-compile \
	    --resolver "backtracking" $(PIP_COMPILE_ARGS) --output-file "$(@)" "$(<)"
	mkdir -pv "./var/log/"
	touch "./var/log/rebuild.log"
$(PYTHON_ENVS:%=./build-host/requirements-%.txt): ./build-host/requirements.txt.in
	true DEBUG Updated prereqs: $(?)
	$(MAKE) -e "$(@:build-host/requirements-%.txt=./var/log/tox/%/build.log)"
	./.tox/$(@:build-host/requirements-%.txt=%)/bin/pip-compile \
	    --resolver "backtracking" $(PIP_COMPILE_ARGS) --output-file "$(@)" "$(<)"
# Only update the installed tox version for the latest/host/main/default Python version
	if [ "$(@:build-host/requirements-%.txt=%)" = "$(PYTHON_ENV)" ]
	then
# Don't install tox into one of it's own virtual environments
	    if [ -n "$${VIRTUAL_ENV:-}" ]
	    then
	        pip_bin="$$(which -a pip | grep -v "^$${VIRTUAL_ENV}/bin/" | head -n 1)"
	    else
	        pip_bin="pip"
	    fi
	    "$${pip_bin}" install -r "$(@)"
	fi
	mkdir -pv "./var/log/"
	touch "./var/log/rebuild.log"
$(PYTHON_ENVS:%=./requirements/%/build.txt): ./requirements/build.txt.in
	true DEBUG Updated prereqs: $(?)
	$(MAKE) -e "$(@:requirements/%/build.txt=./var/log/tox/%/build.log)"
	./.tox/$(@:requirements/%/build.txt=%)/bin/pip-compile \
	    --resolver "backtracking" $(PIP_COMPILE_ARGS) --output-file "$(@)" "$(<)"

# Targets used as pre-requisites to ensure virtual environments managed by tox have been
# created and can be used directly to save time on Tox's overhead when we don't need
# Tox's logic about when to update/recreate them, e.g.:
#     $ ./.tox/build/bin/cz --help
# Mostly useful for build/release tools.
$(PYTHON_ALL_ENVS:%=./var/log/tox/%/build.log):
	$(MAKE) -e "$(HOME)/.local/var/log/feed-archiver-host-install.log"
	mkdir -pv "$(dir $(@))"
	tox run $(TOX_EXEC_OPTS) -e "$(@:var/log/tox/%/build.log=%)" --notest |
	    tee -a "$(@)"
# Workaround tox's `usedevelop = true` not working with `./pyproject.toml`.  Use as a
# prerequisite when using Tox-managed virtual environments directly and changes to code
# need to take effect immediately.
$(PYTHON_ENVS:%=./var/log/tox/%/editable.log):
	$(MAKE) -e "$(HOME)/.local/var/log/feed-archiver-host-install.log"
	mkdir -pv "$(dir $(@))"
	tox exec $(TOX_EXEC_OPTS) -e "$(@:var/log/tox/%/editable.log=%)" -- \
	    pip install -e "./" | tee -a "$(@)"

## Docker real targets:

# Build the development image:
./var/docker/$(PYTHON_ENV)/log/build-devel.log: \
		./Dockerfile.devel ./.dockerignore ./bin/entrypoint \
		./pyproject.toml ./setup.cfg ./tox.ini \
		./build-host/requirements.txt.in ./docker-compose.yml \
		./docker-compose.override.yml ./.env \
		./var/docker/$(PYTHON_ENV)/log/rebuild.log
	true DEBUG Updated prereqs: $(?)
	$(MAKE) -e "./var/git/refs/remotes/$(VCS_REMOTE)/$(VCS_BRANCH)" \
	    build-docker-volumes-$(PYTHON_ENV) "./var/log/tox/build/build.log" \
	    "./var/log/docker-login-DOCKER.log"
	mkdir -pv "$(dir $(@))"
# Workaround issues with local images and the development image depending on the end
# user image.  It seems that `depends_on` isn't sufficient.
	$(MAKE) -e $(HOME)/.local/var/log/feed-archiver-host-install.log
	export VERSION=$$(./.tox/build/bin/cz version --project)
ifeq ($(DOCKER_BUILD_PULL),true)
# Pull the development image and simulate as if it had been built here.
	if $(MAKE) -e DOCKER_VARIANT="devel" pull-docker
	then
	    touch "$(@)" "./var/docker/$(PYTHON_ENV)/log/rebuild.log"
# Ensure the virtualenv in the volume is also current:
	    docker compose run $(DOCKER_COMPOSE_RUN_ARGS) \
	        feed-archiver-devel make -e PYTHON_MINORS="$(PYTHON_MINOR)" \
	        "./var/log/tox/$(PYTHON_ENV)/build.log"
	    exit
	fi
else
# https://github.com/moby/moby/issues/39003#issuecomment-879441675
	docker_build_args="$(DOCKER_BUILD_ARGS) \
	    --build-arg BUILDKIT_INLINE_CACHE=1 \
	    --build-arg PYTHON_MINOR=$(PYTHON_MINOR) \
	    --build-arg PYTHON_ENV=$(PYTHON_ENV) \
	    --build-arg VERSION=$${VERSION}"
	docker_build_devel_tags=""
	for devel_tag in $$(
	    $(MAKE) -e DOCKER_VARIANT="devel" --no-print-directory build-docker-tags
	)
	do
	    docker_build_devel_tags+="--tag $${devel_tag} "
	done
	docker_build_caches=""
ifeq ($(GITLAB_CI),true)
# Don't cache when building final releases on `main`
	$(MAKE) -e "./var/log/docker-login-GITLAB.log" || true
ifneq ($(VCS_BRANCH),main)
	if $(MAKE) -e DOCKER_VARIANT="devel" pull-docker
	then
	    docker_build_caches+=" --cache-from \
	$(DOCKER_IMAGE_GITLAB):devel-$(PYTHON_ENV)-$(DOCKER_BRANCH_TAG)"
	fi
endif
endif
ifeq ($(GITHUB_ACTIONS),true)
	$(MAKE) -e "./var/log/docker-login-GITHUB.log" || true
ifneq ($(VCS_BRANCH),main)
	if $(MAKE) -e DOCKER_VARIANT="devel" pull-docker
	then
	    docker_build_caches+=" --cache-from \
	$(DOCKER_IMAGE_GITHUB):devel-$(PYTHON_ENV)-$(DOCKER_BRANCH_TAG)"
	fi
endif
endif
ifeq ($(CI),true)
# Workaround broken interactive session detection
	docker pull "python:${PYTHON_MINOR}"
endif
	docker buildx build $${docker_build_args} $${docker_build_devel_tags} \
	    $${docker_build_caches} --file "./Dockerfile.devel" "./"
# Ensure any subsequent builds have optimal caches
ifeq ($(GITLAB_CI),true)
	docker push \
	    "$(DOCKER_IMAGE_GITLAB):devel-$(PYTHON_ENV)-$(DOCKER_BRANCH_TAG)"
endif
ifeq ($(GITHUB_ACTIONS),true)
ifneq ($(CI_IS_FORK),true)
	docker push \
	    "$(DOCKER_IMAGE_GITHUB):devel-$(PYTHON_ENV)-$(DOCKER_BRANCH_TAG)"
endif
endif
	date >>"$(@)"
# Update the pinned/frozen versions, if needed, using the container.  If changed, then
# we may need to re-build the container image again to ensure it's current and correct.
	docker compose run $(DOCKER_COMPOSE_RUN_ARGS) feed-archiver-devel \
	    make -e PYTHON_MINORS="$(PYTHON_MINOR)" build-requirements-$(PYTHON_ENV)
ifeq ($(CI),true)
# On CI, any changes from compiling requirements is a failure so no need to waste time
# rebuilding images:
	touch "$(@)"
else
	$(MAKE) -e "$(@)"
endif
endif

# Build the end-user image:
./var/docker/$(PYTHON_ENV)/log/build-user.log: \
		./var/docker/$(PYTHON_ENV)/log/build-devel.log ./Dockerfile \
		./var/docker/$(PYTHON_ENV)/log/rebuild.log
	true DEBUG Updated prereqs: $(?)
	$(MAKE) -e "./var/git/refs/remotes/$(VCS_REMOTE)/$(VCS_BRANCH)" \
	    "./var/log/tox/build/build.log"
	mkdir -pv "$(dir $(@))"
	export VERSION=$$(./.tox/build/bin/cz version --project)
# https://github.com/moby/moby/issues/39003#issuecomment-879441675
	docker_build_args="$(DOCKER_BUILD_ARGS) \
	    --build-arg BUILDKIT_INLINE_CACHE=1 \
	    --build-arg PYTHON_MINOR=$(PYTHON_MINOR) \
	    --build-arg PYTHON_ENV=$(PYTHON_ENV) \
	    --build-arg VERSION=$${VERSION}"
# Build the end-user image now that all required artifacts are built"
ifeq ($(PYTHON_WHEEL),)
	$(MAKE) -e "build-pkgs"
	PYTHON_WHEEL="$$(ls -t ./dist/*.whl | head -n 1)"
endif
	docker_build_user_tags=""
	for user_tag in $$($(MAKE) -e --no-print-directory build-docker-tags)
	do
	    docker_build_user_tags+="--tag $${user_tag} "
	done
	docker_build_caches=""
ifeq ($(GITLAB_CI),true)
ifneq ($(VCS_BRANCH),main)
	if $(MAKE) -e pull-docker
	then
	    docker_build_caches+=" \
	--cache-from $(DOCKER_IMAGE_GITLAB):$(PYTHON_ENV)-$(DOCKER_BRANCH_TAG)"
	fi
endif
endif
ifeq ($(GITHUB_ACTIONS),true)
ifneq ($(VCS_BRANCH),main)
	if $(MAKE) -e pull-docker
	then
	    docker_build_caches+=" \
	--cache-from $(DOCKER_IMAGE_GITHUB):$(PYTHON_ENV)-$(DOCKER_BRANCH_TAG)"
	fi
endif
endif
	docker buildx build $${docker_build_args} $${docker_build_user_tags} \
	    --build-arg PYTHON_WHEEL="$${PYTHON_WHEEL}" $${docker_build_caches} "./"
# Ensure any subsequent builds have optimal caches
ifeq ($(GITLAB_CI),true)
	docker push "$(DOCKER_IMAGE_GITLAB):$(PYTHON_ENV)-$(DOCKER_BRANCH_TAG)"
endif
ifeq ($(GITHUB_ACTIONS),true)
ifneq ($(CI_IS_FORK),true)
	docker push "$(DOCKER_IMAGE_GITHUB):$(PYTHON_ENV)-$(DOCKER_BRANCH_TAG)"
endif
endif
	date >>"$(@)"
# The images install the host requirements, reflect that in the bind mount volumes
	date >>"$(@:%/build.log=%/host-install.log)"

./var/ $(PYTHON_ENVS:%=./var/docker/%/) \
./src/feed_archiver.egg-info/ \
$(PYTHON_ENVS:%=./var/docker/%/feed_archiver.egg-info/) \
./.tox/ $(PYTHON_ENVS:%=./var/docker/%/.tox/):
	mkdir -pv "$(@)"

# Marker file used to trigger the rebuild of the image for just one Python version.
# Useful to workaround async timestamp issues when running jobs in parallel:
./var/docker/$(PYTHON_ENV)/log/rebuild.log:
	mkdir -pv "$(dir $(@))"
	date >>"$(@)"

# Local environment variables from a template:
./.env: ./.env.in
	$(MAKE) -e "template=$(<)" "target=$(@)" expand-template

# Static site server set up
./server/.htpasswd: .SHELLFLAGS = -eu -o pipefail -c
./server/.htpasswd:
	echo "Enter a HTTP Basic authentication password for the static site server."
	if ! which htpasswd
	then
	    sudo apt-get update
	    sudo apt-get install -y apache2-utils
	fi
	htpasswd -c "$(@)" "feed-archiver"

# Extract the Sonarr API key
./sonarr/config/config.xml: ./var/docker/$(PYTHON_ENV)/log/build.log
	mkdir -pv "$(dir $(@))"
	docker compose rm -sf sonarr
	docker compose up -d sonarr
	sleep 1
	until [ -e "$(@)" ]
	do
	    sleep 0.1
	done

./src/feedarchiver/tests/archives/end-to-end/.feed-archiver.yml: \
		./src/feedarchiver/tests/archives/end-to-end/.feed-archiver.yml.in \
		./sonarr/config/config.xml
	export SONARR_API_KEY=$$(
	    sed -nE 's|.*<ApiKey>(.+)</ApiKey>.*|\1|p' "./sonarr/config/config.xml"
	)
	$(MAKE) "template=$(<)" "target=$(@)" expand-template

# Install all tools required by recipes that have to be installed externally on the
# host.  Use a target file outside this checkout to support multiple checkouts.  Use a
# target specific to this project so that other projects can use the same approach but
# with different requirements.
$(HOME)/.local/var/log/feed-archiver-host-install.log:
	mkdir -pv "$(dir $(@))"
# Bootstrap the minimum Python environment
	(
	    if ! which pip
	    then
	        if which apk
	        then
	            sudo apk update
	            sudo apk add "gettext" "py3-pip" "gnupg" "github-cli" "curl"
	        elif which apt-get
	        then
	            sudo apt-get update
	            sudo apt-get install -y \
	                "gettext-base" "python3-pip" "gnupg" "gh" "curl"
	        else
	            set +x
	            echo "ERROR: OS not supported for installing host dependencies"
	            false
	        fi
	    fi
	    if [ -e ./build-host/requirements-$(PYTHON_HOST_ENV).txt ]
	    then
	        pip install -r "./build-host/requirements-$(PYTHON_HOST_ENV).txt"
	    else
	        pip install -r "./build-host/requirements.txt.in"
	    fi
	) | tee -a "$(@)"

./var/log/codecov-install.log:
	mkdir -pv "$(dir $(@))"
# Install the code test coverage publishing tool
	(
	    if ! which codecov
	    then
	        mkdir -pv ~/.local/bin/
# https://docs.codecov.com/docs/codecov-uploader#using-the-uploader-with-codecovio-cloud
	        if which brew
	        then
# Mac OS X
	            curl --output-dir ~/.local/bin/ -Os \
	                "https://uploader.codecov.io/latest/macos/codecov"
	        elif which apk
	        then
# Alpine
	            wget --directory-prefix ~/.local/bin/ \
	                "https://uploader.codecov.io/latest/alpine/codecov"
	        else
# Other Linux distributions
	            curl --output-dir ~/.local/bin/ -Os \
	                "https://uploader.codecov.io/latest/linux/codecov"
	        fi
	        chmod +x ~/.local/bin/codecov
	    fi
	    if ! which codecov
	    then
	        set +x
	        echo "ERROR: CodeCov CLI tool still not on PATH"
	        false
	    fi
	) | tee -a "$(@)"

# Retrieve VCS data needed for versioning (tags) and release (release notes).
$(VCS_FETCH_TARGETS): ./.git/logs/HEAD
	git_fetch_args=--tags
	if [ "$$(git rev-parse --is-shallow-repository)" == "true" ]
	then
	    git_fetch_args+=" --unshallow"
	fi
	branch_path="$(@:var/git/refs/remotes/%=%)"
	mkdir -pv "$(dir $(@))"
	if ! git fetch $${git_fetch_args} "$${branch_path%%/*}" "$${branch_path#*/}" |&
	    tee -a "$(@)"
	then
# If the local branch doesn't exist, fall back to the pre-release branch:
	    git fetch $${git_fetch_args} "$${branch_path%%/*}" "develop" |&
	        tee -a "$(@)"
	fi

./.git/hooks/pre-commit:
	$(MAKE) -e "$(HOME)/.local/var/log/feed-archiver-host-install.log"
	$(TOX_EXEC_BUILD_ARGS) pre-commit install \
	    --hook-type "pre-commit" --hook-type "commit-msg" --hook-type "pre-push"

# Capture any project initialization tasks for reference.  Not actually usable.
./pyproject.toml:
	$(MAKE) -e "$(HOME)/.local/var/log/feed-archiver-host-install.log"
	$(TOX_EXEC_BUILD_ARGS) cz init

# Tell Emacs where to find checkout-local tools needed to check the code.
./.dir-locals.el: ./.dir-locals.el.in
	$(MAKE) -e "template=$(<)" "target=$(@)" expand-template

# Ensure minimal VCS configuration, mostly useful in automation such as CI.
~/.gitconfig:
	git config --global user.name "$(USER_FULL_NAME)"
	git config --global user.email "$(USER_EMAIL)"

./var/log/git-remotes.log:
	mkdir -pv "$(dir $(@))"
	set +x
ifneq ($(VCS_REMOTE_PUSH_URL),)
	if ! git remote get-url --push --all "origin" |
	    grep -q -F "$(VCS_REMOTE_PUSH_URL)"
	then
	    echo "INFO:Adding push url for remote 'origin'"
	    git remote set-url --push --add "origin" "$(VCS_REMOTE_PUSH_URL)" |
	        tee -a "$(@)"
	fi
endif
ifneq ($(GITHUB_ACTIONS),true)
ifneq ($(PROJECT_GITHUB_PAT),)
# Also add a fetch remote for the `$ gh ...` CLI tool to detect:
	if ! git remote get-url "github" >"/dev/null"
	then
	    echo "INFO:Adding remote 'github'"
	    git remote add "github" \
	        "https://$(PROJECT_GITHUB_PAT)@github.com/$(CI_PROJECT_PATH).git" |
	        tee -a "$(@)"
	fi
else ifneq ($(CI_IS_FORK),true)
	set +x
	echo "ERROR: PROJECT_GITHUB_PAT missing from ./.env or CI secrets"
	false
endif
endif
	set -x
# Fail fast if there's still no push access
	git push --no-verify --tags "origin" | tee -a "$(@)"

# Ensure release publishing authentication, mostly useful in automation such as CI.
~/.pypirc: ./home/.pypirc.in
	$(MAKE) -e "template=$(<)" "target=$(@)" expand-template

./var/log/docker-login-DOCKER.log: ./.env
	mkdir -pv "$(dir $(@))"
	set +x
	source "./.env"
	export DOCKER_PASS
	if [ -n "$${DOCKER_PASS}" ]
	then
	    set -x
	    printenv "DOCKER_PASS" | docker login -u "merpatterson" --password-stdin
	elif [ "$(CI_IS_FORK)" != "true" ]
	then
	    echo "ERROR: DOCKER_PASS missing from ./.env or CI secrets"
	    false
	fi
	date | tee -a "$(@)"
./var/log/docker-login-GITLAB.log: ./.env
	mkdir -pv "$(dir $(@))"
	set +x
	source "./.env"
	export CI_REGISTRY_PASSWORD
	if [ -n "$${CI_REGISTRY_PASSWORD}" ]
	then
	    set -x
	    printenv "CI_REGISTRY_PASSWORD" |
	        docker login -u "$(CI_REGISTRY_USER)" --password-stdin "$(CI_REGISTRY)"
	elif [ "$(CI_IS_FORK)" != "true" ]
	then
	    echo "ERROR: CI_REGISTRY_PASSWORD missing from ./.env or CI secrets"
	    false
	fi
	date | tee -a "$(@)"
./var/log/docker-login-GITHUB.log: ./.env
	mkdir -pv "$(dir $(@))"
	set +x
	source "./.env"
	export PROJECT_GITHUB_PAT
	if [ -n "$${PROJECT_GITHUB_PAT}" ]
	then
	    set -x
	    printenv "PROJECT_GITHUB_PAT" |
	        docker login -u "$(GITHUB_REPOSITORY_OWNER)" --password-stdin "ghcr.io"
	elif [ "$(CI_IS_FORK)" != "true" ]
	then
	    echo "ERROR: PROJECT_GITHUB_PAT missing from ./.env or CI secrets"
	    false
	fi
	date | tee -a "$(@)"

# GPG signing key creation and management in CI
export GPG_PASSPHRASE=
GPG_SIGNING_PRIVATE_KEY=
./var/ci-cd-signing-subkey.asc:
# We need a private key in the CI/CD environment for signing release commits and
# artifacts.  Use a subkey so that it can be revoked without affecting your main key.
# This recipe captures what I had to do to export a private signing subkey.  It's not
# widely tested so it should probably only be used for reference.  It worked for me but
# the risk is leaking your main private key so double and triple check all your
# assumptions and results.
# 1. Create a signing subkey with a NEW, SEPARATE passphrase:
#    https://wiki.debian.org/Subkeys#How.3F
# 2. Get the long key ID for that private subkey:
#	gpg --list-secret-keys --keyid-format "LONG"
# 3. Export *just* that private subkey and verify that the main secret key packet is the
#    GPG dummy packet and that the only other private key included is the intended
#    subkey:
#	gpg --armor --export-secret-subkeys "$(GPG_SIGNING_KEYID)!" |
#	    gpg --list-packets
# 4. Export that key as text to a file:
	gpg --armor --export-secret-subkeys "$(GPG_SIGNING_KEYID)!" >"$(@)"
# 5. Confirm that the exported key can be imported into a temporary GNU PG directory and
#    that temporary directory can then be used to sign files:
#	gnupg_homedir=$$(mktemp -d --suffix=".d" "gnupd.XXXXXXXXXX")
#	printenv 'GPG_PASSPHRASE' >"$${gnupg_homedir}/.passphrase"
#	gpg --homedir "$${gnupg_homedir}" --batch --import <"$(@)"
#	echo "Test signature content" >"$${gnupg_homedir}/test-sig.txt"
#	gpgconf --kill gpg-agent
#	gpg --homedir "$${gnupg_homedir}" --batch --pinentry-mode "loopback" \
#	    --passphrase-file "$${gnupg_homedir}/.passphrase" \
#	    --local-user "$(GPG_SIGNING_KEYID)!" --sign "$${gnupg_homedir}/test-sig.txt"
#	gpg --batch --verify "$${gnupg_homedir}/test-sig.txt.gpg"
# 6. Add the contents of this target as a `GPG_SIGNING_PRIVATE_KEY` secret in CI and the
# passphrase for the signing subkey as a `GPG_PASSPHRASE` secret in CI
./var/log/gpg-import.log: ~/.gitconfig
# In each CI run, import the private signing key from the CI secrets
	mkdir -pv "$(dir $(@))"
ifneq ($(and $(GPG_SIGNING_PRIVATE_KEY),$(GPG_PASSPHRASE)),)
	printenv "GPG_SIGNING_PRIVATE_KEY" | gpg --batch --import | tee -a "$(@)"
	echo 'default-key:0:"$(GPG_SIGNING_KEYID)' | gpgconf —change-options gpg
	git config --global user.signingkey "$(GPG_SIGNING_KEYID)"
# "Unlock" the signing key for the remainder of this CI run:
	printenv 'GPG_PASSPHRASE' >"./var/ci-cd-signing-subkey.passphrase"
	true | gpg --batch --pinentry-mode "loopback" \
	    --passphrase-file "./var/ci-cd-signing-subkey.passphrase" \
	    --sign | gpg --list-packets
else
ifneq ($(CI_IS_FORK),true)
	set +x
	echo "ERROR: GPG_SIGNING_PRIVATE_KEY or GPG_PASSPHRASE " \
	    "missing from ./.env or CI secrets"
	false
endif
	date | tee -a "$(@)"
endif

# TEMPLATE: Optionally, use the following command to generate a GitLab CI/CD runner
# configuration, register it with your project, compare it with the template
# prerequisite, apply the appropriate changes and then  run using `$ docker compose up
# gitlab-runner`.  Particularly useful to conserve shared runner minutes:
./gitlab-runner/config/config.toml: ./gitlab-runner/config/config.toml.in
	docker compose run --rm gitlab-runner register \
	    --url "https://gitlab.com/" --docker-image "docker" --executor "docker"


## Utility Targets:
#
# Recipes used to make similar changes across targets where using Make's basic syntax
# can't be used.

.PHONY: expand-template
## Create a file from a template replacing environment variables
expand-template:
	$(MAKE) -e "$(HOME)/.local/var/log/feed-archiver-host-install.log"
	set +x
	if [ -e "$(target)" ]
	then
ifeq ($(TEMPLATE_IGNORE_EXISTING),true)
	    exit
else
	    envsubst <"$(template)" | diff -u "$(target)" "-" || true
	    echo "ERROR: Template $(template) has been updated:"
	    echo "       Reconcile changes and \`$$ touch $(target)\`:"
	    false
endif
	fi
	envsubst <"$(template)" >"$(target)"

.PHONY: pull-docker
### Pull an existing image best to use as a cache for building new images
pull-docker: ./var/git/refs/remotes/$(VCS_REMOTE)/$(VCS_BRANCH) \
		./var/log/tox/build/build.log
	export VERSION=$$(./.tox/build/bin/cz version --project)
	for vcs_branch in $(VCS_BRANCHES)
	do
	    docker_tag="$(DOCKER_VARIANT_PREFIX)$(PYTHON_ENV)-$${vcs_branch}"
	    for docker_image in $(DOCKER_IMAGES)
	    do
	        if docker pull "$${docker_image}:$${docker_tag}"
	        then
	            docker tag "$${docker_image}:$${docker_tag}" \
	                "$(DOCKER_IMAGE_DOCKER):$${docker_tag}"
	            exit
	        fi
	    done
	done
	set +x
	echo "ERROR: Could not pull any existing docker image"
	false

# TEMPLATE: Run this once for your project.  See the `./var/log/docker-login*.log`
# targets for the authentication environment variables that need to be set or just login
# to those container registries manually and touch these targets.
.PHONY: bootstrap-project
### Run any tasks needed to be run once for a given project by a maintainer
bootstrap-project: \
		./var/log/docker-login-GITLAB.log \
		./var/log/docker-login-GITHUB.log
# Initially seed the build host Docker image to bootstrap CI/CD environments
# GitLab CI/CD:
	$(MAKE) -e -C "./build-host/" DOCKER_IMAGE="$(DOCKER_IMAGE_GITLAB)" release
# GitHub Actions:
	$(MAKE) -e -C "./build-host/" DOCKER_IMAGE="$(DOCKER_IMAGE_GITHUB)" release


## Makefile Development:
#
# Development primarily requires a balance of 2 priorities:
#
# - Ensure the correctness of the code and build artifacts
# - Minimize iteration time overhead in the inner loop of development
#
# This project uses Make to balance those priorities.  Target recipes capture the
# commands necessary to build artifacts, run tests, and check the code.  Top-level
# targets assemble those recipes to put it all together and ensure correctness.  Target
# prerequisites are used to define when build artifacts need to be updated so that
# time isn't wasted on unnecessary updates in the inner loop of development.
#
# The most important Make concept to understand if making changes here is that of real
# targets and prerequisites, as opposed to "phony" targets.  The target is only updated
# if any of its prerequisites are newer, IOW have a more recent modification time, than
# the target.  For example, if a new feature adds library as a new project dependency
# then correctness requires that the fixed/pinned versions be updated to include the new
# library.  Most of the time, however, the fixed/pinned versions don't need to be
# updated and it would waste significant time to always update them in the inner loop of
# development.  We express this relationship in Make by defining the files containing
# the fixed/pinned versions as targets and the `./setup.cfg` file where dependencies are
# defined as a prerequisite:
#
#    ./requirements.txt: setup.cfg
#        ./.tox/py310/bin/pip-compile --output-file "$(@)" "$(<)"
#
# To that end, developers should use real target files whenever possible when adding
# recipes to this file.
#
# Sometimes the task we need a recipe to accomplish should only be run when certain
# changes have been made and as such we can use those changed files as prerequisites but
# the task doesn't produce an artifact appropriate for use as the target for the recipe.
# In that case, the recipe can write "simulated" artifact such as by piping output to a
# log file:
#
#     ./var/log/foo.log:
#         mkdir -pv "$(dir $(@))"
#         ./.tox/build/bin/python "./bin/foo.py" | tee -a "$(@)"
#
# This is also useful when none of the modification times of produced artifacts can be
# counted on to correctly reflect when any subsequent targets need to be updated when
# using this target as a pre-requisite in turn.  If no output can be captured, then the
# recipe can create arbitrary output:
#
#     ./var/log/foo.log:
#         ./.tox/build/bin/python "./bin/foo.py"
#         mkdir -pv "$(dir $(@))"
#         date | tee -a "$(@)"
#
# If a target is needed by the recipe of another target but should *not* trigger updates
# when it's newer, such as one-time host install tasks, then use that target in a
# sub-make instead of as a prerequisite:
#
#     ./var/log/foo.log:
#         $(MAKE) "./var/log/bar.log"
#
# We use a few more Make features than these core features and welcome further use of
# such features:
#
# - `$(@)`:
#   The automatic variable containing the file path for the target
#
# - `$(<)`:
#   The automatic variable containing the file path for the first prerequisite
#
# - `$(FOO:%=foo-%)`:
#   Substitution references to generate transformations of space-separated values
#
# - `$ make FOO=bar ...`:
#   Overriding variables on the command-line when invoking make as "options"
#
# We want to avoid, however, using many more features of Make, particularly the more
# "magical" features, to keep it readable, discover-able, and otherwise accessible to
# developers who may not have significant familiarity with Make.  If there's a good,
# pragmatic reason to add use of further features feel free to make the case but avoid
# them if possible.<|MERGE_RESOLUTION|>--- conflicted
+++ resolved
@@ -499,13 +499,8 @@
 	export PYTHON_MINOR="$(@:build-docker-requirements-%=%)"
 	export PYTHON_ENV="py$(subst .,,$(@:build-docker-requirements-%=%))"
 	$(MAKE) -e build-docker-volumes-$${PYTHON_ENV} \
-<<<<<<< HEAD
-	    "./var/docker/$(PYTHON_ENV)/log/build-devel.log"
+	    "./var/docker/$${PYTHON_ENV}/log/build-devel.log"
 	docker compose run $(DOCKER_COMPOSE_RUN_ARGS) feed-archiver-devel \
-=======
-	    "./var/docker/$${PYTHON_ENV}/log/build-devel.log"
-	docker compose run $(DOCKER_COMPOSE_RUN_ARGS) python-project-structure-devel \
->>>>>>> a4345a36
 	    make -e PYTHON_MINORS="$(@:build-docker-requirements-%=%)" \
 	    PIP_COMPILE_ARGS="$(PIP_COMPILE_ARGS)" \
 	    build-requirements-py$(subst .,,$(@:build-docker-requirements-%=%))
@@ -678,23 +673,12 @@
 # well:
 	$(MAKE) -e test-clean
 	./.tox/build/bin/twine upload -s -r "$(PYPI_REPO)" \
-<<<<<<< HEAD
-	    ./dist/feed?archiver-*.whl \
-	    ./dist/feed?archiver-*.tar.gz
+	    ./dist/feed?archiver-*
 	export VERSION=$$(./.tox/build/bin/cz version --project)
 # Create a GitLab release
 	./.tox/build/bin/twine upload -s -r "gitlab" \
-	    ./dist/feed?archiver-*.whl \
-	    ./dist/feed?archiver-*.tar.gz
-	release_cli_args="--description ./NEWS-release.rst"
-=======
-	    ./dist/python?project?structure-*
-	export VERSION=$$(./.tox/build/bin/cz version --project)
-# Create a GitLab release
-	./.tox/build/bin/twine upload -s -r "gitlab" \
-	    ./dist/python?project?structure-*
+	    ./dist/feed?archiver-*
 	release_cli_args="--description ./NEWS-VERSION.rst"
->>>>>>> a4345a36
 	release_cli_args+=" --tag-name v$${VERSION}"
 	release_cli_args+=" --assets-link {\
 	\"name\":\"PyPI\",\
@@ -717,11 +701,7 @@
 	    create $${release_cli_args}
 # Create a GitHub release
 	gh release create "v$${VERSION}" $(GITHUB_RELEASE_ARGS) \
-<<<<<<< HEAD
-	    --notes-file "./NEWS-release.rst" ./dist/feed?archiver-*
-=======
-	    --notes-file "./NEWS-VERSION.rst" ./dist/python?project?structure-*
->>>>>>> a4345a36
+	    --notes-file "./NEWS-VERSION.rst" ./dist/feed?archiver-*
 endif
 
 .PHONY: release-docker
@@ -815,21 +795,13 @@
 	    $(TOX_EXEC_BUILD_ARGS) cz bump $${cz_bump_args} --yes --dry-run |
 	    sed -nE 's|.* ([^ ]+) *→ *([^ ]+).*|\2|p'
 	) || true
-<<<<<<< HEAD
-	docker compose run --rm feed-archiver-devel $(TOX_EXEC_ARGS) \
-	    towncrier build --version "$${next_version}" --draft --yes \
-	        >"./NEWS-release.rst"
 # Build and stage the release notes to be commited by `$ cz bump`
 	docker compose run $(DOCKER_COMPOSE_RUN_ARGS) feed-archiver-devel \
-=======
-# Build and stage the release notes to be commited by `$ cz bump`
-	docker compose run $(DOCKER_COMPOSE_RUN_ARGS) python-project-structure-devel \
 	    tox exec $(TOX_EXEC_OPTS) -e "$(PYTHON_ENV)" -qq -- \
 	    towncrier build --version "$${next_version}" --draft --yes \
 	    >"./NEWS-VERSION.rst"
 	git add -- "./NEWS-VERSION.rst"
-	docker compose run $(DOCKER_COMPOSE_RUN_ARGS) python-project-structure-devel \
->>>>>>> a4345a36
+	docker compose run $(DOCKER_COMPOSE_RUN_ARGS) feed-archiver-devel \
 	    $(TOX_EXEC_ARGS) towncrier build --version "$${next_version}" --yes
 # Increment the version in VCS
 	$(TOX_EXEC_BUILD_ARGS) cz bump $${cz_bump_args}
@@ -888,14 +860,9 @@
 	touch "./setup.cfg" "./requirements/build.txt.in" \
 	    "./build-host/requirements.txt.in"
 # Ensure the network is create first to avoid race conditions
-<<<<<<< HEAD
 	docker compose create feed-archiver-devel
-	$(MAKE) -e PIP_COMPILE_ARGS="--upgrade" -j \
-=======
-	docker compose create python-project-structure-devel
 	$(MAKE) -e -j PIP_COMPILE_ARGS="--upgrade" \
 	    DOCKER_COMPOSE_RUN_ARGS="$(DOCKER_COMPOSE_RUN_ARGS) -T" \
->>>>>>> a4345a36
 	    $(PYTHON_MINORS:%=build-docker-requirements-%)
 # Update VCS hooks from remotes to the latest tag.
 	$(TOX_EXEC_BUILD_ARGS) pre-commit autoupdate
