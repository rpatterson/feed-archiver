--- conflicted
+++ resolved
@@ -121,19 +121,12 @@
 # inside the development container.
 
 .PHONY: build
-<<<<<<< HEAD
 ### Set up everything for development from a checkout, local and in containers
 build: ./.git/hooks/pre-commit build-docker
 
 .PHONY: build-docker
 ### Set up for development in Docker containers
-build-docker: ./.env ./var/log/host-install.log
-=======
-### Perform any currently necessary local set-up common to most operations
-build: \
-	./.git/hooks/pre-commit \
-	$(HOME)/.local/var/log/python-project-structure-host-install.log
->>>>>>> 9ff2d7bb
+build-docker: ./.env $(HOME)/.local/var/log/python-project-structure-host-install.log
 ifeq ($(RELEASE_PUBLISH),true)
 	if [ -e "./build/next-version.txt" ]
 	then
@@ -200,8 +193,7 @@
 	    "./requirements/$(@:build-requirements-%=%)/user.txt" \
 	    "./requirements/$(@:build-requirements-%=%)/devel.txt" \
 	    "./requirements/$(@:build-requirements-%=%)/build.txt" \
-<<<<<<< HEAD
-	    "./requirements/$(@:build-requirements-%=%)/host.txt"
+	    "./build-host/requirements-$(@:build-requirements-%=%).txt"
 
 .PHONY: build-wheel
 ### Build the package/distribution format that is fastest to install
@@ -216,16 +208,10 @@
 .PHONY: build-bump
 ### Bump the package version if on a branch that should trigger a release
 build-bump: \
-		~/.gitconfig ./var/log/host-install.log \
+		~/.gitconfig \
+		$(HOME)/.local/var/log/python-project-structure-host-install.log \
 		./var/docker/$(PYTHON_ENV)/log/build.log \
 		./var/docker/$(PYTHON_ENV)/.tox/$(PYTHON_ENV)/bin/activate
-=======
-	    "./build-host/requirements-$(@:build-requirements-%=%).txt"
-.PHONY: build-bump
-### Bump the package version if on a branch that should trigger a release
-build-bump: \
-	~/.gitconfig $(HOME)/.local/var/log/python-project-structure-host-install.log
->>>>>>> 9ff2d7bb
 # Retrieve VCS data needed for versioning (tags) and release (release notes)
 	git fetch --tags origin "$(TOWNCRIER_COMPARE_BRANCH)"
 # Collect the versions involved in this release according to conventional commits
@@ -276,7 +262,7 @@
 	touch \
 	    $(PYTHON_ENVS:%=./requirements/%/user.txt) \
 	    $(PYTHON_ENVS:%=./requirements/%/devel.txt) \
-	    $(PYTHON_ENVS:%=./requirements/%/host.txt)
+	    $(PYTHON_ENVS:%=./build-host/requirements-%.txt)
 ifneq ($(CI),true)
 # If running under CI/CD then the image will be updated in the next pipeline stage.
 # For testing locally, however, ensure the image is up-to-date for subsequent recipes.
@@ -302,11 +288,7 @@
 
 .PHONY: check-push
 ### Perform any checks that should only be run before pushing
-<<<<<<< HEAD
 check-push: build-docker
-=======
-check-push: $(HOME)/.local/var/log/python-project-structure-host-install.log
->>>>>>> 9ff2d7bb
 ifeq ($(RELEASE_PUBLISH),true)
 	docker compose run --rm python-project-structure-devel \
 	    towncrier check --compare-with "origin/develop"
@@ -327,13 +309,9 @@
 
 .PHONY: release-python
 ### Publish installable Python packages to PyPI
-<<<<<<< HEAD
 release-python: \
-		./var/log/host-install.log ./.env $(DOCKER_VOLUMES) ~/.pypirc \
-		./dist/.current.whl
-=======
-release: $(HOME)/.local/var/log/python-project-structure-host-install.log ~/.pypirc
->>>>>>> 9ff2d7bb
+		$(HOME)/.local/var/log/python-project-structure-host-install.log \
+		./.env $(DOCKER_VOLUMES) ~/.pypirc ./dist/.current.whl
 ifeq ($(RELEASE_PUBLISH),true)
 	if [ -e "./build/next-version.txt" ]
 	then
@@ -460,13 +438,8 @@
 .PHONY: upgrade
 ### Update all fixed/pinned dependencies to their latest available versions
 upgrade:
-<<<<<<< HEAD
-	touch "./setup.cfg" "./requirements/build.txt.in" "./requirements/host.txt.in"
+	touch "./setup.cfg" "./requirements/build.txt.in" "./build-host/requirements.txt.in"
 	$(MAKE) -e PUID=$(PUID) "build-docker"
-=======
-	touch "./setup.cfg" "./requirements/build.txt.in" "./build-host/requirements.txt.in"
-	$(MAKE) -e "build"
->>>>>>> 9ff2d7bb
 # Update VCS hooks from remotes to the latest tag.
 	$(TOX_EXEC_BUILD_ARGS) pre-commit autoupdate
 
@@ -526,13 +499,9 @@
 	$(MAKE) "$(@:requirements/%/user.txt=./var/log/tox/%/build.log)"
 	./.tox/$(@:requirements/%/user.txt=%)/bin/pip-compile \
 	    --resolver "backtracking" --upgrade --output-file "$(@)" "$(<)"
-<<<<<<< HEAD
 	mkdir -pv "./var/log/"
 	touch "./var/log/rebuild.log"
-$(PYTHON_ENVS:%=./requirements/%/host.txt): ./requirements/host.txt.in
-=======
 $(PYTHON_ENVS:%=./build-host/requirements-%.txt): ./build-host/requirements.txt.in
->>>>>>> 9ff2d7bb
 	true DEBUG Updated prereqs: $(?)
 	$(MAKE) "$(@:build-host/requirements-%.txt=./var/log/tox/%/build.log)"
 	./.tox/$(@:build-host/requirements-%.txt=%)/bin/pip-compile \
@@ -576,15 +545,15 @@
 # Docker targets
 ./var/docker/$(PYTHON_ENV)/log/build.log: \
 		./Dockerfile ./Dockerfile.devel ./.dockerignore ./bin/entrypoint \
-		./pyproject.toml ./setup.cfg ./tox.ini ./requirements/host.txt.in \
-		./docker-compose.yml ./docker-compose.override.yml ./.env \
-		./var/log/tox/build/build.log \
+		./pyproject.toml ./setup.cfg ./tox.ini \
+		./build-host/requirements.txt.in ./docker-compose.yml \
+		./docker-compose.override.yml ./.env ./var/log/tox/build/build.log \
 		./var/docker/$(PYTHON_ENV)/log/rebuild.log $(DOCKER_VOLUMES)
 	true DEBUG Updated prereqs: $(?)
 	mkdir -pv "$(dir $(@))" \
 # Workaround issues with local images and the development image depending on the end
 # user image.  It seems that `depends_on` isn't sufficient.
-	$(MAKE) ./var/log/host-install.log
+	$(MAKE) $(HOME)/.local/var/log/python-project-structure-host-install.log
 	export VERSION=$$(./.tox/build/bin/cz version --project)
 # https://github.com/moby/moby/issues/39003#issuecomment-879441675
 	docker_build_args="$(DOCKER_BUILD_ARGS) \
