## Development, build and maintenance tasks

### Defensive settings for make:
#     https://tech.davis-hansson.com/p/make/
SHELL:=bash
.ONESHELL:
.SHELLFLAGS:=-eu -o pipefail -c
.SILENT:
.DELETE_ON_ERROR:
MAKEFLAGS+=--warn-undefined-variables
MAKEFLAGS+=--no-builtin-rules
PS1?=$$

# Values derived from the environment
USER_NAME:=$(shell id -u -n)
USER_FULL_NAME=$(shell getent passwd "$(USER_NAME)" | cut -d ":" -f 5 | cut -d "," -f 1)
ifeq ($(USER_FULL_NAME),)
USER_FULL_NAME=$(USER_NAME)
endif
USER_EMAIL=$(USER_NAME)@$(shell hostname --fqdn)
PUID:=$(shell id -u)
PGID:=$(shell id -g)

# Options controlling behavior
VCS_BRANCH:=$(shell git branch --show-current)
# Only publish releases from the `master` or `develop` branches
RELEASE_BUMP_VERSION=false
SEMANTIC_RELEASE_VERSION_ARGS=--prerelease
RELEASE_PUBLISH=false
PYPI_REPO=testpypi
DOCKER_BUILD_ARGS=
CI=false
ifeq ($(VCS_BRANCH),master)
ifeq ($(CI),true)
RELEASE_BUMP_VERSION=true
endif
SEMANTIC_RELEASE_VERSION_ARGS=
RELEASE_PUBLISH=true
PYPI_REPO=pypi
DOCKER_BUILD_ARGS=--tag "merpatterson/python-project-structure:latest"
else ifeq ($(VCS_BRANCH),develop)
ifeq ($(CI),true)
RELEASE_BUMP_VERSION=true
endif
RELEASE_PUBLISH=true
endif

# Done with `$(shell ...)`, echo recipe commands going forward
.SHELLFLAGS+= -x


## Top-level targets

.PHONY: all
### Default target
all: build

# Strive for as much consistency as possible in development tasks between the local host
# and inside containers.  To that end, most of the `*-docker` container target recipes
# should run the corresponding `*-local` local host target recipes inside the
# development container.  Top level targets, like `test`, should run as much as possible
# inside the development container.

.PHONY: build
### Set up everything for development from a checkout, local and in containers
build: ./.git/hooks/pre-commit build-local build-docker
.PHONY: build-local
### Set up for development locally, directly on the host
build-local: ./var/log/recreate.log
.PHONY: build-docker
### Set up for development in Docker containers
build-docker: build-bump ./var/log/docker-build.log
.PHONY: build-bump
### Bump the package version if on a branch that should trigger a release
<<<<<<< HEAD
build-bump: ./var/log/recreate-build.log
ifeq ($(RELEASE_BUMP_VERSION),true)
=======
build-bump: ~/.gitconfig ./var/log/recreate-build.log
ifeq ($(RELEASE_PUBLISH),true)
>>>>>>> dac1e970
	next_version=$$(
	    ./.tox/build/bin/semantic-release print-version \
	    --next $(SEMANTIC_RELEASE_VERSION_ARGS)
	)
	if [ -z "$${next_version}" ]
	then
# No release necessary for the commits since the last release.
	    exit
	fi
# Collect the versions involved in this release according to conventional commits
	current_version=$$(./.tox/build/bin/semantic-release print-version --current)
# Update the release notes/changelog
	./.tox/build/bin/towncrier check --compare-with "origin/develop"
	if ! git diff --cached --exit-code
	then
	    set +x
	    echo "CRITICAL: Cannot bump version with staged changes"
	    false
	fi
	./.tox/build/bin/towncrier build --version "$${next_version}" --yes
	git commit --no-verify -S -m \
	    "build(release): Update changelog v$${current_version} -> v$${next_version}"
# Increment the version in VCS
	./.tox/build/bin/semantic-release version $(SEMANTIC_RELEASE_VERSION_ARGS)
endif

.PHONY: start
### Run the local development end-to-end stack services in the background as daemons
start: build-docker
	docker compose down
	docker compose up -d
.PHONY: run
### Run the local development end-to-end stack services in the foreground for debugging
run: build-docker
	docker compose down
	docker compose up

.PHONY: check-push
### Perform any checks that should only be run before pushing
check-push: build-docker
	./.tox/build/bin/towncrier check --compare-with "origin/develop"

.PHONY: release
<<<<<<< HEAD
### Publish installable Python packages to PyPI and container images to Docker Hub
release: release-python
ifeq ($(RELEASE_PUBLISH),true)
	$(MAKE) release-docker
endif
.PHONY: release-python
### Publish installable Python packages to PyPI<
release-python: \
		./var/log/docker-build.log ./var/log/recreate-build.log \
		~/.gitconfig ~/.pypirc
# Build Python packages/distributions from the development Docker container for
# consistency/reproducibility.
	docker compose run --rm python-project-structure-devel \
	    ./.tox/py3/bin/pyproject-build -w
=======
### Publish installable Python packages to PyPI
release: ./var/log/recreate-build.log ~/.pypirc
# Build the actual release artifacts, tox builds the `sdist` so here we build the wheel
	./.tox/py3/bin/pyproject-build -w
>>>>>>> dac1e970
# https://twine.readthedocs.io/en/latest/#using-twine
	./.tox/build/bin/twine check ./dist/* ./.tox-docker/dist/*
	if [ ! -z "$$(git status --porcelain)" ]
	then
	    set +x
	    echo "CRITICAL: Checkout is not clean, not publishing release"
	    false
	fi
ifeq ($(RELEASE_PUBLISH),true)
# Publish from the local host outside a container for access to user credentials:
# https://twine.readthedocs.io/en/latest/#using-twine
# Only release on `master` or `develop` to avoid duplicate uploads
	./.tox/build/bin/twine upload -s -r "$(PYPI_REPO)" ./dist/* ./.tox-docker/dist/*
# The VCS remote shouldn't reflect the release until the release has been successfully
# published
	git push --no-verify --tags origin $(VCS_BRANCH)
endif
.PHONY: release-docker
### Publish container images to Docker Hub
release-docker: ./var/log/docker-login.log build-docker
# https://docs.docker.com/docker-hub/#step-5-build-and-push-a-container-image-to-docker-hub-from-your-computer
	docker push -a "merpatterson/python-project-structure"
	docker compose run --rm docker-pushrm

.PHONY: format
### Automatically correct code in this checkout according to linters and style checkers
format: build-local
	./.tox/py3/bin/autoflake -r -i --remove-all-unused-imports \
		--remove-duplicate-keys --remove-unused-variables \
		--remove-unused-variables "./src/pythonprojectstructure/"
	./.tox/py3/bin/autopep8 -v -i -r "./src/pythonprojectstructure/"
	./.tox/py3/bin/black "./src/pythonprojectstructure/"

.PHONY: test
### Format the code and run the full suite of tests, coverage checks, and linters
test: build-docker
# Run from the development Docker container for consistency
	docker compose run --rm python-project-structure-devel make format test-local
.PHONY: test-local
### Run the full suite of tests on the local host
test-local: ./var/log/install-tox.log build-local
	tox
.PHONY: test-docker
### Run the full suite of tests inside a docker container
test-docker: build-docker
	docker compose run --rm python-project-structure-devel make test-local
# Ensure the dist/package has been correctly installed in the image
	docker compose run --rm python-project-structure \
	    python -c 'import pythonprojectstructure; print(pythonprojectstructure)'
.PHONY: test-debug
### Run tests in the main/default environment and invoke the debugger on errors/failures
test-debug: ./var/log/editable.log
	./.tox/py3/bin/pytest --pdb

.PHONY: upgrade
### Update all fixed/pinned dependencies to their latest available versions
upgrade:
	touch "./pyproject.toml"
	$(MAKE) PUID=$(PUID) "test"
# Update VCS hooks from remotes to the latest tag.
	./.tox/build/bin/pre-commit autoupdate

.PHONY: clean
### Restore the checkout to a state as close to an initial clone as possible
clean:
	docker compose --remove-orphans down --rmi "all" -v || true
	./.tox/build/bin/pre-commit uninstall \
	    --hook-type "pre-commit" --hook-type "commit-msg" --hook-type "pre-push" \
	    || true
	./.tox/build/bin/pre-commit clean || true
	git clean -dfx -e "var/"
	rm -rfv "./var/log/"


## Utility targets

.PHONY: expand-template
## Create a file from a template replacing environment variables
expand-template: .SHELLFLAGS = -eu -o pipefail -c
expand-template:
	if [ -e "$(target)" ]
	then
	    echo "WARNING: Template $(template) has been updated:"
	    echo "Reconcile changes and \`$$ touch $(target)\`:"
	    diff -u "$(target)" "$(template)" || true
	    false
	fi
	envsubst <"$(template)" >"$(target)"


## Real targets

./requirements.txt: ./pyproject.toml ./setup.cfg ./tox.ini ./requirements-build.txt.in
	$(MAKE) "./var/log/recreate-build.log"
	tox -e "build"

./var/log/recreate.log: \
		./var/log/install-tox.log \
		./requirements.txt ./requirements-devel.txt ./tox.ini
	mkdir -pv "$(dir $(@))"
# Prevent uploading unintended distributions
	rm -vf ./dist/* ./.tox/dist/* | tee -a "$(@)"
	tox -r --notest -v | tee -a "$(@)"
# Workaround tox's `usedevelop = true` not working with `./pyproject.toml`
./var/log/editable.log: ./var/log/recreate.log
	./.tox/py3/bin/pip install -e "./" | tee -a "$(@)"
./var/log/recreate-build.log: \
		./var/log/install-tox.log ./requirements-build.txt ./tox.ini
	mkdir -pv "$(dir $(@))"
	tox -r -e "build" --notest -v | tee -a "$(@)"

# Docker targets
./var/log/docker-build.log: \
		./Dockerfile ./Dockerfile.devel ./.dockerignore \
		./requirements.txt ./requirements-devel.txt ./bin/entrypoint \
		./docker-compose.yml ./docker-compose.override.yml ./.env \
		./var/log/recreate-build.log
# Ensure access permissions to build artifacts in container volumes.
# If created by `# dockerd`, they end up owned by `root`.
	mkdir -pv "$(dir $(@))" "./var-docker/log/" "./.tox/" "./.tox-docker/" \
	    "./src/python_project_structure.egg-info/" \
	    "./src/python_project_structure-docker.egg-info/"
# Workaround issues with local images and the development image depending on the end
# user image.  It seems that `depends_on` isn't sufficient.
	current_version=$$(./.tox/build/bin/semantic-release print-version --current)
	minor_version=$$(echo $${current_version} | sed -nE 's|([0-9]+).*|\1|p')
	major_version=$$(
	    echo $${current_version} | sed -nE 's|([0-9]+\.[0-9]+).*|\1|p'
	)
	docker buildx build --pull $(DOCKER_BUILD_ARGS) \
	    --tag "merpatterson/python-project-structure:$${current_version}" \
	    --tag "merpatterson/python-project-structure:$${minor_version}" \
	    --tag "merpatterson/python-project-structure:$${major_version}" \
	    "./" | tee -a "$(@)"
	docker compose build python-project-structure-devel | tee -a "$(@)"
# Prepare the testing environment and tools as much as possible to reduce development
# iteration time when using the image.
	docker compose run --rm python-project-structure-devel make build-local

# Local environment variables from a template
./.env: ./.env.in
	$(MAKE) "PUID=$(PUID)" "PGID=$(PGID)" \
	    "template=$(<)" "target=$(@)" expand-template

# Perform any one-time local checkout set up
./var/log/install-tox.log:
	mkdir -pv "$(dir $(@))"
	(which tox || pip install tox) | tee -a "$(@)"

./.git/hooks/pre-commit: ./var/log/recreate.log
	./.tox/build/bin/pre-commit install \
	    --hook-type "pre-commit" --hook-type "commit-msg" --hook-type "pre-push"

# Capture any project initialization tasks for reference.  Not actually usable.
 ./pyproject.toml:
	./.tox/build/bin/cz init

# Emacs editor settings
./.dir-locals.el: ./.dir-locals.el.in
	$(MAKE) "template=$(<)" "target=$(@)" expand-template

# User-created pre-requisites
~/.gitconfig:
	git config --global user.name "$(USER_FULL_NAME)"
	git config --global user.email "$(USER_EMAIL)"
~/.pypirc: ./home/.pypirc.in
	$(MAKE) "template=$(<)" "target=$(@)" expand-template
./var/log/docker-login.log: .SHELLFLAGS = -eu -o pipefail -c
./var/log/docker-login.log:
	docker login -u "merpatterson" -p "$(DOCKER_PASS)"
	date | tee -a "$(@)"<|MERGE_RESOLUTION|>--- conflicted
+++ resolved
@@ -72,13 +72,8 @@
 build-docker: build-bump ./var/log/docker-build.log
 .PHONY: build-bump
 ### Bump the package version if on a branch that should trigger a release
-<<<<<<< HEAD
-build-bump: ./var/log/recreate-build.log
+build-bump: ~/.gitconfig ./var/log/recreate-build.log
 ifeq ($(RELEASE_BUMP_VERSION),true)
-=======
-build-bump: ~/.gitconfig ./var/log/recreate-build.log
-ifeq ($(RELEASE_PUBLISH),true)
->>>>>>> dac1e970
 	next_version=$$(
 	    ./.tox/build/bin/semantic-release print-version \
 	    --next $(SEMANTIC_RELEASE_VERSION_ARGS)
@@ -122,27 +117,18 @@
 	./.tox/build/bin/towncrier check --compare-with "origin/develop"
 
 .PHONY: release
-<<<<<<< HEAD
 ### Publish installable Python packages to PyPI and container images to Docker Hub
 release: release-python
 ifeq ($(RELEASE_PUBLISH),true)
 	$(MAKE) release-docker
 endif
 .PHONY: release-python
-### Publish installable Python packages to PyPI<
-release-python: \
-		./var/log/docker-build.log ./var/log/recreate-build.log \
-		~/.gitconfig ~/.pypirc
+### Publish installable Python packages to PyPI
+release-python: ./var/log/docker-build.log ./var/log/recreate-build.log ~/.pypirc
 # Build Python packages/distributions from the development Docker container for
 # consistency/reproducibility.
 	docker compose run --rm python-project-structure-devel \
 	    ./.tox/py3/bin/pyproject-build -w
-=======
-### Publish installable Python packages to PyPI
-release: ./var/log/recreate-build.log ~/.pypirc
-# Build the actual release artifacts, tox builds the `sdist` so here we build the wheel
-	./.tox/py3/bin/pyproject-build -w
->>>>>>> dac1e970
 # https://twine.readthedocs.io/en/latest/#using-twine
 	./.tox/build/bin/twine check ./dist/* ./.tox-docker/dist/*
 	if [ ! -z "$$(git status --porcelain)" ]
