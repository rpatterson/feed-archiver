--- conflicted
+++ resolved
@@ -373,15 +373,10 @@
 	$(MAKE) -e "./var/docker/$(PYTHON_ENV)/log/build-user.log"
 endif
 # The VCS remote should reflect the release before the release is published to ensure
-<<<<<<< HEAD
 # that a published release is never *not* reflected in VCS.  Also ensure the tag is in
 # place on any mirrors, using multiple `pushurl` remotes, for those project hosts as
 # well:
-	git push --no-verify -o "ci.skip" --tags "origin" "HEAD:$(VCS_BRANCH)"
-=======
-# that a published release is never *not* reflected in VCS.
 	git push --no-verify --tags "origin" "HEAD:$(VCS_BRANCH)"
->>>>>>> 8c20f159
 endif
 
 .PHONY: start
