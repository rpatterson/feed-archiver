--- conflicted
+++ resolved
@@ -24,6 +24,8 @@
 USER_FULL_NAME=$(USER_NAME)
 endif
 USER_EMAIL:=$(USER_NAME)@$(shell hostname --fqdn)
+export PUID:=$(shell id -u)
+export PGID:=$(shell id -g)
 # Use the same Python version tox would as a default:
 # https://tox.wiki/en/latest/config.html#base_python
 PYTHON_MINOR:=$(shell pip --version | sed -nE 's|.* \(python ([0-9]+.[0-9]+)\)$$|\1|p')
@@ -44,13 +46,10 @@
 #     $ make PYTHON_MINORS=3.11 test
 PYTHON_LATEST_MINOR=$(firstword $(PYTHON_SUPPORTED_MINORS))
 PYTHON_LATEST_ENV=py$(subst .,,$(PYTHON_LATEST_MINOR))
-<<<<<<< HEAD
-=======
 PYTHON_MINORS=$(PYTHON_SUPPORTED_MINORS)
 ifeq ($(PYTHON_MINOR),)
 PYTHON_MINOR=$(firstword $(PYTHON_MINORS))
 endif
->>>>>>> 55d887ce
 export PYTHON_ENV=py$(subst .,,$(PYTHON_MINOR))
 PYTHON_SHORT_MINORS=$(subst .,,$(PYTHON_MINORS))
 PYTHON_ENVS=$(PYTHON_SHORT_MINORS:%=py%)
@@ -60,19 +59,6 @@
 TOX_RUN_ARGS=run
 endif
 
-<<<<<<< HEAD
-# Values derived from the environment
-USER_NAME:=$(shell id -u -n)
-USER_FULL_NAME=$(shell getent passwd "$(USER_NAME)" | cut -d ":" -f 5 | cut -d "," -f 1)
-ifeq ($(USER_FULL_NAME),)
-USER_FULL_NAME=$(USER_NAME)
-endif
-USER_EMAIL=$(USER_NAME)@$(shell hostname --fqdn)
-export PUID:=$(shell id -u)
-export PGID:=$(shell id -g)
-
-=======
->>>>>>> 55d887ce
 # Safe defaults for testing the release process without publishing to the final/official
 # hosts/indexes/registries:
 RELEASE_PUBLISH=false
@@ -121,6 +107,7 @@
 ### Set up for development in a Docker container for one Python version
 $(PYTHON_MINORS:%=build-docker-%):
 	$(MAKE) PYTHON_MINORS="$(@:build-docker-%=%)" \
+	    PYTHON_MINOR="$(@:build-docker-%=%)" \
 	    "./.tox/py$(subst .,,$(@:build-docker-%=%))/log/docker-build.log"
 .PHONY: build-bump
 ### Bump the package version if on a branch that should trigger a release
@@ -277,7 +264,8 @@
 .PHONY: $(PYTHON_MINORS:%=test-docker-%)
 ### Set up for development in a Docker container for one Python version
 $(PYTHON_MINORS:%=test-docker-%):
-	$(MAKE) PYTHON_MINORS="$(@:test-docker-%=%)" test-docker
+	$(MAKE) PYTHON_MINORS="$(@:test-docker-%=%)" \
+	    PYTHON_MINOR="$(@:test-docker-%=%)" test-docker
 .PHONY: test-docker
 ### Run the full suite of tests inside a docker container
 test-docker: build-docker-$(PYTHON_MINOR)
@@ -289,7 +277,8 @@
 	fi
 # Run from the development Docker container for consistency
 	docker compose run $${docker_run_args} python-project-structure-devel \
-	    make PYTHON_MINORS="$(PYTHON_MINOR)" test-local
+	    make PYTHON_MINORS="$(PYTHON_MINOR)" PYTHON_MINOR="$(PYTHON_MINOR)" \
+	        test-local
 # Ensure the dist/package has been correctly installed in the image
 	docker compose run $${docker_run_args} python-project-structure \
 	    python -c 'import pythonprojectstructure; print(pythonprojectstructure)'
@@ -358,15 +347,9 @@
 	    --resolver=backtracking --upgrade --output-file="$(@)" "$(<)"
 
 # Use any Python version target to represent building all versions.
-<<<<<<< HEAD
-./.tox/$(PYTHON_ENV)/bin/activate:
-	$(MAKE) "./var/log/host-install.log"
-	touch $(PYTHON_ENVS:%=./requirements/%/devel.txt)
-=======
 ./.tox/$(PYTHON_ENV)/bin/activate: ./var/log/host-install.log
 	touch $(PYTHON_ENVS:%=./requirements/%/devel.txt) \
 	    $(PYTHON_ENVS:%=./requirements/%/build.txt)
->>>>>>> 55d887ce
 # Delegate parallel build all Python environments to tox.
 	tox run-parallel --notest --pkg-only --parallel auto --parallel-live \
 	    -e "$(TOX_ENV_LIST)"
@@ -437,7 +420,7 @@
 # Update the pinned/frozen versions, if needed, using the container.  If changed, then
 # we may need to re-build the container image again to ensure it's current and correct.
 	docker compose run --rm python-project-structure-devel \
-	    make PYTHON_MINORS="$(PYTHON_MINOR)" \
+	    make PYTHON_MINORS="$(PYTHON_MINOR)" PYTHON_MINOR="$(PYTHON_MINOR)" \
 		"./requirements/$(PYTHON_ENV)/user.txt" \
 		"./requirements/$(PYTHON_ENV)/devel.txt" \
 		"./requirements/$(PYTHON_ENV)/build.txt" \
