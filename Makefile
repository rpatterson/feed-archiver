## Development, build and maintenance tasks:
#
# To ease discovery for new contributors, variables that act as options affecting
# behavior are at the top.  Then skip to `## Top-level targets:` below to find targets
# intended for use by developers.  The real work, however, is in the recipes for real
# targets that follow.  If making changes here, please start by reading the philosophy
# commentary at the bottom of this file.

# Variables used as options to control behavior:
export TEMPLATE_IGNORE_EXISTING=false
# https://devguide.python.org/versions/#supported-versions
PYTHON_SUPPORTED_MINORS=3.11 3.10 3.9 3.8 3.7
# Project-specific variables
export DOCKER_USER=merpatterson
GPG_SIGNING_KEYID=2EFF7CCE6828E359
CI_UPSTREAM_NAMESPACE=rpatterson
CI_PROJECT_NAME=python-project-structure


## "Private" Variables:

# Variables that aren't likely to be of concern those just using and reading top-level
# targets.  Mostly variables whose values are derived from the environment or other
# values.  If adding a variable whose value isn't a literal constant or intended for use
# on the CLI as an option, add it to the appropriate grouping below.  Unfortunately,
# variables referenced in targets or prerequisites need to be defined above those
# references (as opposed to references in recipes), which means we can't move these
# further below for readability and discover.

### Defensive settings for make:
#     https://tech.davis-hansson.com/p/make/
SHELL:=bash
.ONESHELL:
.SHELLFLAGS:=-eu -o pipefail -c
.SILENT:
.DELETE_ON_ERROR:
MAKEFLAGS+=--warn-undefined-variables
MAKEFLAGS+=--no-builtin-rules
PS1?=$$
EMPTY=
COMMA=,

<<<<<<< HEAD
# Variables/options that affect behavior
export TEMPLATE_IGNORE_EXISTING=false
# https://devguide.python.org/versions/#supported-versions
PYTHON_SUPPORTED_MINORS=3.11 3.10 3.9 3.8 3.7
export DOCKER_USER=merpatterson
# Project-specific variables
GPG_SIGNING_KEYID=2EFF7CCE6828E359
GITLAB_REPOSITORY_OWNER=rpatterson
GITHUB_REPOSITORY_OWNER=$(GITLAB_REPOSITORY_OWNER)
DEBUG=
POST_MORTEM=

# Values derived from the environment
=======
# Values derived from the environment:
>>>>>>> ed200e85
USER_NAME:=$(shell id -u -n)
USER_FULL_NAME:=$(shell \
    getent passwd "$(USER_NAME)" | cut -d ":" -f 5 | cut -d "," -f 1)
ifeq ($(USER_FULL_NAME),)
USER_FULL_NAME=$(USER_NAME)
endif
USER_EMAIL:=$(USER_NAME)@$(shell hostname -f)
export PUID:=$(shell id -u)
export PGID:=$(shell id -g)
export CHECKOUT_DIR=$(PWD)
TZ=Etc/UTC
ifneq ("$(wildcard /usr/share/zoneinfo/)","")
TZ=$(shell \
  realpath --relative-to=/usr/share/zoneinfo/ \
  $(firstword $(realpath /private/etc/localtime /etc/localtime)) \
)
endif
export TZ
export DOCKER_GID=$(shell getent group "docker" | cut -d ":" -f 3)

# Values concerning supported Python versions:
# Use the same Python version tox would as a default.
# https://tox.wiki/en/latest/config.html#base_python
PYTHON_HOST_MINOR:=$(shell \
    pip --version | sed -nE 's|.* \(python ([0-9]+.[0-9]+)\)$$|\1|p')
export PYTHON_HOST_ENV=py$(subst .,,$(PYTHON_HOST_MINOR))
# Determine the latest installed Python version of the supported versions
PYTHON_BASENAMES=$(PYTHON_SUPPORTED_MINORS:%=python%)
PYTHON_AVAIL_EXECS:=$(foreach \
    PYTHON_BASENAME,$(PYTHON_BASENAMES),$(shell which $(PYTHON_BASENAME)))
PYTHON_LATEST_EXEC=$(firstword $(PYTHON_AVAIL_EXECS))
PYTHON_LATEST_BASENAME=$(notdir $(PYTHON_LATEST_EXEC))
PYTHON_MINOR=$(PYTHON_HOST_MINOR)
ifeq ($(PYTHON_MINOR),)
# Fallback to the latest installed supported Python version
PYTHON_MINOR=$(PYTHON_LATEST_BASENAME:python%=%)
endif
PYTHON_LATEST_MINOR=$(firstword $(PYTHON_SUPPORTED_MINORS))
PYTHON_LATEST_ENV=py$(subst .,,$(PYTHON_LATEST_MINOR))
PYTHON_MINORS=$(PYTHON_SUPPORTED_MINORS)
ifeq ($(PYTHON_MINOR),)
export PYTHON_MINOR=$(firstword $(PYTHON_MINORS))
else ifeq ($(findstring $(PYTHON_MINOR),$(PYTHON_MINORS)),)
export PYTHON_MINOR=$(firstword $(PYTHON_MINORS))
endif
export PYTHON_MINOR
export PYTHON_ENV=py$(subst .,,$(PYTHON_MINOR))
PYTHON_SHORT_MINORS=$(subst .,,$(PYTHON_MINORS))
PYTHON_ENVS=$(PYTHON_SHORT_MINORS:%=py%)
PYTHON_ALL_ENVS=$(PYTHON_ENVS) build
export PYTHON_WHEEL=

# Values derived from VCS/git:
VCS_BRANCH:=$(shell git branch --show-current)
CI_COMMIT_REF_NAME=
GITHUB_REF_NAME=
ifneq ($(CI_COMMIT_REF_NAME),)
VCS_BRANCH=$(CI_COMMIT_REF_NAME)
else ifneq ($(GITHUB_REF_NAME),)
VCS_BRANCH=$(GITHUB_REF_NAME)
endif
export VCS_BRANCH
# Make best guess at the right remote to use for comparison to determine release data:
VCS_REMOTE:=$(shell git config "branch.$(VCS_BRANCH).remote")
ifeq ($(VCS_REMOTE),)
VCS_REMOTE:=$(shell git config "branch.$(VCS_BRANCH).pushRemote")
endif
ifeq ($(VCS_REMOTE),)
VCS_REMOTE:=$(shell git config "remote.pushDefault")
endif
ifeq ($(VCS_REMOTE),)
VCS_REMOTE:=$(shell git config "checkout.defaultRemote")
endif
ifeq ($(VCS_REMOTE),)
VCS_REMOTE=origin
endif
# Support using a different remote and branch for comparison to determine release data:
VCS_COMPARE_BRANCH=$(VCS_BRANCH)
VCS_COMPARE_REMOTE=$(VCS_REMOTE)
CI=false
ifeq ($(CI),true)
# Under CI, check commits and release notes against the branch to be merged into:
ifeq ($(VCS_BRANCH),develop)
VCS_COMPARE_BRANCH=master
else ifneq ($(VCS_BRANCH),master)
VCS_COMPARE_BRANCH=develop
endif
endif
# Assemble the targets used to avoid redundant fetches during release tasks:
VCS_FETCH_TARGETS=./var/git/refs/remotes/$(VCS_REMOTE)/$(VCS_BRANCH)
ifneq ($(VCS_REMOTE)/$(VCS_BRANCH),$(VCS_COMPARE_REMOTE)/$(VCS_COMPARE_BRANCH))
VCS_FETCH_TARGETS+=./var/git/refs/remotes/$(VCS_COMPARE_REMOTE)/$(VCS_COMPARE_BRANCH)
endif
# Determine the sequence of branches to find closes existing build artifacts, such as
# docker images:
VCS_BRANCHES=$(VCS_BRANCH)
ifneq ($(VCS_BRANCH),master)
ifneq ($(VCS_BRANCH),develop)
VCS_BRANCHES+=develop
endif
VCS_BRANCHES+=master
endif

# Values used to run Tox:
TOX_ENV_LIST=$(subst $(EMPTY) ,$(COMMA),$(PYTHON_ENVS))
ifeq ($(words $(PYTHON_MINORS)),1)
TOX_RUN_ARGS=run
else
TOX_RUN_ARGS=run-parallel --parallel auto --parallel-live
endif
ifneq ($(PYTHON_WHEEL),)
TOX_RUN_ARGS+= --installpkg "$(PYTHON_WHEEL)"
endif
export TOX_RUN_ARGS
# The options that allow for rapid execution of arbitrary commands in the venvs managed
# by tox
TOX_EXEC_OPTS=--no-recreate-pkg --skip-pkg-install
TOX_EXEC_ARGS=tox exec $(TOX_EXEC_OPTS) -e "$(PYTHON_ENV)" --
TOX_EXEC_BUILD_ARGS=tox exec $(TOX_EXEC_OPTS) -e "build" --

# Values used to build Docker images and run containers:
GITLAB_CI=false
GITHUB_ACTIONS=false
CI_PROJECT_NAMESPACE=$(CI_UPSTREAM_NAMESPACE)
CI_TEMPLATE_REGISTRY_HOST=registry.gitlab.com
CI_REGISTRY=$(CI_TEMPLATE_REGISTRY_HOST)/$(CI_PROJECT_NAMESPACE)
CI_REGISTRY_IMAGE=$(CI_REGISTRY)/$(CI_PROJECT_NAME)
DOCKER_COMPOSE_RUN_ARGS=--rm
ifneq ($(CI),true)
DOCKER_COMPOSE_RUN_ARGS+= --quiet-pull
endif
DOCKER_BUILD_ARGS=
DOCKER_REGISTRIES=DOCKER GITLAB GITHUB
export DOCKER_REGISTRY=$(firstword $(DOCKER_REGISTRIES))
<<<<<<< HEAD
DOCKER_IMAGE_DOCKER=$(DOCKER_USER)/feed-archiver
DOCKER_IMAGE_GITLAB=$(CI_REGISTRY_IMAGE)
DOCKER_IMAGE_GITHUB=ghcr.io/$(GITHUB_REPOSITORY_OWNER)/feed-archiver
=======
DOCKER_IMAGE_DOCKER=$(DOCKER_USER)/$(CI_PROJECT_NAME)
DOCKER_IMAGE_GITLAB=$(CI_REGISTRY_IMAGE)
DOCKER_IMAGE_GITHUB=ghcr.io/$(CI_PROJECT_NAMESPACE)/$(CI_PROJECT_NAME)
>>>>>>> ed200e85
DOCKER_IMAGE=$(DOCKER_IMAGE_$(DOCKER_REGISTRY))
DOCKER_IMAGES=
ifeq ($(GITLAB_CI),true)
DOCKER_IMAGES+=$(DOCKER_IMAGE_GITLAB)
else ifeq ($(GITHUB_ACTIONS),true)
DOCKER_IMAGES+=$(DOCKER_IMAGE_GITHUB)
else
DOCKER_IMAGES+=$(DOCKER_IMAGE_DOCKER)
endif
export DOCKER_VARIANT=
DOCKER_VARIANT_PREFIX=
ifneq ($(DOCKER_VARIANT),)
DOCKER_VARIANT_PREFIX=$(DOCKER_VARIANT)-
endif
DOCKER_BRANCH_TAG=$(subst /,-,$(VCS_BRANCH))
DOCKER_VOLUMES=\
./var/ ./var/docker/$(PYTHON_ENV)/ \
./src/feed_archiver.egg-info/ \
./var/docker/$(PYTHON_ENV)/feed_archiver.egg-info/ \
./.tox/ ./var/docker/$(PYTHON_ENV)/.tox/

# Values derived from or overridden by CI environments:
GITHUB_REPOSITORY_OWNER=$(CI_UPSTREAM_NAMESPACE)
# Determine if this checkout is a fork of the upstream project:
CI_IS_FORK=false
ifeq ($(GITLAB_CI),true)
USER_EMAIL=$(USER_NAME)@runners-manager.gitlab.com
ifneq ($(CI_PROJECT_NAMESPACE),$(CI_UPSTREAM_NAMESPACE))
CI_IS_FORK=true
DOCKER_REGISTRIES=GITLAB
DOCKER_IMAGES+=$(CI_TEMPLATE_REGISTRY_HOST)/$(CI_UPSTREAM_NAMESPACE)/$(CI_PROJECT_NAME)
endif
else ifeq ($(GITHUB_ACTIONS),true)
USER_EMAIL=$(USER_NAME)@actions.github.com
ifneq ($(GITHUB_REPOSITORY_OWNER),$(CI_UPSTREAM_NAMESPACE))
CI_IS_FORK=true
DOCKER_REGISTRIES=GITHUB
DOCKER_IMAGES+=ghcr.io/$(GITHUB_REPOSITORY_OWNER)/$(CI_PROJECT_NAME)
endif
endif
# Take GitHub auth from env under GitHub actions but from secrets on other hosts:
GITHUB_TOKEN=
PROJECT_GITHUB_PAT=
ifeq ($(GITHUB_TOKEN),)
GITHUB_TOKEN=$(PROJECT_GITHUB_PAT)
else ifeq ($(PROJECT_GITHUB_PAT),)
PROJECT_GITHUB_PAT=$(GITHUB_TOKEN)
endif
GH_TOKEN=$(GITHUB_TOKEN)
export GH_TOKEN
export GITHUB_TOKEN
export PROJECT_GITHUB_PAT

# Values used for publishing releases:
# Safe defaults for testing the release process without publishing to the final/official
# hosts/indexes/registries:
BUILD_REQUIREMENTS=true
PIP_COMPILE_ARGS=--upgrade
RELEASE_PUBLISH=false
PYPI_REPO=testpypi
PYPI_HOSTNAME=test.pypi.org
# Only publish releases from the `master` or `develop` branches:
DOCKER_PUSH=false
ifeq ($(CI),true)
# Compile requirements on CI/CD as a check to make sure all changes to dependencies have
# been reflected in the frozen/pinned versions, but don't upgrade packages so that
# external changes, such as new PyPI releases, don't turn CI/CD red spuriously and
# unrelated to the contributor's actual changes.
PIP_COMPILE_ARGS=
endif
GITHUB_RELEASE_ARGS=--prerelease
# Only publish releases from the `master` or `develop` branches and only under the
# canonical CI/CD platform:
ifeq ($(GITLAB_CI),true)
ifeq ($(VCS_BRANCH),master)
RELEASE_PUBLISH=true
PYPI_REPO=pypi
PYPI_HOSTNAME=pypi.org
DOCKER_PUSH=true
GITHUB_RELEASE_ARGS=
else ifeq ($(VCS_BRANCH),develop)
# Publish pre-releases from the `develop` branch:
RELEASE_PUBLISH=true
PYPI_REPO=pypi
endif
endif
<<<<<<< HEAD
CI_REGISTRY_USER=$(GITLAB_REPOSITORY_OWNER)
CI_REGISTRY=registry.gitlab.com/$(GITLAB_REPOSITORY_OWNER)
CI_REGISTRY_IMAGE=$(CI_REGISTRY)/feed-archiver
=======
CI_REGISTRY_USER=$(CI_PROJECT_NAMESPACE)
CI_REGISTRY_IMAGE=$(CI_REGISTRY)/$(CI_PROJECT_NAME)
>>>>>>> ed200e85
# Address undefined variables warnings when running under local development
PYPI_PASSWORD=
export PYPI_PASSWORD
TEST_PYPI_PASSWORD=
export TEST_PYPI_PASSWORD
VCS_REMOTE_PUSH_URL=
CODECOV_TOKEN=
DOCKER_PASS=
export DOCKER_PASS
CI_PROJECT_ID=
export CI_PROJECT_ID
CI_JOB_TOKEN=
export CI_JOB_TOKEN
CI_REGISTRY_PASSWORD=
export CI_REGISTRY_PASSWORD
GH_TOKEN=

# Defaults specific to this project:
export NGINX_PORT=80

# Done with `$(shell ...)`, echo recipe commands going forward
.SHELLFLAGS+= -x


## Makefile "functions":
#
# Snippets whose output is frequently used including across recipes.  Used for output
# only, not actually making any changes.
# https://www.gnu.org/software/make/manual/html_node/Call-Function.html

# Return the most recently built package:
current_pkg = $(shell ls -t ./dist/*$(1) | head -n 1)


## Top-level targets:

.PHONY: all
### The default target.
all: build

.PHONY: start
### Run the local development end-to-end stack services in the background as daemons.
start: build-docker-volumes-$(PYTHON_ENV) build-docker-$(PYTHON_MINOR) ./.env
	docker compose down
	docker compose up -d

.PHONY: run
### Run the local development end-to-end stack services in the foreground for debugging.
run: build-docker-volumes-$(PYTHON_ENV) build-docker-$(PYTHON_MINOR) ./.env
	docker compose down
	docker compose up


## Build Targets:
#
# Recipes that make artifacts needed for by end-users, development tasks, other recipes.

.PHONY: build
### Set up everything for development from a checkout, local and in containers.
build: ./.git/hooks/pre-commit \
		$(HOME)/.local/var/log/python-project-structure-host-install.log \
		build-docker

.PHONY: build-pkgs
### Ensure the built package is current when used outside of tox.
build-pkgs: ./var/git/refs/remotes/$(VCS_REMOTE)/$(VCS_BRANCH) \
		build-docker-volumes-$(PYTHON_ENV) build-docker-pull
# Defined as a .PHONY recipe so that multiple targets can depend on this as a
# pre-requisite and it will only be run once per invocation.
	mkdir -pv "./dist/"
# Build Python packages/distributions from the development Docker container for
# consistency/reproducibility.
	docker compose run $(DOCKER_COMPOSE_RUN_ARGS) -T \
	    python-project-structure-devel tox run -e "$(PYTHON_ENV)" --pkg-only
# Copy the wheel to a location accessible to all containers:
	cp -lfv "$$(
	    ls -t ./var/docker/$(PYTHON_ENV)/.tox/.pkg/dist/*.whl | head -n 1
	)" "./dist/"
# Also build the source distribution:
	docker compose run $(DOCKER_COMPOSE_RUN_ARGS) -T \
	    python-project-structure-devel \
	    tox run -e "$(PYTHON_ENV)" --override "testenv.package=sdist" --pkg-only
	cp -lfv "$$(
	    ls -t ./var/docker/$(PYTHON_ENV)/.tox/.pkg/dist/*.tar.gz | head -n 1
	)" "./dist/"

.PHONY: $(PYTHON_ENVS:%=build-requirements-%)
### Compile fixed/pinned dependency versions if necessary.
$(PYTHON_ENVS:%=build-requirements-%):
# Avoid parallel tox recreations stomping on each other
	$(MAKE) "$(@:build-requirements-%=./var/log/tox/%/build.log)"
	targets="./requirements/$(@:build-requirements-%=%)/user.txt \
	    ./requirements/$(@:build-requirements-%=%)/devel.txt \
	    ./requirements/$(@:build-requirements-%=%)/build.txt \
	    ./build-host/requirements-$(@:build-requirements-%=%).txt"
# Workaround race conditions in pip's HTTP file cache:
# https://github.com/pypa/pip/issues/6970#issuecomment-527678672
	$(MAKE) -e -j $${targets} ||
	    $(MAKE) -e -j $${targets} ||
	    $(MAKE) -e -j $${targets}

## Docker Build Targets:
#
# Strive for as much consistency as possible in development tasks between the local host
# and inside containers.  To that end, most of the `*-docker` container target recipes
# should run the corresponding `*-local` local host target recipes inside the
# development container.  Top level targets, like `test`, should run as much as possible
# inside the development container.

<<<<<<< HEAD
.PHONY: build
### Set up everything for development from a checkout, local and in containers
build: \
		./.git/hooks/pre-commit ./server/.htpasswd \
		./src/feedarchiver/tests/archives/end-to-end/.feed-archiver.yml \
		build-docker

.PHONY: build-docker
### Set up for development in Docker containers
build-docker: ./.env $(HOME)/.local/var/log/feed-archiver-host-install.log
ifeq ($(RELEASE_PUBLISH),true)
	if [ -e "./dist/.next-version.txt" ]
	then
# Ensure the build is made from the version bump commit if it was done elsewhere:
	    git pull --ff-only "origin" "v$$(cat "./dist/.next-version.txt")"
	fi
endif
# Avoid parallel tox recreations stomping on each other
	$(MAKE) "./var/log/tox/build/build.log"
	$(MAKE) -e -j DOCKER_BUILD_ARGS="--progress plain" \
=======
.PHONY: build-docker
### Set up for development in Docker containers.
build-docker: build-pkgs
	$(MAKE) -e -j PYTHON_WHEEL="$(call current_pkg,.whl)" \
	    DOCKER_BUILD_ARGS="--progress plain" \
>>>>>>> ed200e85
	    $(PYTHON_MINORS:%=build-docker-%)

.PHONY: $(PYTHON_MINORS:%=build-docker-%)
### Set up for development in a Docker container for one Python version.
$(PYTHON_MINORS:%=build-docker-%):
	$(MAKE) -e \
	    PYTHON_MINORS="$(@:build-docker-%=%)" \
	    PYTHON_MINOR="$(@:build-docker-%=%)" \
	    PYTHON_ENV="py$(subst .,,$(@:build-docker-%=%))" \
	    "./var/docker/py$(subst .,,$(@:build-docker-%=%))/log/build-user.log"

.PHONY: build-docker-tags
### Print the list of image tags for the current registry and variant.
build-docker-tags:
	$(MAKE) $(DOCKER_REGISTRIES:%=build-docker-tags-%)

.PHONY: $(DOCKER_REGISTRIES:%=build-docker-tags-%)
### Print the list of image tags for the current registry and variant.
$(DOCKER_REGISTRIES:%=build-docker-tags-%): \
		./var/git/refs/remotes/$(VCS_REMOTE)/$(VCS_BRANCH) \
		./var/log/tox/build/build.log
	docker_image=$(DOCKER_IMAGE_$(@:build-docker-tags-%=%))
	export VERSION=$$(./.tox/build/bin/cz version --project)
	major_version=$$(echo $${VERSION} | sed -nE 's|([0-9]+).*|\1|p')
	minor_version=$$(
	    echo $${VERSION} | sed -nE 's|([0-9]+\.[0-9]+).*|\1|p'
	)
	echo $${docker_image}:$(DOCKER_VARIANT_PREFIX)$(PYTHON_ENV)-$(DOCKER_BRANCH_TAG)
ifeq ($(VCS_BRANCH),master)
# Only update tags end users may depend on to be stable from the `master` branch
	echo $${docker_image}:$(DOCKER_VARIANT_PREFIX)$(PYTHON_ENV)-$${minor_version}
	echo $${docker_image}:$(DOCKER_VARIANT_PREFIX)$(PYTHON_ENV)-$${major_version}
	echo $${docker_image}:$(DOCKER_VARIANT_PREFIX)$(PYTHON_ENV)
endif
# This variant is the default used for tags such as `latest`
ifeq ($(PYTHON_ENV),$(PYTHON_LATEST_ENV))
	echo $${docker_image}:$(DOCKER_VARIANT_PREFIX)$(DOCKER_BRANCH_TAG)
ifeq ($(VCS_BRANCH),master)
	echo $${docker_image}:$(DOCKER_VARIANT_PREFIX)$${minor_version}
	echo $${docker_image}:$(DOCKER_VARIANT_PREFIX)$${major_version}
ifeq ($(DOCKER_VARIANT),)
	echo $${docker_image}:latest
else
	echo $${docker_image}:$(DOCKER_VARIANT)
endif
endif
endif

.PHONY: $(PYTHON_MINORS:%=build-docker-requirements-%)
### Pull container images and compile fixed/pinned dependency versions if necessary.
$(PYTHON_MINORS:%=build-docker-requirements-%): ./.env
	export PYTHON_MINOR="$(@:build-docker-requirements-%=%)"
	export PYTHON_ENV="py$(subst .,,$(@:build-docker-requirements-%=%))"
	$(MAKE) build-docker-volumes-$${PYTHON_ENV}
	docker compose run $(DOCKER_COMPOSE_RUN_ARGS) -T \
	    feed-archiver-devel make -e \
	    PYTHON_MINORS="$(@:build-docker-requirements-%=%)" \
	    PIP_COMPILE_ARGS="$(PIP_COMPILE_ARGS)" \
	    build-requirements-py$(subst .,,$(@:build-docker-requirements-%=%))


<<<<<<< HEAD
.PHONY: build-wheel
### Build the package/distribution format that is fastest to install
build-wheel: \
		./var/docker/$(PYTHON_ENV)/log/build.log \
		./var/docker/$(PYTHON_ENV)/.tox/$(PYTHON_ENV)/bin/activate
# Retrieve VCS data needed for versioning (tags) and release (release notes)
	git fetch --tags origin "$(VCS_BRANCH)"
	ln -sfv "$$(
	    docker compose run $(DOCKER_COMPOSE_RUN_ARGS) \
	        feed-archiver-devel tox exec -q -e $(PYTHON_ENV) -- \
	        pyproject-build -w |
	    sed -nE 's|^Successfully built (.+\.whl)$$|\1|p'
	)" "./dist/.current.whl"

.PHONY: build-bump
### Bump the package version if on a branch that should trigger a release
build-bump: \
		~/.gitconfig ./var/log/git-remotes.log \
		$(HOME)/.local/var/log/feed-archiver-host-install.log \
		./var/docker/$(PYTHON_ENV)/log/build.log \
		./var/docker/$(PYTHON_ENV)/.tox/$(PYTHON_ENV)/bin/activate
# Retrieve VCS data needed for versioning (tags) and release (release notes)
	git_fetch_args=--tags
	if [ "$$(git rev-parse --is-shallow-repository)" == "true" ]
=======
.PHONY: pull-docker
### Pull an existing image best to use as a cache for building new images
pull-docker:
	for vcs_branch in $(VCS_BRANCHES)
	do
	    docker_tag="$(DOCKER_VARIANT_PREFIX)$(PYTHON_ENV)-$${vcs_branch}"
	    for docker_image in $(DOCKER_IMAGES)
	    do
	        if docker pull "$${docker_image}:$${docker_tag}"
	        then
	            docker tag "$${docker_image}:$${docker_tag}" \
	                "$(DOCKER_IMAGE_DOCKER):$${docker_tag}"
	            exit
	        fi
	    done
	done
	set +x
	echo "ERROR: Could not pull any existing docker image"
	false
.PHONY: build-docker-pull
### Pull the development image and simulate as if it had been built here.
build-docker-pull: ./.env ./var/git/refs/remotes/$(VCS_REMOTE)/$(VCS_BRANCH) \
		build-docker-volumes-$(PYTHON_ENV) ./var/log/tox/build/build.log
	export VERSION=$$(./.tox/build/bin/cz version --project)
	if $(MAKE) -e pull-docker
>>>>>>> ed200e85
	then
	    mkdir -pv "./var/docker/$(PYTHON_ENV)/log/"
	    touch "./var/docker/$(PYTHON_ENV)/log/build-devel.log" \
	        "./var/docker/$(PYTHON_ENV)/log/rebuild.log"
	    $(MAKE) -e "./var/docker/$(PYTHON_ENV)/.tox/$(PYTHON_ENV)/bin/activate"
	else
	    $(MAKE) "./var/docker/$(PYTHON_ENV)/log/build-devel.log"
	fi

.PHONY: $(PYTHON_ENVS:%=build-docker-volumes-%)
### Ensure access permissions to build artifacts in Python version container volumes.
# If created by `# dockerd`, they end up owned by `root`.
$(PYTHON_ENVS:%=build-docker-volumes-%): \
		./var/ ./src/python_project_structure.egg-info/ ./.tox/
	$(MAKE) \
	    $(@:build-docker-volumes-%=./var/docker/%/) \
	    $(@:build-docker-volumes-%=./var/docker/%/python_project_structure.egg-info/) \
	    $(@:build-docker-volumes-%=./var/docker/%/.tox/)


## Test Targets:
#
# Recipes that run the test suite.

.PHONY: test
### Format the code and run the full suite of tests, coverage checks, and linters.
test: test-docker-lint test-docker

.PHONY: test-local
### Run the full suite of tests on the local host.
test-local:
	tox $(TOX_RUN_ARGS) -e "$(TOX_ENV_LIST)"

.PHONY: test-debug
### Run tests in the host environment and invoke the debugger on errors/failures.
test-debug: ./var/log/tox/$(PYTHON_ENV)/editable.log
	$(TOX_EXEC_ARGS) pytest --pdb

.PHONY: test-docker
### Run the full suite of tests, coverage checks, and code linters in containers.
test-docker: build-pkgs ./var/log/codecov-install.log
	$(MAKE) -e -j PYTHON_WHEEL="$(call current_pkg,.whl)" \
	    DOCKER_BUILD_ARGS="--progress plain" \
	    $(PYTHON_MINORS:%=test-docker-%)

.PHONY: $(PYTHON_MINORS:%=test-docker-%)
### Run the full suite of tests inside a docker container for one Python version.
$(PYTHON_MINORS:%=test-docker-%):
	$(MAKE) -e \
	    PYTHON_MINORS="$(@:test-docker-%=%)" \
	    PYTHON_MINOR="$(@:test-docker-%=%)" \
	    PYTHON_ENV="py$(subst .,,$(@:test-docker-%=%))" \
	    test-docker-pyminor

.PHONY: test-docker-pyminor
### Run the full suite of tests inside a docker container for this Python version.
test-docker-pyminor: build-docker-volumes-$(PYTHON_ENV) build-docker-$(PYTHON_MINOR) \
		./var/log/codecov-install.log
	docker_run_args="--rm"
	if [ ! -t 0 ]
	then
# No fancy output when running in parallel
	    docker_run_args+=" -T"
	fi
# Ensure the dist/package has been correctly installed in the image
	docker compose run --no-deps $${docker_run_args} python-project-structure \
	    python -m pythonprojectstructure --help
	docker compose run --no-deps $${docker_run_args} python-project-structure \
	    python-project-structure --help
# Run from the development Docker container for consistency
	docker compose run $${docker_run_args} python-project-structure-devel \
	    make -e PYTHON_MINORS="$(PYTHON_MINORS)" PYTHON_WHEEL="$(PYTHON_WHEEL)" \
	        test-local
# Upload any build or test artifacts to CI/CD providers
ifeq ($(GITLAB_CI),true)
ifeq ($(PYTHON_MINOR),$(PYTHON_HOST_MINOR))
ifneq ($(CODECOV_TOKEN),)
	codecov --nonZero -t "$(CODECOV_TOKEN)" \
	    --file "./build/$(PYTHON_ENV)/coverage.xml"
else ifneq ($(CI_IS_FORK),true)
	set +x
	echo "ERROR: CODECOV_TOKEN missing from ./.env or CI secrets"
	false
endif
endif
<<<<<<< HEAD
	next_version=$$(
	    $(TOX_EXEC_BUILD_ARGS) cz bump $${cz_bump_args} --yes --dry-run |
	    sed -nE 's|.* ([^ ]+) *→ *([^ ]+).*|\2|p'
	) || true
	mkdir -pv "./dist/"
	rm -fv "./dist/.next-version.txt"
	echo "$${next_version}" >"./dist/.next-version.txt"
# Update the release notes/changelog
	docker compose run $(DOCKER_COMPOSE_RUN_ARGS) feed-archiver-devel \
	    $(TOX_EXEC_ARGS) \
	    towncrier check --compare-with "origin/$(TOWNCRIER_COMPARE_BRANCH)"
	if ! git diff --cached --exit-code
	then
	    set +x
	    echo "CRITICAL: Cannot bump version with staged changes"
	    false
	fi
ifeq ($(RELEASE_PUBLISH),true)
# Capture the release notes for *just this* release for creating the GitHub release.
# Have to run before the real `$ towncrier build` run without the `--draft` option
# because after that the `newsfragments` will have been deleted.
	docker compose run --rm feed-archiver-devel $(TOX_EXEC_ARGS) \
	    towncrier build --version "$${next_version}" --draft --yes \
	        >"./NEWS-release.rst"
# Build and stage the release notes to be commited by `$ cz bump`
	docker compose run $(DOCKER_COMPOSE_RUN_ARGS) feed-archiver-devel \
	    $(TOX_EXEC_ARGS) towncrier build --version "$${next_version}" --yes
# Increment the version in VCS
	$(TOX_EXEC_BUILD_ARGS) cz bump $${cz_bump_args}
# Ensure the container image reflects the version bump but we don't need to update the
# requirements again.
	touch \
	    $(PYTHON_ENVS:%=./requirements/%/user.txt) \
	    $(PYTHON_ENVS:%=./requirements/%/devel.txt) \
	    $(PYTHON_ENVS:%=./build-host/requirements-%.txt)
ifneq ($(CI),true)
# If running under CI/CD then the image will be updated in the next pipeline stage.
# For testing locally, however, ensure the image is up-to-date for subsequent recipes.
	$(MAKE) -e "./var/docker/$(PYTHON_ENV)/log/build.log"
endif
# The VCS remote should reflect the release before the release is published to ensure
# that a published release is never *not* reflected in VCS.  Also ensure the tag is in
# place on any mirrors, using multiple `pushurl` remotes, for those project hosts as
# well:
	git push --no-verify -o "ci.skip" --tags "origin" "HEAD:$(VCS_BRANCH)"
# Prevent uploading unintended distributions
	rm -vf ./dist/*
endif

.PHONY: start
### Run the local development end-to-end stack services in the background as daemons
start: build-docker-$(PYTHON_MINOR) ./.env
	docker compose down
	docker compose up -d
.PHONY: run
### Run the local development end-to-end stack services in the foreground for debugging
run: build-docker-$(PYTHON_MINOR) ./.env
	docker compose down
	docker compose up
.PHONY: run-debug
### Run the update sub-command in the container via the interactive debugger
run-debug: build
	docker compose run --rm -e DEBUG="$(DEBUG)" -e POST_MORTEM="$(POST_MORTEM)" \
	    --entrypoint="python" "feed-archiver" -m "pdb" \
	    "/usr/local/bin/feed-archiver" "update"
=======
endif

.PHONY: test-docker-lint
### Check the style and content of the `./Dockerfile*` files.
test-docker-lint: ./.env build-docker-volumes-$(PYTHON_ENV)
	docker compose pull hadolint
	docker compose run $(DOCKER_COMPOSE_RUN_ARGS) hadolint \
	    hadolint "./Dockerfile"
	docker compose run $(DOCKER_COMPOSE_RUN_ARGS) hadolint \
	    hadolint "./Dockerfile.devel"
	docker compose run $(DOCKER_COMPOSE_RUN_ARGS) hadolint \
	    hadolint "./build-host/Dockerfile"
>>>>>>> ed200e85

.PHONY: test-push
### Perform any checks that should only be run before pushing.
test-push: $(VCS_FETCH_TARGETS) \
		$(HOME)/.local/var/log/python-project-structure-host-install.log \
		build-docker-volumes-$(PYTHON_ENV) build-docker-$(PYTHON_MINOR) ./.env
ifeq ($(CI),true)
ifneq ($(PYTHON_MINOR),$(PYTHON_HOST_MINOR))
# Don't waste CI time, only check for the canonical version:
	exit
endif
endif
	exit_code=0
	$(TOX_EXEC_BUILD_ARGS) cz check --rev-range \
	    "$(VCS_COMPARE_REMOTE)/$(VCS_COMPARE_BRANCH)..HEAD" || exit_code=$$?
	if ! (( $$exit_code == 3 || $$exit_code == 21 ))
	then
	    exit $$exit_code
	fi
	if $(TOX_EXEC_BUILD_ARGS) python ./bin/cz-check-bump \
	    "$(VCS_COMPARE_REMOTE)/$(VCS_COMPARE_BRANCH)"
	then
	    docker compose run $(DOCKER_COMPOSE_RUN_ARGS) \
<<<<<<< HEAD
	        feed-archiver-devel $(TOX_EXEC_ARGS) \
	        towncrier check --compare-with "origin/$(TOWNCRIER_COMPARE_BRANCH)"
	fi
.PHONY: check-clean
### Confirm that the checkout is free of uncommitted VCS changes
check-clean: $(HOME)/.local/var/log/feed-archiver-host-install.log
=======
	        python-project-structure-devel $(TOX_EXEC_ARGS) \
	        towncrier check --compare-with \
		"$(VCS_COMPARE_REMOTE)/$(VCS_COMPARE_BRANCH)"
	fi

.PHONY: test-clean
### Confirm that the checkout is free of uncommitted VCS changes.
test-clean:
>>>>>>> ed200e85
	if [ -n "$$(git status --porcelain)" ]
	then
	    set +x
	    echo "Checkout is not clean"
	    false
	fi


## Release Targets:
#
# Recipes that make an changes needed for releases and publish built artifacts to
# end-users.

.PHONY: release
### Publish installable Python packages to PyPI and container images to Docker Hub.
release: release-python release-docker

.PHONY: release-python
<<<<<<< HEAD
### Publish installable Python packages to PyPI
release-python: \
		~/.pypirc ./var/log/codecov-install.log \
		$(HOME)/.local/var/log/feed-archiver-host-install.log \
		./.env $(DOCKER_VOLUMES) ./dist/.current.whl
# Upload any build or test artifacts to CI/CD providers
ifeq ($(GITLAB_CI),true)
	codecov --nonZero -t "$(CODECOV_TOKEN)" \
	    --file "./build/$(PYTHON_ENV)/coverage.xml"
endif
=======
### Publish installable Python packages to PyPI.
release-python: ./var/log/tox/build/build.log \
		./var/git/refs/remotes/$(VCS_REMOTE)/$(VCS_BRANCH) build-pkgs \
		~/.pypirc ./.env build-docker-volumes-$(PYTHON_ENV)
>>>>>>> ed200e85
ifeq ($(RELEASE_PUBLISH),true)
# Import the private signing key from CI secrets
	$(MAKE) -e ./var/log/gpg-import.log
endif
<<<<<<< HEAD
# Build Python packages/distributions from the development Docker container for
# consistency/reproducibility.
	export VERSION=$$(./.tox/build/bin/cz version --project)
	docker pull "$(DOCKER_IMAGE):devel-$(PYTHON_ENV)-$(VCS_BRANCH)" || true
	mkdir -pv "./var/docker/$(PYTHON_ENV)/log/"
	touch "./var/docker/$(PYTHON_ENV)/log/build.log"
	$(MAKE) -e "./var/docker/$(PYTHON_ENV)/.tox/$(PYTHON_ENV)/bin/activate"
	docker compose run $(DOCKER_COMPOSE_RUN_ARGS) feed-archiver-devel \
	    $(TOX_EXEC_ARGS) pyproject-build -s
# https://twine.readthedocs.io/en/latest/#using-twine
	$(TOX_EXEC_BUILD_ARGS) twine check ./dist/feed?archiver-*
	$(MAKE) "check-clean"
	if [ ! -e "./dist/.next-version.txt" ]
	then
	    exit
	fi
# Only release from the `master` or `develop` branches:
ifeq ($(RELEASE_PUBLISH),true)
# https://twine.readthedocs.io/en/latest/#using-twine
	$(TOX_EXEC_BUILD_ARGS) twine upload -s -r "$(PYPI_REPO)" \
	    ./dist/feed?archiver-*
=======
# https://twine.readthedocs.io/en/latest/#using-twine
	./.tox/build/bin/twine check \
	    "$(call current_pkg,.whl)" "$(call current_pkg,.tar.gz)"
	$(MAKE) "test-clean"
# Only release from the `master` or `develop` branches:
ifeq ($(RELEASE_PUBLISH),true)
# The VCS remote should reflect the release before the release is published to ensure
# that a published release is never *not* reflected in VCS.  Also ensure the tag is in
# place on any mirrors, using multiple `pushurl` remotes, for those project hosts as
# well:
	git push --no-verify --tags "$(VCS_REMOTE)" "HEAD:$(VCS_BRANCH)"
	./.tox/build/bin/twine upload -s -r "$(PYPI_REPO)" \
	    "$(call current_pkg,.whl)" "$(call current_pkg,.tar.gz)"
>>>>>>> ed200e85
	export VERSION=$$(./.tox/build/bin/cz version --project)
# Create a GitLab release
	./.tox/build/bin/twine upload -s -r "gitlab" ./dist/feed?archiver-*
	release_cli_args="--description ./NEWS-release.rst"
	release_cli_args+=" --tag-name v$${VERSION}"
	release_cli_args+=" --assets-link {\
	\"name\":\"PyPI\",\
	\"url\":\"https://$(PYPI_HOSTNAME)/project/$(CI_PROJECT_NAME)/$${VERSION}/\",\
	\"link_type\":\"package\"\
	}"
	release_cli_args+=" --assets-link {\
	\"name\":\"GitLab-PyPI-Package-Registry\",\
	\"url\":\"$(CI_SERVER_URL)/$(CI_PROJECT_PATH)/-/packages/\",\
	\"link_type\":\"package\"\
	}"
	release_cli_args+=" --assets-link {\
	\"name\":\"Docker-Hub-Container-Registry\",\
	\"url\":\"https://hub.docker.com/r/merpatterson/$(CI_PROJECT_NAME)/tags\",\
	\"link_type\":\"image\"\
	}"
	docker compose pull gitlab-release-cli
	docker compose run --rm gitlab-release-cli release-cli \
	    --server-url "$(CI_SERVER_URL)" --project-id "$(CI_PROJECT_ID)" \
	    create $${release_cli_args}
# Create a GitHub release
	gh release create "v$${VERSION}" $(GITHUB_RELEASE_ARGS) \
	    --notes-file "./NEWS-release.rst" ./dist/feed?archiver-*
endif

.PHONY: release-docker
### Publish all container images to all container registries.
release-docker: build-docker-volumes-$(PYTHON_ENV) build-docker \
		$(DOCKER_REGISTRIES:%=./var/log/docker-login-%.log)
	$(MAKE) -e -j $(PYTHON_MINORS:%=release-docker-%)

.PHONY: $(PYTHON_MINORS:%=release-docker-%)
### Publish the container images for one Python version to all container registry.
$(PYTHON_MINORS:%=release-docker-%): $(DOCKER_REGISTRIES:%=./var/log/docker-login-%.log)
	export PYTHON_ENV="py$(subst .,,$(@:release-docker-%=%))"
	$(MAKE) -e -j $(DOCKER_REGISTRIES:%=release-docker-registry-%)
	docker compose pull pandoc docker-pushrm
ifeq ($${PYTHON_ENV},$(PYTHON_LATEST_ENV))
	docker compose run $(DOCKER_COMPOSE_RUN_ARGS) docker-pushrm
endif

.PHONY: $(DOCKER_REGISTRIES:%=release-docker-registry-%)
### Publish all container images to one container registry.
$(DOCKER_REGISTRIES:%=release-docker-registry-%):
# https://docs.docker.com/docker-hub/#step-5-build-and-push-a-container-image-to-docker-hub-from-your-computer
	$(MAKE) "./var/log/docker-login-$(@:release-docker-registry-%=%).log"
	for user_tag in $$(
	    $(MAKE) -e --no-print-directory \
	        build-docker-tags-$(@:release-docker-registry-%=%)
	)
	do
	    docker push "$${user_tag}"
	done
	for devel_tag in $$(
	    $(MAKE) -e DOCKER_VARIANT="devel" --no-print-directory \
	        build-docker-tags-$(@:release-docker-registry-%=%)
	)
	do
	    docker push "$${devel_tag}"
	done

.PHONY: release-bump
### Bump the package version if on a branch that should trigger a release.
release-bump: ~/.gitconfig ./var/git/refs/remotes/$(VCS_REMOTE)/$(VCS_BRANCH) \
		./var/log/git-remotes.log ./var/log/tox/build/build.log \
		build-docker-volumes-$(PYTHON_ENV) build-docker-pull
	if ! git diff --cached --exit-code
	then
	    set +x
	    echo "CRITICAL: Cannot bump version with staged changes"
	    false
	fi
# Check if the conventional commits since the last release require new release and thus
# a version bump:
	exit_code=0
	$(TOX_EXEC_BUILD_ARGS) python ./bin/cz-check-bump || exit_code=$$?
	if (( $$exit_code == 3 || $$exit_code == 21 ))
	then
# No release necessary for the commits since the last release, don't publish a release
	    exit
	elif (( $$exit_code != 0 ))
	then
# Commitizen returned an unexpected exit status code, fail
	    exit $$exit_code
	fi
# Collect the versions involved in this release according to conventional commits:
	cz_bump_args="--check-consistency --no-verify"
ifneq ($(VCS_BRANCH),master)
	cz_bump_args+=" --prerelease beta"
endif
ifeq ($(RELEASE_PUBLISH),true)
	cz_bump_args+=" --gpg-sign"
# Import the private signing key from CI secrets
	$(MAKE) -e ./var/log/gpg-import.log
endif
# Capture the release notes for *just this* release for creating the GitHub release.
# Have to run before the real `$ towncrier build` run without the `--draft` option
# because after that the `newsfragments` will have been deleted.
	next_version=$$(
	    $(TOX_EXEC_BUILD_ARGS) cz bump $${cz_bump_args} --yes --dry-run |
	    sed -nE 's|.* ([^ ]+) *→ *([^ ]+).*|\2|p'
	) || true
	docker compose run --rm python-project-structure-devel $(TOX_EXEC_ARGS) \
	    towncrier build --version "$${next_version}" --draft --yes \
	        >"./NEWS-release.rst"
# Build and stage the release notes to be commited by `$ cz bump`
	docker compose run $(DOCKER_COMPOSE_RUN_ARGS) python-project-structure-devel \
	    $(TOX_EXEC_ARGS) towncrier build --version "$${next_version}" --yes
# Increment the version in VCS
	$(TOX_EXEC_BUILD_ARGS) cz bump $${cz_bump_args}
# Ensure the container image reflects the version bump but we don't need to update the
# requirements again.
	touch \
	    $(PYTHON_ENVS:%=./requirements/%/user.txt) \
	    $(PYTHON_ENVS:%=./requirements/%/devel.txt) \
	    $(PYTHON_ENVS:%=./build-host/requirements-%.txt)
ifneq ($(CI),true)
# If running under CI/CD then the image will be updated in the next pipeline stage.
# For testing locally, however, ensure the image is up-to-date for subsequent recipes.
	$(MAKE) -e "./var/docker/$(PYTHON_ENV)/log/build-user.log"
endif


<<<<<<< HEAD
.PHONY: format
### Automatically correct code in this checkout according to linters and style checkers
format: $(HOME)/.local/var/log/feed-archiver-host-install.log
=======
## Development Targets:
#
# Recipes used by developers to make changes to the code.

.PHONY: devel-format
### Automatically correct code in this checkout according to linters and style checkers.
devel-format: $(HOME)/.local/var/log/python-project-structure-host-install.log
>>>>>>> ed200e85
	$(TOX_EXEC_ARGS) autoflake -r -i --remove-all-unused-imports \
		--remove-duplicate-keys --remove-unused-variables \
		--remove-unused-variables "./src/feedarchiver/"
	$(TOX_EXEC_ARGS) autopep8 -v -i -r "./src/feedarchiver/"
	$(TOX_EXEC_ARGS) black "./src/feedarchiver/"

<<<<<<< HEAD
.PHONY: lint-docker
### Check the style and content of the `./Dockerfile*` files
lint-docker: ./.env $(DOCKER_VOLUMES)
	docker compose run $(DOCKER_COMPOSE_RUN_ARGS) hadolint \
	    hadolint "./Dockerfile"
	docker compose run $(DOCKER_COMPOSE_RUN_ARGS) hadolint \
	    hadolint "./Dockerfile.devel"
	docker compose run $(DOCKER_COMPOSE_RUN_ARGS) hadolint \
	    hadolint "./build-host/Dockerfile"

.PHONY: test
### Format the code and run the full suite of tests, coverage checks, and linters
test: lint-docker test-docker
.PHONY: test-docker
### Format the code and run the full suite of tests, coverage checks, and linters
test-docker: ./.env build-wheel
	$(MAKE) -e -j \
	    TOX_RUN_ARGS="run --installpkg ./dist/$$(
	        readlink "./dist/.current.whl"
	    )" \
	    DOCKER_BUILD_ARGS="--progress plain" \
	    $(PYTHON_MINORS:%=test-docker-%)
.PHONY: $(PYTHON_MINORS:%=test-docker-%)
### Run the full suite of tests inside a docker container for this Python version
$(PYTHON_MINORS:%=test-docker-%):
	$(MAKE) -e \
	    PYTHON_MINORS="$(@:test-docker-%=%)" \
	    PYTHON_MINOR="$(@:test-docker-%=%)" \
	    PYTHON_ENV="py$(subst .,,$(@:test-docker-%=%))" \
	    test-docker-pyminor
.PHONY: test-docker-pyminor
test-docker-pyminor: build-docker-$(PYTHON_MINOR)
	docker_run_args="--rm"
	if [ ! -t 0 ]
	then
# No fancy output when running in parallel
	    docker_run_args+=" -T"
	fi
# Ensure the dist/package has been correctly installed in the image
	docker compose run --no-deps $${docker_run_args} feed-archiver \
	    python -m feedarchiver --help
	docker compose run --no-deps $${docker_run_args} feed-archiver \
	    feed-archiver --help
# Run from the development Docker container for consistency
	docker compose run $${docker_run_args} feed-archiver-devel \
	    make -e PYTHON_MINORS="$(PYTHON_MINORS)" TOX_RUN_ARGS="$(TOX_RUN_ARGS)" \
	        test-local
.PHONY: test-local
### Run the full suite of tests on the local host
test-local:
	tox $(TOX_RUN_ARGS) -e "$(TOX_ENV_LIST)"
.PHONY: test-debug
### Run tests in the main/default environment and invoke the debugger on errors/failures
test-debug: ./var/log/tox/$(PYTHON_ENV)/editable.log
	$(TOX_EXEC_ARGS) pytest --pdb

.PHONY: upgrade
### Update all fixed/pinned dependencies to their latest available versions
upgrade: ./.env $(DOCKER_VOLUMES)
=======
.PHONY: devel-upgrade
### Update all fixed/pinned dependencies to their latest available versions.
devel-upgrade: ./.env build-docker-volumes-$(PYTHON_ENV)
>>>>>>> ed200e85
	touch "./setup.cfg" "./requirements/build.txt.in" \
	    "./build-host/requirements.txt.in"
ifeq ($(CI),true)
# Pull separately to reduce noisy interactive TTY output where it shouldn't be:
<<<<<<< HEAD
	docker compose pull --quiet feed-archiver-devel
endif
	docker compose create feed-archiver-devel
=======
	$(MAKE) build-docker-pull
endif
>>>>>>> ed200e85
# Ensure the network is create first to avoid race conditions
	docker compose create feed-archiver-devel
	$(MAKE) -e PIP_COMPILE_ARGS="--upgrade" -j \
	    $(PYTHON_MINORS:%=build-docker-requirements-%)
# Update VCS hooks from remotes to the latest tag.
	$(TOX_EXEC_BUILD_ARGS) pre-commit autoupdate

.PHONY: devel-upgrade-branch
### Reset an upgrade branch, commit upgraded dependencies on it, and push for review.
devel-upgrade-branch: ~/.gitconfig ./var/git/refs/remotes/$(VCS_REMOTE)/$(VCS_BRANCH) \
		./var/log/git-remotes.log
	remote_branch_exists=false
	if git fetch "$(VCS_REMOTE)" "$(VCS_BRANCH)-upgrade"
	then
	    remote_branch_exists=true
	fi
	if git show-ref -q --heads "$(VCS_BRANCH)-upgrade"
	then
# Reset an existing local branch to the latest upstream before upgrading
	    git checkout "$(VCS_BRANCH)-upgrade"
	    git reset --hard "$(VCS_BRANCH)"
	else
# Create a new local branch from the latest upstream before upgrading
	    git checkout -b "$(VCS_BRANCH)-upgrade" "$(VCS_BRANCH)"
	fi
	now=$$(date -u)
	$(MAKE) TEMPLATE_IGNORE_EXISTING="true" devel-upgrade
	if $(MAKE) "test-clean"
	then
# No changes from upgrade, exit successfully but push nothing
	    exit
	fi
# Commit the upgrade changes
<<<<<<< HEAD
	echo "Upgrade all requirements and dependencies to the latest versions." \
	    >"./src/feedarchiver/newsfragments/upgrade-requirements.bugfix.rst"
=======
	echo "Upgrade all requirements to the latest versions as of $${now}." \
	    >"./src/pythonprojectstructure/newsfragments/upgrade-requirements.bugfix.rst"
>>>>>>> ed200e85
	git add --update './build-host/requirements-*.txt' './requirements/*/*.txt' \
	    "./.pre-commit-config.yaml"
	git add \
	    "./src/feedarchiver/newsfragments/upgrade-requirements.bugfix.rst"
	git commit --all --signoff -m \
	    "fix(deps): Upgrade requirements latest versions"
# Fail if upgrading left untracked files in VCS
	$(MAKE) "test-clean"
# Push any upgrades to the remote for review.  Specify both the ref and the expected ref
# for `--force-with-lease=...` to support pushing to multiple mirrors/remotes via
# multiple `pushUrl`:
	git_push_args="--no-verify"
	if [ "$${remote_branch_exists=true}" == "true" ]
	then
	    git_push_args+=" --force-with-lease=\
	$(VCS_BRANCH)-upgrade:$(VCS_REMOTE)/$(VCS_BRANCH)-upgrade"
	fi
	git push $${git_push_args} "$(VCS_REMOTE)" "HEAD:$(VCS_BRANCH)-upgrade"


## Clean Targets:
#
# Recipes used to restore the checkout to initial conditions.

.PHONY: clean
### Restore the checkout to a state as close to an initial clone as possible.
clean:
	docker compose down --remove-orphans --rmi "all" -v || true
	$(TOX_EXEC_BUILD_ARGS) pre-commit uninstall \
	    --hook-type "pre-commit" --hook-type "commit-msg" --hook-type "pre-push" \
	    || true
	$(TOX_EXEC_BUILD_ARGS) pre-commit clean || true
	git clean -dfx -e "var/" -e ".env"
	rm -rfv "./var/log/"
	rm -rf "./var/docker/"


<<<<<<< HEAD
## Utility targets

.PHONY: expand-template
## Create a file from a template replacing environment variables
expand-template: $(HOME)/.local/var/log/feed-archiver-host-install.log
	set +x
	if [ -e "$(target)" ]
	then
ifeq ($(TEMPLATE_IGNORE_EXISTING),true)
	    exit
else
	    envsubst <"$(template)" | diff -u "$(target)" "-" || true
	    echo "ERROR: Template $(template) has been updated:"
	    echo "       Reconcile changes and \`$$ touch $(target)\`:"
	    false
endif
	fi
	envsubst <"$(template)" >"$(target)"


## Real targets
=======
## Real Targets:
#
# Recipes that make actual changes and create and update files for the target.
>>>>>>> ed200e85

# Manage fixed/pinned versions in `./requirements/**.txt` files.  Has to be run for each
# python version in the virtual environment for that Python version:
# https://github.com/jazzband/pip-tools#cross-environment-usage-of-requirementsinrequirementstxt-and-pip-compile
$(PYTHON_ENVS:%=./requirements/%/devel.txt): ./pyproject.toml ./setup.cfg ./tox.ini
	true DEBUG Updated prereqs: $(?)
	$(MAKE) "$(@:requirements/%/devel.txt=./var/log/tox/%/build.log)"
	./.tox/$(@:requirements/%/devel.txt=%)/bin/pip-compile \
	    --resolver "backtracking" $(PIP_COMPILE_ARGS) --extra "devel" \
	    --output-file "$(@)" "$(<)"
	mkdir -pv "./var/log/"
	touch "./var/log/rebuild.log"
$(PYTHON_ENVS:%=./requirements/%/user.txt): ./pyproject.toml ./setup.cfg ./tox.ini
	true DEBUG Updated prereqs: $(?)
	$(MAKE) "$(@:requirements/%/user.txt=./var/log/tox/%/build.log)"
	./.tox/$(@:requirements/%/user.txt=%)/bin/pip-compile \
	    --resolver "backtracking" $(PIP_COMPILE_ARGS) --output-file "$(@)" "$(<)"
	mkdir -pv "./var/log/"
	touch "./var/log/rebuild.log"
$(PYTHON_ENVS:%=./build-host/requirements-%.txt): ./build-host/requirements.txt.in
	true DEBUG Updated prereqs: $(?)
	$(MAKE) "$(@:build-host/requirements-%.txt=./var/log/tox/%/build.log)"
	./.tox/$(@:build-host/requirements-%.txt=%)/bin/pip-compile \
	    --resolver "backtracking" $(PIP_COMPILE_ARGS) --output-file "$(@)" "$(<)"
# Only update the installed tox version for the latest/host/main/default Python version
	if [ "$(@:build-host/requirements-%.txt=%)" = "$(PYTHON_ENV)" ]
	then
# Don't install tox into one of it's own virtual environments
	    if [ -n "$${VIRTUAL_ENV:-}" ]
	    then
	        pip_bin="$$(which -a pip | grep -v "^$${VIRTUAL_ENV}/bin/" | head -n 1)"
	    else
	        pip_bin="pip"
	    fi
	    "$${pip_bin}" install -r "$(@)"
	fi
	mkdir -pv "./var/log/"
	touch "./var/log/rebuild.log"
$(PYTHON_ENVS:%=./requirements/%/build.txt): ./requirements/build.txt.in
	true DEBUG Updated prereqs: $(?)
	$(MAKE) "$(@:requirements/%/build.txt=./var/log/tox/%/build.log)"
	./.tox/$(@:requirements/%/build.txt=%)/bin/pip-compile \
	    --resolver "backtracking" $(PIP_COMPILE_ARGS) --output-file "$(@)" "$(<)"

<<<<<<< HEAD
# Workaround tox's `usedevelop = true` not working with `./pyproject.toml`
$(PYTHON_ALL_ENVS:%=./var/log/tox/%/build.log): \
		$(HOME)/.local/var/log/feed-archiver-host-install.log
=======
# Targets used as pre-requisites to ensure virtual environments managed by tox have been
# created and can be used directly to save time on Tox's overhead when we don't need
# Tox's logic about when to update/recreate them, e.g.:
#     $ ./.tox/build/bin/cz --help
# Mostly useful for build/release tools.
$(PYTHON_ALL_ENVS:%=./var/log/tox/%/build.log):
	$(MAKE) "$(HOME)/.local/var/log/python-project-structure-host-install.log"
>>>>>>> ed200e85
	mkdir -pv "$(dir $(@))"
	tox run $(TOX_EXEC_OPTS) -e "$(@:var/log/tox/%/build.log=%)" --notest |
	    tee -a "$(@)"
# Workaround tox's `usedevelop = true` not working with `./pyproject.toml`.  Use as a
# prerequisite when using Tox-managed virtual environments directly and changes to code
# need to take effect immediately.
$(PYTHON_ENVS:%=./var/log/tox/%/editable.log):
	$(MAKE) "$(HOME)/.local/var/log/feed-archiver-host-install.log"
	mkdir -pv "$(dir $(@))"
	tox exec $(TOX_EXEC_OPTS) -e "$(@:var/log/tox/%/editable.log=%)" -- \
	    pip install -e "./" | tee -a "$(@)"

## Docker real targets:

# Build the development image:
./var/docker/$(PYTHON_ENV)/log/build-devel.log: \
		./Dockerfile.devel ./.dockerignore ./bin/entrypoint \
		./pyproject.toml ./setup.cfg ./tox.ini \
		./build-host/requirements.txt.in ./docker-compose.yml \
		./docker-compose.override.yml ./.env \
		./var/docker/$(PYTHON_ENV)/log/rebuild.log
	true DEBUG Updated prereqs: $(?)
	$(MAKE) "./var/git/refs/remotes/$(VCS_REMOTE)/$(VCS_BRANCH)" \
	    build-docker-volumes-$(PYTHON_ENV) "./var/log/tox/build/build.log"
	mkdir -pv "$(dir $(@))"
# Workaround issues with local images and the development image depending on the end
# user image.  It seems that `depends_on` isn't sufficient.
<<<<<<< HEAD
	$(MAKE) $(HOME)/.local/var/log/feed-archiver-host-install.log
# Retrieve VCS data needed for versioning (tags) and release (release notes)
	git fetch --tags origin "$(VCS_BRANCH)"
=======
	$(MAKE) $(HOME)/.local/var/log/python-project-structure-host-install.log
>>>>>>> ed200e85
	export VERSION=$$(./.tox/build/bin/cz version --project)
# https://github.com/moby/moby/issues/39003#issuecomment-879441675
	docker_build_args="$(DOCKER_BUILD_ARGS) \
	    --build-arg BUILDKIT_INLINE_CACHE=1 \
	    --build-arg PYTHON_MINOR=$(PYTHON_MINOR) \
	    --build-arg PYTHON_ENV=$(PYTHON_ENV) \
	    --build-arg VERSION=$${VERSION}"
ifeq ($(CI),true)
# Workaround broken interactive session detection
	docker pull "python:${PYTHON_MINOR}"
endif
	docker_build_devel_tags=""
	for devel_tag in $$(
	    $(MAKE) -e DOCKER_VARIANT="devel" --no-print-directory build-docker-tags
	)
	do
	    docker_build_devel_tags+="--tag $${devel_tag} "
	done
	docker_build_caches=""
ifeq ($(GITLAB_CI),true)
# Don't cache when building final releases on `master`
ifneq ($(VCS_BRANCH),master)
	if (
	    $(MAKE) -e "./var/log/docker-login-GITLAB.log" &&
	    $(MAKE) -e DOCKER_VARIANT="devel" pull-docker
	)
	then
	    docker_build_caches+=" --cache-from \
	$(DOCKER_IMAGE_GITLAB):devel-$(PYTHON_ENV)-$(DOCKER_BRANCH_TAG)"
	fi
endif
endif
ifeq ($(GITHUB_ACTIONS),true)
ifneq ($(VCS_BRANCH),master)
	if (
	    $(MAKE) -e "./var/log/docker-login-GITHUB.log" &&
	    $(MAKE) -e DOCKER_VARIANT="devel" pull-docker
	)
	then
	    docker_build_caches+=" --cache-from \
	$(DOCKER_IMAGE_GITHUB):devel-$(PYTHON_ENV)-$(DOCKER_BRANCH_TAG)"
	fi
endif
endif
	docker buildx build --pull $${docker_build_args} $${docker_build_devel_tags} \
	    $${docker_build_caches} --file "./Dockerfile.devel" "./"
# Ensure any subsequent builds have optimal caches
ifeq ($(GITLAB_CI),true)
	docker push \
	    "$(DOCKER_IMAGE_GITLAB):devel-$(PYTHON_ENV)-$(DOCKER_BRANCH_TAG)"
endif
ifeq ($(GITHUB_ACTIONS),true)
ifneq ($(CI_IS_FORK),true)
	docker push \
	    "$(DOCKER_IMAGE_GITHUB):devel-$(PYTHON_ENV)-$(DOCKER_BRANCH_TAG)"
endif
endif
	date >>"$(@)"
# Update the pinned/frozen versions, if needed, using the container.  If changed, then
# we may need to re-build the container image again to ensure it's current and correct.
ifeq ($(BUILD_REQUIREMENTS),true)
	docker compose run $(DOCKER_COMPOSE_RUN_ARGS) -T \
	    feed-archiver-devel make -e PYTHON_MINORS="$(PYTHON_MINOR)" \
	    build-requirements-$(PYTHON_ENV)
	$(MAKE) -e "$(@)"
endif

<<<<<<< HEAD
.PHONY: $(PYTHON_ENVS:%=build-docker-volumes-%)
### Ensure access permissions to build artifacts in Python version container volumes
# If created by `# dockerd`, they end up owned by `root`.
$(PYTHON_ENVS:%=build-docker-volumes-%): \
		./var/ ./src/feed_archiver.egg-info/ ./.tox/
	$(MAKE) \
	    $(@:build-docker-volumes-%=./var/docker/%/) \
	    $(@:build-docker-volumes-%=./var/docker/%/feed_archiver.egg-info/) \
	    $(@:build-docker-volumes-%=./var/docker/%/.tox/)
=======
# Build the end-user image:
./var/docker/$(PYTHON_ENV)/log/build-user.log: \
		./var/docker/$(PYTHON_ENV)/log/build-devel.log ./Dockerfile \
		./var/docker/$(PYTHON_ENV)/log/rebuild.log
	true DEBUG Updated prereqs: $(?)
	$(MAKE) "./var/git/refs/remotes/$(VCS_REMOTE)/$(VCS_BRANCH)" \
	    "./var/log/tox/build/build.log"
	mkdir -pv "$(dir $(@))"
	export VERSION=$$(./.tox/build/bin/cz version --project)
# https://github.com/moby/moby/issues/39003#issuecomment-879441675
	docker_build_args="$(DOCKER_BUILD_ARGS) \
	    --build-arg BUILDKIT_INLINE_CACHE=1 \
	    --build-arg PYTHON_MINOR=$(PYTHON_MINOR) \
	    --build-arg PYTHON_ENV=$(PYTHON_ENV) \
	    --build-arg VERSION=$${VERSION}"
# Build the end-user image now that all required artifacts are built"
ifeq ($(PYTHON_WHEEL),)
	$(MAKE) -e "build-pkgs"
	PYTHON_WHEEL="$$(ls -t ./dist/*.whl | head -n 1)"
endif
	docker_build_user_tags=""
	for user_tag in $$($(MAKE) -e --no-print-directory build-docker-tags)
	do
	    docker_build_user_tags+="--tag $${user_tag} "
	done
	docker_build_caches=""
ifeq ($(GITLAB_CI),true)
ifneq ($(VCS_BRANCH),master)
	if $(MAKE) -e pull-docker
	then
	    docker_build_caches+=" \
	--cache-from $(DOCKER_IMAGE_GITLAB):$(PYTHON_ENV)-$(DOCKER_BRANCH_TAG)"
	fi
endif
endif
ifeq ($(GITHUB_ACTIONS),true)
ifneq ($(VCS_BRANCH),master)
	if $(MAKE) -e pull-docker
	then
	    docker_build_caches+=" \
	--cache-from $(DOCKER_IMAGE_GITHUB):$(PYTHON_ENV)-$(DOCKER_BRANCH_TAG)"
	fi
endif
endif
	docker buildx build --pull $${docker_build_args} $${docker_build_user_tags} \
	    --build-arg PYTHON_WHEEL="$${PYTHON_WHEEL}" $${docker_build_caches} "./"
# Ensure any subsequent builds have optimal caches
ifeq ($(GITLAB_CI),true)
	docker push "$(DOCKER_IMAGE_GITLAB):$(PYTHON_ENV)-$(DOCKER_BRANCH_TAG)"
endif
ifeq ($(GITHUB_ACTIONS),true)
ifneq ($(CI_IS_FORK),true)
	docker push "$(DOCKER_IMAGE_GITHUB):$(PYTHON_ENV)-$(DOCKER_BRANCH_TAG)"
endif
endif
	date >>"$(@)"
# The images install the host requirements, reflect that in the bind mount volumes
	date >>"$(@:%/build.log=%/host-install.log)"

>>>>>>> ed200e85
./var/ $(PYTHON_ENVS:%=./var/docker/%/) \
./src/feed_archiver.egg-info/ \
$(PYTHON_ENVS:%=./var/docker/%/feed_archiver.egg-info/) \
./.tox/ $(PYTHON_ENVS:%=./var/docker/%/.tox/):
	mkdir -pv "$(@)"

# Marker file used to trigger the rebuild of the image for just one Python version.
# Useful to workaround async timestamp issues when running jobs in parallel:
./var/docker/$(PYTHON_ENV)/log/rebuild.log:
	mkdir -pv "$(dir $(@))"
	date >>"$(@)"

# Target for use as a prerequisite in host targets that depend on the virtualenv having
# been built:
$(PYTHON_ALL_ENVS:%=./var/docker/%/.tox/%/bin/activate):
	python_env=$(notdir $(@:%/bin/activate=%))
	$(MAKE) build-docker-volumes-$(PYTHON_ENV) \
	    "./var/docker/$${python_env}/log/build-devel.log"
	docker compose run $(DOCKER_COMPOSE_RUN_ARGS) -T \
	    feed-archiver-devel make -e PYTHON_MINORS="$(PYTHON_MINOR)" \
	    "./var/log/tox/$${python_env}/build.log"

# Local environment variables from a template:
./.env: ./.env.in
	$(MAKE) -e "template=$(<)" "target=$(@)" expand-template

<<<<<<< HEAD
# Static site server set up
./server/.htpasswd: .SHELLFLAGS = -eu -o pipefail -c
./server/.htpasswd:
	echo "Enter a HTTP Basic authentication password for the static site server."
	if ! which htpasswd
	then
	    sudo apt-get update
	    sudo apt-get install -y apache2-utils
	fi
	htpasswd -c "$(@)" "feed-archiver"

# Extract the Sonarr API key
./sonarr/config/config.xml: ./var/docker/$(PYTHON_ENV)/log/build.log
	mkdir -pv "$(dir $(@))"
	docker compose rm -sf sonarr
	docker compose up -d sonarr
	sleep 1
	until [ -e "$(@)" ]
	do
	    sleep 0.1
	done
./src/feedarchiver/tests/archives/end-to-end/.feed-archiver.yml: \
		./src/feedarchiver/tests/archives/end-to-end/.feed-archiver.yml.in \
		./sonarr/config/config.xml
	export SONARR_API_KEY=$$(
	    sed -nE 's|.*<ApiKey>(.+)</ApiKey>.*|\1|p' "./sonarr/config/config.xml"
	)
	$(MAKE) "template=$(<)" "target=$(@)" expand-template

# Perform any one-time local checkout set up
$(HOME)/.local/var/log/feed-archiver-host-install.log:
=======
# Install all tools required by recipes that have to be installed externally on the
# host.  Use a target file outside this checkout to support multiple checkouts.  Use a
# target specific to this project so that other projects can use the same approach but
# with different requirements.
$(HOME)/.local/var/log/python-project-structure-host-install.log:
>>>>>>> ed200e85
	mkdir -pv "$(dir $(@))"
# Bootstrap the minimum Python environment
	(
	    if ! which pip
	    then
	        if which apk
	        then
	            sudo apk update
	            sudo apk add "gettext" "py3-pip" "gnupg" "github-cli" "curl"
	        elif which apt-get
	        then
	            sudo apt-get update
	            sudo apt-get install -y \
	                "gettext-base" "python3-pip" "gnupg" "gh" "curl"
	        else
	            set +x
	            echo "ERROR: OS not supported for installing host dependencies"
	            false
	        fi
	    fi
	    if [ -e ./build-host/requirements-$(PYTHON_HOST_ENV).txt ]
	    then
	        pip install -r "./build-host/requirements-$(PYTHON_HOST_ENV).txt"
	    else
	        pip install -r "./build-host/requirements.txt.in"
	    fi
	) | tee -a "$(@)"

./var/log/codecov-install.log:
	mkdir -pv "$(dir $(@))"
# Install the code test coverage publishing tool
	(
	    if ! which codecov
	    then
	        mkdir -pv ~/.local/bin/
# https://docs.codecov.com/docs/codecov-uploader#using-the-uploader-with-codecovio-cloud
	        if which brew
	        then
# Mac OS X
	            curl --output-dir ~/.local/bin/ -Os \
	                "https://uploader.codecov.io/latest/macos/codecov"
	        elif which apk
	        then
# Alpine
	            wget --directory-prefix ~/.local/bin/ \
	                "https://uploader.codecov.io/latest/alpine/codecov"
	        else
# Other Linux distributions
	            curl --output-dir ~/.local/bin/ -Os \
	                "https://uploader.codecov.io/latest/linux/codecov"
	        fi
	        chmod +x ~/.local/bin/codecov
	    fi
	    if ! which codecov
	    then
	        set +x
	        echo "ERROR: CodeCov CLI tool still not on PATH"
	        false
	    fi
	) | tee -a "$(@)"

# Retrieve VCS data needed for versioning (tags) and release (release notes).
$(VCS_FETCH_TARGETS): ./.git/logs/HEAD
	git_fetch_args=--tags
	if [ "$$(git rev-parse --is-shallow-repository)" == "true" ]
	then
	    git_fetch_args+=" --unshallow"
	fi
	branch_path="$(@:var/git/refs/remotes/%=%)"
	mkdir -pv "$(dir $(@))"
	(
	    git fetch $${git_fetch_args} "$${branch_path%%/*}" "$${branch_path#*/}" ||
	    true
	) |& tee -a "$(@)"

./.git/hooks/pre-commit:
<<<<<<< HEAD
	$(MAKE) "$(HOME)/.local/var/log/feed-archiver-host-install.log"
=======
	$(MAKE) "./var/log/tox/build/build.log"
>>>>>>> ed200e85
	$(TOX_EXEC_BUILD_ARGS) pre-commit install \
	    --hook-type "pre-commit" --hook-type "commit-msg" --hook-type "pre-push"

# Capture any project initialization tasks for reference.  Not actually usable.
./pyproject.toml:
	$(MAKE) "$(HOME)/.local/var/log/feed-archiver-host-install.log"
	$(TOX_EXEC_BUILD_ARGS) cz init

# Tell Emacs where to find checkout-local tools needed to check the code.
./.dir-locals.el: ./.dir-locals.el.in
	$(MAKE) -e "template=$(<)" "target=$(@)" expand-template

# Ensure minimal VCS configuration, mostly useful in automation such as CI.
~/.gitconfig:
	git config --global user.name "$(USER_FULL_NAME)"
	git config --global user.email "$(USER_EMAIL)"

./var/log/git-remotes.log:
ifeq ($(RELEASE_PUBLISH),true)
	set +x
ifneq ($(VCS_REMOTE_PUSH_URL),)
# Requires a Personal or Project Access Token in the GitLab CI/CD Variables.  That
# variable value should be prefixed with the token name as a HTTP `user:password`
# authentication string:
# https://stackoverflow.com/a/73426417/624787
	git remote set-url --push --add "origin" "$(VCS_REMOTE_PUSH_URL)"
endif
ifneq ($(GITHUB_ACTIONS),true)
ifneq ($(PROJECT_GITHUB_PAT),)
# Also push to the mirror with the `ci.skip` option to avoid redundant runs on the
# mirror.
	git remote set-url --push --add "origin" \
	    "https://$(PROJECT_GITHUB_PAT)@github.com/$(CI_PROJECT_PATH).git"
# Also add a fetch remote for the `$ gh ...` CLI tool to detect:
	git remote add "github" \
	    "https://$(PROJECT_GITHUB_PAT)@github.com/$(CI_PROJECT_PATH).git"
else ifneq ($(CI_IS_FORK),true)
	set +x
	echo "ERROR: PROJECT_GITHUB_PAT missing from ./.env or CI secrets"
	false
endif
endif
	set -x
# Fail fast if there's still no push access
	git push -o ci.skip --no-verify --tags "origin"
endif

# Ensure release publishing authentication, mostly useful in automation such as CI.
~/.pypirc: ./home/.pypirc.in
	$(MAKE) -e "template=$(<)" "target=$(@)" expand-template

./var/log/docker-login-DOCKER.log: ./.env
	mkdir -pv "$(dir $(@))"
	set +x
	source "./.env"
	export DOCKER_PASS
	if [ -n "$${DOCKER_PASS}" ]
	then
	    set -x
	    printenv "DOCKER_PASS" | docker login -u "merpatterson" --password-stdin
	elif [ "$(CI_IS_FORK)" != "true" ]
	then
	    echo "ERROR: DOCKER_PASS missing from ./.env or CI secrets"
	    false
	fi
	date | tee -a "$(@)"
./var/log/docker-login-GITLAB.log: ./.env
	mkdir -pv "$(dir $(@))"
	set +x
	source "./.env"
	export CI_REGISTRY_PASSWORD
	if [ -n "$${CI_REGISTRY_PASSWORD}" ]
	then
	    set -x
	    printenv "CI_REGISTRY_PASSWORD" |
	        docker login -u "$(CI_REGISTRY_USER)" --password-stdin "$(CI_REGISTRY)"
	elif [ "$(CI_IS_FORK)" != "true" ]
	then
	    echo "ERROR: CI_REGISTRY_PASSWORD missing from ./.env or CI secrets"
	    false
	fi
	date | tee -a "$(@)"
./var/log/docker-login-GITHUB.log: ./.env
	mkdir -pv "$(dir $(@))"
	set +x
	source "./.env"
	export PROJECT_GITHUB_PAT
	if [ -n "$${PROJECT_GITHUB_PAT}" ]
	then
	    set -x
	    printenv "PROJECT_GITHUB_PAT" |
	        docker login -u "$(GITHUB_REPOSITORY_OWNER)" --password-stdin "ghcr.io"
	elif [ "$(CI_IS_FORK)" != "true" ]
	then
	    echo "ERROR: PROJECT_GITHUB_PAT missing from ./.env or CI secrets"
	    false
	fi
	date | tee -a "$(@)"

# GPG signing key creation and management in CI
export GPG_PASSPHRASE=
GPG_SIGNING_PRIVATE_KEY=
./var/ci-cd-signing-subkey.asc:
# We need a private key in the CI/CD environment for signing release commits and
# artifacts.  Use a subkey so that it can be revoked without affecting your main key.
# This recipe captures what I had to do to export a private signing subkey.  It's not
# widely tested so it should probably only be used for reference.  It worked for me but
# the risk is leaking your main private key so double and triple check all your
# assumptions and results.
# 1. Create a signing subkey with a NEW, SEPARATE passphrase:
#    https://wiki.debian.org/Subkeys#How.3F
# 2. Get the long key ID for that private subkey:
#	gpg --list-secret-keys --keyid-format "LONG"
# 3. Export *just* that private subkey and verify that the main secret key packet is the
#    GPG dummy packet and that the only other private key included is the intended
#    subkey:
#	gpg --armor --export-secret-subkeys "$(GPG_SIGNING_KEYID)!" |
#	    gpg --list-packets
# 4. Export that key as text to a file:
	gpg --armor --export-secret-subkeys "$(GPG_SIGNING_KEYID)!" >"$(@)"
# 5. Confirm that the exported key can be imported into a temporary GNU PG directory and
#    that temporary directory can then be used to sign files:
#	gnupg_homedir=$$(mktemp -d --suffix=".d" "gnupd.XXXXXXXXXX")
#	printenv 'GPG_PASSPHRASE' >"$${gnupg_homedir}/.passphrase"
#	gpg --homedir "$${gnupg_homedir}" --batch --import <"$(@)"
#	echo "Test signature content" >"$${gnupg_homedir}/test-sig.txt"
#	gpgconf --kill gpg-agent
#	gpg --homedir "$${gnupg_homedir}" --batch --pinentry-mode "loopback" \
#	    --passphrase-file "$${gnupg_homedir}/.passphrase" \
#	    --local-user "$(GPG_SIGNING_KEYID)!" --sign "$${gnupg_homedir}/test-sig.txt"
#	gpg --batch --verify "$${gnupg_homedir}/test-sig.txt.gpg"
# 6. Add the contents of this target as a `GPG_SIGNING_PRIVATE_KEY` secret in CI and the
# passphrase for the signing subkey as a `GPG_PASSPHRASE` secret in CI
./var/log/gpg-import.log:
# In each CI run, import the private signing key from the CI secrets
	mkdir -pv "$(dir $(@))"
ifneq ($(and $(GPG_SIGNING_PRIVATE_KEY),$(GPG_PASSPHRASE)),)
	printenv "GPG_SIGNING_PRIVATE_KEY" | gpg --batch --import | tee -a "$(@)"
	echo 'default-key:0:"$(GPG_SIGNING_KEYID)' | gpgconf —change-options gpg
	git config --global user.signingkey "$(GPG_SIGNING_KEYID)"
# "Unlock" the signing key for the remainder of this CI run:
	printenv 'GPG_PASSPHRASE' >"./var/ci-cd-signing-subkey.passphrase"
	true | gpg --batch --pinentry-mode "loopback" \
	    --passphrase-file "./var/ci-cd-signing-subkey.passphrase" \
	    --sign | gpg --list-packets
else
ifneq ($(CI_IS_FORK),true)
	set +x
	echo "ERROR: GPG_SIGNING_PRIVATE_KEY or GPG_PASSPHRASE " \
	    "missing from ./.env or CI secrets"
	false
endif
	date | tee -a "$(@)"
endif


## Utility Targets:
#
# Recipes used to make similar changes across targets where using Make's basic syntax
# can't be used.

.PHONY: expand-template
## Create a file from a template replacing environment variables
expand-template:
	$(MAKE) "$(HOME)/.local/var/log/python-project-structure-host-install.log"
	set +x
	if [ -e "$(target)" ]
	then
ifeq ($(TEMPLATE_IGNORE_EXISTING),true)
	    exit
else
	    envsubst <"$(template)" | diff -u "$(target)" "-" || true
	    echo "ERROR: Template $(template) has been updated:"
	    echo "       Reconcile changes and \`$$ touch $(target)\`:"
	    false
endif
	fi
	envsubst <"$(template)" >"$(target)"

# TEMPLATE: Run this once for your project.  See the `./var/log/docker-login*.log`
# targets for the authentication environment variables that need to be set or just login
# to those container registries manually and touch these targets.
.PHONY: bootstrap-project
### Run any tasks needed to be run once for a given project by a maintainer
bootstrap-project: \
		./var/log/docker-login-GITLAB.log \
		./var/log/docker-login-GITHUB.log
# Initially seed the build host Docker image to bootstrap CI/CD environments
# GitLab CI/CD:
	$(MAKE) -C "./build-host/" DOCKER_IMAGE="$(DOCKER_IMAGE_GITLAB)" release
# GitHub Actions:
	$(MAKE) -C "./build-host/" DOCKER_IMAGE="$(DOCKER_IMAGE_GITHUB)" release


## Makefile Development:
#
# Development primarily requires a balance of 2 priorities:
#
# - Ensure the correctness of the code and build artifacts
# - Minimize iteration time overhead in the inner loop of development
#
# This project uses Make to balance those priorities.  Target recipes capture the
# commands necessary to build artifacts, run tests, and check the code.  Top-level
# targets assemble those recipes to put it all together and ensure correctness.  Target
# prerequisites are used to define when build artifacts need to be updated so that
# time isn't wasted on unnecessary updates in the inner loop of development.
#
# The most important Make concept to understand if making changes here is that of real
# targets and prerequisites, as opposed to "phony" targets.  The target is only updated
# if any of its prerequisites are newer, IOW have a more recent modification time, than
# the target.  For example, if a new feature adds library as a new project dependency
# then correctness requires that the fixed/pinned versions be updated to include the new
# library.  Most of the time, however, the fixed/pinned versions don't need to be
# updated and it would waste significant time to always update them in the inner loop of
# development.  We express this relationship in Make by defining the files containing
# the fixed/pinned versions as targets and the `./setup.cfg` file where dependencies are
# defined as a prerequisite:
#
#    ./requirements.txt: setup.cfg
#        ./.tox/py310/bin/pip-compile --output-file "$(@)" "$(<)"
#
# To that end, developers should use real target files whenever possible when adding
# recipes to this file.
#
# Sometimes the task we need a recipe to accomplish should only be run when certain
# changes have been made and as such we can use those changed files as prerequisites but
# the task doesn't produce an artifact appropriate for use as the target for the recipe.
# In that case, the recipe can write "simulated" artifact such as by piping output to a
# log file:
#
#     ./var/log/foo.log:
#         mkdir -pv "$(dir $(@))"
#         ./.tox/build/bin/python "./bin/foo.py" | tee -a "$(@)"
#
# This is also useful when none of the modification times of produced artifacts can be
# counted on to correctly reflect when any subsequent targets need to be updated when
# using this target as a pre-requisite in turn.  If no output can be captured, then the
# recipe can create arbitrary output:
#
#     ./var/log/foo.log:
#         ./.tox/build/bin/python "./bin/foo.py"
#         mkdir -pv "$(dir $(@))"
#         date | tee -a "$(@)"
#
# If a target is needed by the recipe of another target but should *not* trigger updates
# when it's newer, such as one-time host install tasks, then use that target in a
# sub-make instead of as a prerequisite:
#
#     ./var/log/foo.log:
#         $(MAKE) "./var/log/bar.log"
#
# We use a few more Make features than these core features and welcome further use of
# such features:
#
# - `$(@)`:
#   The automatic variable containing the file path for the target
#
# - `$(<)`:
#   The automatic variable containing the file path for the first prerequisite
#
# - `$(FOO:%=foo-%)`:
#   Substitution references to generate transformations of space-separated values
#
# - `$ make FOO=bar ...`:
#   Overriding variables on the command-line when invoking make as "options"
#
# We want to avoid, however, using many more features of Make, particularly the more
# "magical" features, to keep it readable, discover-able, and otherwise accessible to
# developers who may not have significant familiarity with Make.  If there's a good,
# pragmatic reason to add use of further features feel free to make the case but avoid
# them if possible.<|MERGE_RESOLUTION|>--- conflicted
+++ resolved
@@ -14,7 +14,7 @@
 export DOCKER_USER=merpatterson
 GPG_SIGNING_KEYID=2EFF7CCE6828E359
 CI_UPSTREAM_NAMESPACE=rpatterson
-CI_PROJECT_NAME=python-project-structure
+CI_PROJECT_NAME=feed-archiver
 
 
 ## "Private" Variables:
@@ -40,23 +40,6 @@
 EMPTY=
 COMMA=,
 
-<<<<<<< HEAD
-# Variables/options that affect behavior
-export TEMPLATE_IGNORE_EXISTING=false
-# https://devguide.python.org/versions/#supported-versions
-PYTHON_SUPPORTED_MINORS=3.11 3.10 3.9 3.8 3.7
-export DOCKER_USER=merpatterson
-# Project-specific variables
-GPG_SIGNING_KEYID=2EFF7CCE6828E359
-GITLAB_REPOSITORY_OWNER=rpatterson
-GITHUB_REPOSITORY_OWNER=$(GITLAB_REPOSITORY_OWNER)
-DEBUG=
-POST_MORTEM=
-
-# Values derived from the environment
-=======
-# Values derived from the environment:
->>>>>>> ed200e85
 USER_NAME:=$(shell id -u -n)
 USER_FULL_NAME:=$(shell \
     getent passwd "$(USER_NAME)" | cut -d ":" -f 5 | cut -d "," -f 1)
@@ -191,15 +174,9 @@
 DOCKER_BUILD_ARGS=
 DOCKER_REGISTRIES=DOCKER GITLAB GITHUB
 export DOCKER_REGISTRY=$(firstword $(DOCKER_REGISTRIES))
-<<<<<<< HEAD
-DOCKER_IMAGE_DOCKER=$(DOCKER_USER)/feed-archiver
-DOCKER_IMAGE_GITLAB=$(CI_REGISTRY_IMAGE)
-DOCKER_IMAGE_GITHUB=ghcr.io/$(GITHUB_REPOSITORY_OWNER)/feed-archiver
-=======
 DOCKER_IMAGE_DOCKER=$(DOCKER_USER)/$(CI_PROJECT_NAME)
 DOCKER_IMAGE_GITLAB=$(CI_REGISTRY_IMAGE)
 DOCKER_IMAGE_GITHUB=ghcr.io/$(CI_PROJECT_NAMESPACE)/$(CI_PROJECT_NAME)
->>>>>>> ed200e85
 DOCKER_IMAGE=$(DOCKER_IMAGE_$(DOCKER_REGISTRY))
 DOCKER_IMAGES=
 ifeq ($(GITLAB_CI),true)
@@ -286,14 +263,8 @@
 PYPI_REPO=pypi
 endif
 endif
-<<<<<<< HEAD
-CI_REGISTRY_USER=$(GITLAB_REPOSITORY_OWNER)
-CI_REGISTRY=registry.gitlab.com/$(GITLAB_REPOSITORY_OWNER)
-CI_REGISTRY_IMAGE=$(CI_REGISTRY)/feed-archiver
-=======
 CI_REGISTRY_USER=$(CI_PROJECT_NAMESPACE)
 CI_REGISTRY_IMAGE=$(CI_REGISTRY)/$(CI_PROJECT_NAME)
->>>>>>> ed200e85
 # Address undefined variables warnings when running under local development
 PYPI_PASSWORD=
 export PYPI_PASSWORD
@@ -313,6 +284,8 @@
 
 # Defaults specific to this project:
 export NGINX_PORT=80
+DEBUG=
+POST_MORTEM=
 
 # Done with `$(shell ...)`, echo recipe commands going forward
 .SHELLFLAGS+= -x
@@ -346,6 +319,13 @@
 	docker compose down
 	docker compose up
 
+.PHONY: run-debug
+### Run the update sub-command in the container via the interactive debugger
+run-debug: build
+	docker compose run --rm -e DEBUG="$(DEBUG)" -e POST_MORTEM="$(POST_MORTEM)" \
+	    --entrypoint="python" "feed-archiver" -m "pdb" \
+	    "/usr/local/bin/feed-archiver" "update"
+
 
 ## Build Targets:
 #
@@ -354,8 +334,9 @@
 .PHONY: build
 ### Set up everything for development from a checkout, local and in containers.
 build: ./.git/hooks/pre-commit \
-		$(HOME)/.local/var/log/python-project-structure-host-install.log \
-		build-docker
+		$(HOME)/.local/var/log/feed-archiver-host-install.log \
+		build-docker ./server/.htpasswd \
+		./src/feedarchiver/tests/archives/end-to-end/.feed-archiver.yml
 
 .PHONY: build-pkgs
 ### Ensure the built package is current when used outside of tox.
@@ -367,14 +348,14 @@
 # Build Python packages/distributions from the development Docker container for
 # consistency/reproducibility.
 	docker compose run $(DOCKER_COMPOSE_RUN_ARGS) -T \
-	    python-project-structure-devel tox run -e "$(PYTHON_ENV)" --pkg-only
+	    feed-archiver-devel tox run -e "$(PYTHON_ENV)" --pkg-only
 # Copy the wheel to a location accessible to all containers:
 	cp -lfv "$$(
 	    ls -t ./var/docker/$(PYTHON_ENV)/.tox/.pkg/dist/*.whl | head -n 1
 	)" "./dist/"
 # Also build the source distribution:
 	docker compose run $(DOCKER_COMPOSE_RUN_ARGS) -T \
-	    python-project-structure-devel \
+	    feed-archiver-devel \
 	    tox run -e "$(PYTHON_ENV)" --override "testenv.package=sdist" --pkg-only
 	cp -lfv "$$(
 	    ls -t ./var/docker/$(PYTHON_ENV)/.tox/.pkg/dist/*.tar.gz | head -n 1
@@ -403,34 +384,11 @@
 # development container.  Top level targets, like `test`, should run as much as possible
 # inside the development container.
 
-<<<<<<< HEAD
-.PHONY: build
-### Set up everything for development from a checkout, local and in containers
-build: \
-		./.git/hooks/pre-commit ./server/.htpasswd \
-		./src/feedarchiver/tests/archives/end-to-end/.feed-archiver.yml \
-		build-docker
-
-.PHONY: build-docker
-### Set up for development in Docker containers
-build-docker: ./.env $(HOME)/.local/var/log/feed-archiver-host-install.log
-ifeq ($(RELEASE_PUBLISH),true)
-	if [ -e "./dist/.next-version.txt" ]
-	then
-# Ensure the build is made from the version bump commit if it was done elsewhere:
-	    git pull --ff-only "origin" "v$$(cat "./dist/.next-version.txt")"
-	fi
-endif
-# Avoid parallel tox recreations stomping on each other
-	$(MAKE) "./var/log/tox/build/build.log"
-	$(MAKE) -e -j DOCKER_BUILD_ARGS="--progress plain" \
-=======
 .PHONY: build-docker
 ### Set up for development in Docker containers.
 build-docker: build-pkgs
 	$(MAKE) -e -j PYTHON_WHEEL="$(call current_pkg,.whl)" \
 	    DOCKER_BUILD_ARGS="--progress plain" \
->>>>>>> ed200e85
 	    $(PYTHON_MINORS:%=build-docker-%)
 
 .PHONY: $(PYTHON_MINORS:%=build-docker-%)
@@ -491,33 +449,6 @@
 	    PIP_COMPILE_ARGS="$(PIP_COMPILE_ARGS)" \
 	    build-requirements-py$(subst .,,$(@:build-docker-requirements-%=%))
 
-
-<<<<<<< HEAD
-.PHONY: build-wheel
-### Build the package/distribution format that is fastest to install
-build-wheel: \
-		./var/docker/$(PYTHON_ENV)/log/build.log \
-		./var/docker/$(PYTHON_ENV)/.tox/$(PYTHON_ENV)/bin/activate
-# Retrieve VCS data needed for versioning (tags) and release (release notes)
-	git fetch --tags origin "$(VCS_BRANCH)"
-	ln -sfv "$$(
-	    docker compose run $(DOCKER_COMPOSE_RUN_ARGS) \
-	        feed-archiver-devel tox exec -q -e $(PYTHON_ENV) -- \
-	        pyproject-build -w |
-	    sed -nE 's|^Successfully built (.+\.whl)$$|\1|p'
-	)" "./dist/.current.whl"
-
-.PHONY: build-bump
-### Bump the package version if on a branch that should trigger a release
-build-bump: \
-		~/.gitconfig ./var/log/git-remotes.log \
-		$(HOME)/.local/var/log/feed-archiver-host-install.log \
-		./var/docker/$(PYTHON_ENV)/log/build.log \
-		./var/docker/$(PYTHON_ENV)/.tox/$(PYTHON_ENV)/bin/activate
-# Retrieve VCS data needed for versioning (tags) and release (release notes)
-	git_fetch_args=--tags
-	if [ "$$(git rev-parse --is-shallow-repository)" == "true" ]
-=======
 .PHONY: pull-docker
 ### Pull an existing image best to use as a cache for building new images
 pull-docker:
@@ -543,7 +474,6 @@
 		build-docker-volumes-$(PYTHON_ENV) ./var/log/tox/build/build.log
 	export VERSION=$$(./.tox/build/bin/cz version --project)
 	if $(MAKE) -e pull-docker
->>>>>>> ed200e85
 	then
 	    mkdir -pv "./var/docker/$(PYTHON_ENV)/log/"
 	    touch "./var/docker/$(PYTHON_ENV)/log/build-devel.log" \
@@ -557,10 +487,10 @@
 ### Ensure access permissions to build artifacts in Python version container volumes.
 # If created by `# dockerd`, they end up owned by `root`.
 $(PYTHON_ENVS:%=build-docker-volumes-%): \
-		./var/ ./src/python_project_structure.egg-info/ ./.tox/
+		./var/ ./src/feed_archiver.egg-info/ ./.tox/
 	$(MAKE) \
 	    $(@:build-docker-volumes-%=./var/docker/%/) \
-	    $(@:build-docker-volumes-%=./var/docker/%/python_project_structure.egg-info/) \
+	    $(@:build-docker-volumes-%=./var/docker/%/feed_archiver.egg-info/) \
 	    $(@:build-docker-volumes-%=./var/docker/%/.tox/)
 
 
@@ -609,12 +539,12 @@
 	    docker_run_args+=" -T"
 	fi
 # Ensure the dist/package has been correctly installed in the image
-	docker compose run --no-deps $${docker_run_args} python-project-structure \
-	    python -m pythonprojectstructure --help
-	docker compose run --no-deps $${docker_run_args} python-project-structure \
-	    python-project-structure --help
+	docker compose run --no-deps $${docker_run_args} feed-archiver \
+	    python -m feedarchiver --help
+	docker compose run --no-deps $${docker_run_args} feed-archiver \
+	    feed-archiver --help
 # Run from the development Docker container for consistency
-	docker compose run $${docker_run_args} python-project-structure-devel \
+	docker compose run $${docker_run_args} feed-archiver-devel \
 	    make -e PYTHON_MINORS="$(PYTHON_MINORS)" PYTHON_WHEEL="$(PYTHON_WHEEL)" \
 	        test-local
 # Upload any build or test artifacts to CI/CD providers
@@ -629,73 +559,6 @@
 	false
 endif
 endif
-<<<<<<< HEAD
-	next_version=$$(
-	    $(TOX_EXEC_BUILD_ARGS) cz bump $${cz_bump_args} --yes --dry-run |
-	    sed -nE 's|.* ([^ ]+) *→ *([^ ]+).*|\2|p'
-	) || true
-	mkdir -pv "./dist/"
-	rm -fv "./dist/.next-version.txt"
-	echo "$${next_version}" >"./dist/.next-version.txt"
-# Update the release notes/changelog
-	docker compose run $(DOCKER_COMPOSE_RUN_ARGS) feed-archiver-devel \
-	    $(TOX_EXEC_ARGS) \
-	    towncrier check --compare-with "origin/$(TOWNCRIER_COMPARE_BRANCH)"
-	if ! git diff --cached --exit-code
-	then
-	    set +x
-	    echo "CRITICAL: Cannot bump version with staged changes"
-	    false
-	fi
-ifeq ($(RELEASE_PUBLISH),true)
-# Capture the release notes for *just this* release for creating the GitHub release.
-# Have to run before the real `$ towncrier build` run without the `--draft` option
-# because after that the `newsfragments` will have been deleted.
-	docker compose run --rm feed-archiver-devel $(TOX_EXEC_ARGS) \
-	    towncrier build --version "$${next_version}" --draft --yes \
-	        >"./NEWS-release.rst"
-# Build and stage the release notes to be commited by `$ cz bump`
-	docker compose run $(DOCKER_COMPOSE_RUN_ARGS) feed-archiver-devel \
-	    $(TOX_EXEC_ARGS) towncrier build --version "$${next_version}" --yes
-# Increment the version in VCS
-	$(TOX_EXEC_BUILD_ARGS) cz bump $${cz_bump_args}
-# Ensure the container image reflects the version bump but we don't need to update the
-# requirements again.
-	touch \
-	    $(PYTHON_ENVS:%=./requirements/%/user.txt) \
-	    $(PYTHON_ENVS:%=./requirements/%/devel.txt) \
-	    $(PYTHON_ENVS:%=./build-host/requirements-%.txt)
-ifneq ($(CI),true)
-# If running under CI/CD then the image will be updated in the next pipeline stage.
-# For testing locally, however, ensure the image is up-to-date for subsequent recipes.
-	$(MAKE) -e "./var/docker/$(PYTHON_ENV)/log/build.log"
-endif
-# The VCS remote should reflect the release before the release is published to ensure
-# that a published release is never *not* reflected in VCS.  Also ensure the tag is in
-# place on any mirrors, using multiple `pushurl` remotes, for those project hosts as
-# well:
-	git push --no-verify -o "ci.skip" --tags "origin" "HEAD:$(VCS_BRANCH)"
-# Prevent uploading unintended distributions
-	rm -vf ./dist/*
-endif
-
-.PHONY: start
-### Run the local development end-to-end stack services in the background as daemons
-start: build-docker-$(PYTHON_MINOR) ./.env
-	docker compose down
-	docker compose up -d
-.PHONY: run
-### Run the local development end-to-end stack services in the foreground for debugging
-run: build-docker-$(PYTHON_MINOR) ./.env
-	docker compose down
-	docker compose up
-.PHONY: run-debug
-### Run the update sub-command in the container via the interactive debugger
-run-debug: build
-	docker compose run --rm -e DEBUG="$(DEBUG)" -e POST_MORTEM="$(POST_MORTEM)" \
-	    --entrypoint="python" "feed-archiver" -m "pdb" \
-	    "/usr/local/bin/feed-archiver" "update"
-=======
 endif
 
 .PHONY: test-docker-lint
@@ -708,12 +571,11 @@
 	    hadolint "./Dockerfile.devel"
 	docker compose run $(DOCKER_COMPOSE_RUN_ARGS) hadolint \
 	    hadolint "./build-host/Dockerfile"
->>>>>>> ed200e85
 
 .PHONY: test-push
 ### Perform any checks that should only be run before pushing.
 test-push: $(VCS_FETCH_TARGETS) \
-		$(HOME)/.local/var/log/python-project-structure-host-install.log \
+		$(HOME)/.local/var/log/feed-archiver-host-install.log \
 		build-docker-volumes-$(PYTHON_ENV) build-docker-$(PYTHON_MINOR) ./.env
 ifeq ($(CI),true)
 ifneq ($(PYTHON_MINOR),$(PYTHON_HOST_MINOR))
@@ -732,15 +594,7 @@
 	    "$(VCS_COMPARE_REMOTE)/$(VCS_COMPARE_BRANCH)"
 	then
 	    docker compose run $(DOCKER_COMPOSE_RUN_ARGS) \
-<<<<<<< HEAD
 	        feed-archiver-devel $(TOX_EXEC_ARGS) \
-	        towncrier check --compare-with "origin/$(TOWNCRIER_COMPARE_BRANCH)"
-	fi
-.PHONY: check-clean
-### Confirm that the checkout is free of uncommitted VCS changes
-check-clean: $(HOME)/.local/var/log/feed-archiver-host-install.log
-=======
-	        python-project-structure-devel $(TOX_EXEC_ARGS) \
 	        towncrier check --compare-with \
 		"$(VCS_COMPARE_REMOTE)/$(VCS_COMPARE_BRANCH)"
 	fi
@@ -748,7 +602,6 @@
 .PHONY: test-clean
 ### Confirm that the checkout is free of uncommitted VCS changes.
 test-clean:
->>>>>>> ed200e85
 	if [ -n "$$(git status --porcelain)" ]
 	then
 	    set +x
@@ -767,50 +620,14 @@
 release: release-python release-docker
 
 .PHONY: release-python
-<<<<<<< HEAD
-### Publish installable Python packages to PyPI
-release-python: \
-		~/.pypirc ./var/log/codecov-install.log \
-		$(HOME)/.local/var/log/feed-archiver-host-install.log \
-		./.env $(DOCKER_VOLUMES) ./dist/.current.whl
-# Upload any build or test artifacts to CI/CD providers
-ifeq ($(GITLAB_CI),true)
-	codecov --nonZero -t "$(CODECOV_TOKEN)" \
-	    --file "./build/$(PYTHON_ENV)/coverage.xml"
-endif
-=======
 ### Publish installable Python packages to PyPI.
 release-python: ./var/log/tox/build/build.log \
 		./var/git/refs/remotes/$(VCS_REMOTE)/$(VCS_BRANCH) build-pkgs \
 		~/.pypirc ./.env build-docker-volumes-$(PYTHON_ENV)
->>>>>>> ed200e85
 ifeq ($(RELEASE_PUBLISH),true)
 # Import the private signing key from CI secrets
 	$(MAKE) -e ./var/log/gpg-import.log
 endif
-<<<<<<< HEAD
-# Build Python packages/distributions from the development Docker container for
-# consistency/reproducibility.
-	export VERSION=$$(./.tox/build/bin/cz version --project)
-	docker pull "$(DOCKER_IMAGE):devel-$(PYTHON_ENV)-$(VCS_BRANCH)" || true
-	mkdir -pv "./var/docker/$(PYTHON_ENV)/log/"
-	touch "./var/docker/$(PYTHON_ENV)/log/build.log"
-	$(MAKE) -e "./var/docker/$(PYTHON_ENV)/.tox/$(PYTHON_ENV)/bin/activate"
-	docker compose run $(DOCKER_COMPOSE_RUN_ARGS) feed-archiver-devel \
-	    $(TOX_EXEC_ARGS) pyproject-build -s
-# https://twine.readthedocs.io/en/latest/#using-twine
-	$(TOX_EXEC_BUILD_ARGS) twine check ./dist/feed?archiver-*
-	$(MAKE) "check-clean"
-	if [ ! -e "./dist/.next-version.txt" ]
-	then
-	    exit
-	fi
-# Only release from the `master` or `develop` branches:
-ifeq ($(RELEASE_PUBLISH),true)
-# https://twine.readthedocs.io/en/latest/#using-twine
-	$(TOX_EXEC_BUILD_ARGS) twine upload -s -r "$(PYPI_REPO)" \
-	    ./dist/feed?archiver-*
-=======
 # https://twine.readthedocs.io/en/latest/#using-twine
 	./.tox/build/bin/twine check \
 	    "$(call current_pkg,.whl)" "$(call current_pkg,.tar.gz)"
@@ -824,7 +641,6 @@
 	git push --no-verify --tags "$(VCS_REMOTE)" "HEAD:$(VCS_BRANCH)"
 	./.tox/build/bin/twine upload -s -r "$(PYPI_REPO)" \
 	    "$(call current_pkg,.whl)" "$(call current_pkg,.tar.gz)"
->>>>>>> ed200e85
 	export VERSION=$$(./.tox/build/bin/cz version --project)
 # Create a GitLab release
 	./.tox/build/bin/twine upload -s -r "gitlab" ./dist/feed?archiver-*
@@ -931,11 +747,11 @@
 	    $(TOX_EXEC_BUILD_ARGS) cz bump $${cz_bump_args} --yes --dry-run |
 	    sed -nE 's|.* ([^ ]+) *→ *([^ ]+).*|\2|p'
 	) || true
-	docker compose run --rm python-project-structure-devel $(TOX_EXEC_ARGS) \
+	docker compose run --rm feed-archiver-devel $(TOX_EXEC_ARGS) \
 	    towncrier build --version "$${next_version}" --draft --yes \
 	        >"./NEWS-release.rst"
 # Build and stage the release notes to be commited by `$ cz bump`
-	docker compose run $(DOCKER_COMPOSE_RUN_ARGS) python-project-structure-devel \
+	docker compose run $(DOCKER_COMPOSE_RUN_ARGS) feed-archiver-devel \
 	    $(TOX_EXEC_ARGS) towncrier build --version "$${next_version}" --yes
 # Increment the version in VCS
 	$(TOX_EXEC_BUILD_ARGS) cz bump $${cz_bump_args}
@@ -952,102 +768,28 @@
 endif
 
 
-<<<<<<< HEAD
-.PHONY: format
-### Automatically correct code in this checkout according to linters and style checkers
-format: $(HOME)/.local/var/log/feed-archiver-host-install.log
-=======
 ## Development Targets:
 #
 # Recipes used by developers to make changes to the code.
 
 .PHONY: devel-format
 ### Automatically correct code in this checkout according to linters and style checkers.
-devel-format: $(HOME)/.local/var/log/python-project-structure-host-install.log
->>>>>>> ed200e85
+devel-format: $(HOME)/.local/var/log/feed-archiver-host-install.log
 	$(TOX_EXEC_ARGS) autoflake -r -i --remove-all-unused-imports \
 		--remove-duplicate-keys --remove-unused-variables \
 		--remove-unused-variables "./src/feedarchiver/"
 	$(TOX_EXEC_ARGS) autopep8 -v -i -r "./src/feedarchiver/"
 	$(TOX_EXEC_ARGS) black "./src/feedarchiver/"
 
-<<<<<<< HEAD
-.PHONY: lint-docker
-### Check the style and content of the `./Dockerfile*` files
-lint-docker: ./.env $(DOCKER_VOLUMES)
-	docker compose run $(DOCKER_COMPOSE_RUN_ARGS) hadolint \
-	    hadolint "./Dockerfile"
-	docker compose run $(DOCKER_COMPOSE_RUN_ARGS) hadolint \
-	    hadolint "./Dockerfile.devel"
-	docker compose run $(DOCKER_COMPOSE_RUN_ARGS) hadolint \
-	    hadolint "./build-host/Dockerfile"
-
-.PHONY: test
-### Format the code and run the full suite of tests, coverage checks, and linters
-test: lint-docker test-docker
-.PHONY: test-docker
-### Format the code and run the full suite of tests, coverage checks, and linters
-test-docker: ./.env build-wheel
-	$(MAKE) -e -j \
-	    TOX_RUN_ARGS="run --installpkg ./dist/$$(
-	        readlink "./dist/.current.whl"
-	    )" \
-	    DOCKER_BUILD_ARGS="--progress plain" \
-	    $(PYTHON_MINORS:%=test-docker-%)
-.PHONY: $(PYTHON_MINORS:%=test-docker-%)
-### Run the full suite of tests inside a docker container for this Python version
-$(PYTHON_MINORS:%=test-docker-%):
-	$(MAKE) -e \
-	    PYTHON_MINORS="$(@:test-docker-%=%)" \
-	    PYTHON_MINOR="$(@:test-docker-%=%)" \
-	    PYTHON_ENV="py$(subst .,,$(@:test-docker-%=%))" \
-	    test-docker-pyminor
-.PHONY: test-docker-pyminor
-test-docker-pyminor: build-docker-$(PYTHON_MINOR)
-	docker_run_args="--rm"
-	if [ ! -t 0 ]
-	then
-# No fancy output when running in parallel
-	    docker_run_args+=" -T"
-	fi
-# Ensure the dist/package has been correctly installed in the image
-	docker compose run --no-deps $${docker_run_args} feed-archiver \
-	    python -m feedarchiver --help
-	docker compose run --no-deps $${docker_run_args} feed-archiver \
-	    feed-archiver --help
-# Run from the development Docker container for consistency
-	docker compose run $${docker_run_args} feed-archiver-devel \
-	    make -e PYTHON_MINORS="$(PYTHON_MINORS)" TOX_RUN_ARGS="$(TOX_RUN_ARGS)" \
-	        test-local
-.PHONY: test-local
-### Run the full suite of tests on the local host
-test-local:
-	tox $(TOX_RUN_ARGS) -e "$(TOX_ENV_LIST)"
-.PHONY: test-debug
-### Run tests in the main/default environment and invoke the debugger on errors/failures
-test-debug: ./var/log/tox/$(PYTHON_ENV)/editable.log
-	$(TOX_EXEC_ARGS) pytest --pdb
-
-.PHONY: upgrade
-### Update all fixed/pinned dependencies to their latest available versions
-upgrade: ./.env $(DOCKER_VOLUMES)
-=======
 .PHONY: devel-upgrade
 ### Update all fixed/pinned dependencies to their latest available versions.
 devel-upgrade: ./.env build-docker-volumes-$(PYTHON_ENV)
->>>>>>> ed200e85
 	touch "./setup.cfg" "./requirements/build.txt.in" \
 	    "./build-host/requirements.txt.in"
 ifeq ($(CI),true)
 # Pull separately to reduce noisy interactive TTY output where it shouldn't be:
-<<<<<<< HEAD
-	docker compose pull --quiet feed-archiver-devel
-endif
-	docker compose create feed-archiver-devel
-=======
 	$(MAKE) build-docker-pull
 endif
->>>>>>> ed200e85
 # Ensure the network is create first to avoid race conditions
 	docker compose create feed-archiver-devel
 	$(MAKE) -e PIP_COMPILE_ARGS="--upgrade" -j \
@@ -1081,13 +823,8 @@
 	    exit
 	fi
 # Commit the upgrade changes
-<<<<<<< HEAD
-	echo "Upgrade all requirements and dependencies to the latest versions." \
+	echo "Upgrade all requirements to the latest versions as of $${now}." \
 	    >"./src/feedarchiver/newsfragments/upgrade-requirements.bugfix.rst"
-=======
-	echo "Upgrade all requirements to the latest versions as of $${now}." \
-	    >"./src/pythonprojectstructure/newsfragments/upgrade-requirements.bugfix.rst"
->>>>>>> ed200e85
 	git add --update './build-host/requirements-*.txt' './requirements/*/*.txt' \
 	    "./.pre-commit-config.yaml"
 	git add \
@@ -1125,33 +862,9 @@
 	rm -rf "./var/docker/"
 
 
-<<<<<<< HEAD
-## Utility targets
-
-.PHONY: expand-template
-## Create a file from a template replacing environment variables
-expand-template: $(HOME)/.local/var/log/feed-archiver-host-install.log
-	set +x
-	if [ -e "$(target)" ]
-	then
-ifeq ($(TEMPLATE_IGNORE_EXISTING),true)
-	    exit
-else
-	    envsubst <"$(template)" | diff -u "$(target)" "-" || true
-	    echo "ERROR: Template $(template) has been updated:"
-	    echo "       Reconcile changes and \`$$ touch $(target)\`:"
-	    false
-endif
-	fi
-	envsubst <"$(template)" >"$(target)"
-
-
-## Real targets
-=======
 ## Real Targets:
 #
 # Recipes that make actual changes and create and update files for the target.
->>>>>>> ed200e85
 
 # Manage fixed/pinned versions in `./requirements/**.txt` files.  Has to be run for each
 # python version in the virtual environment for that Python version:
@@ -1196,19 +909,13 @@
 	./.tox/$(@:requirements/%/build.txt=%)/bin/pip-compile \
 	    --resolver "backtracking" $(PIP_COMPILE_ARGS) --output-file "$(@)" "$(<)"
 
-<<<<<<< HEAD
-# Workaround tox's `usedevelop = true` not working with `./pyproject.toml`
-$(PYTHON_ALL_ENVS:%=./var/log/tox/%/build.log): \
-		$(HOME)/.local/var/log/feed-archiver-host-install.log
-=======
 # Targets used as pre-requisites to ensure virtual environments managed by tox have been
 # created and can be used directly to save time on Tox's overhead when we don't need
 # Tox's logic about when to update/recreate them, e.g.:
 #     $ ./.tox/build/bin/cz --help
 # Mostly useful for build/release tools.
 $(PYTHON_ALL_ENVS:%=./var/log/tox/%/build.log):
-	$(MAKE) "$(HOME)/.local/var/log/python-project-structure-host-install.log"
->>>>>>> ed200e85
+	$(MAKE) "$(HOME)/.local/var/log/feed-archiver-host-install.log"
 	mkdir -pv "$(dir $(@))"
 	tox run $(TOX_EXEC_OPTS) -e "$(@:var/log/tox/%/build.log=%)" --notest |
 	    tee -a "$(@)"
@@ -1236,13 +943,7 @@
 	mkdir -pv "$(dir $(@))"
 # Workaround issues with local images and the development image depending on the end
 # user image.  It seems that `depends_on` isn't sufficient.
-<<<<<<< HEAD
 	$(MAKE) $(HOME)/.local/var/log/feed-archiver-host-install.log
-# Retrieve VCS data needed for versioning (tags) and release (release notes)
-	git fetch --tags origin "$(VCS_BRANCH)"
-=======
-	$(MAKE) $(HOME)/.local/var/log/python-project-structure-host-install.log
->>>>>>> ed200e85
 	export VERSION=$$(./.tox/build/bin/cz version --project)
 # https://github.com/moby/moby/issues/39003#issuecomment-879441675
 	docker_build_args="$(DOCKER_BUILD_ARGS) \
@@ -1310,17 +1011,6 @@
 	$(MAKE) -e "$(@)"
 endif
 
-<<<<<<< HEAD
-.PHONY: $(PYTHON_ENVS:%=build-docker-volumes-%)
-### Ensure access permissions to build artifacts in Python version container volumes
-# If created by `# dockerd`, they end up owned by `root`.
-$(PYTHON_ENVS:%=build-docker-volumes-%): \
-		./var/ ./src/feed_archiver.egg-info/ ./.tox/
-	$(MAKE) \
-	    $(@:build-docker-volumes-%=./var/docker/%/) \
-	    $(@:build-docker-volumes-%=./var/docker/%/feed_archiver.egg-info/) \
-	    $(@:build-docker-volumes-%=./var/docker/%/.tox/)
-=======
 # Build the end-user image:
 ./var/docker/$(PYTHON_ENV)/log/build-user.log: \
 		./var/docker/$(PYTHON_ENV)/log/build-devel.log ./Dockerfile \
@@ -1380,7 +1070,6 @@
 # The images install the host requirements, reflect that in the bind mount volumes
 	date >>"$(@:%/build.log=%/host-install.log)"
 
->>>>>>> ed200e85
 ./var/ $(PYTHON_ENVS:%=./var/docker/%/) \
 ./src/feed_archiver.egg-info/ \
 $(PYTHON_ENVS:%=./var/docker/%/feed_archiver.egg-info/) \
@@ -1407,7 +1096,6 @@
 ./.env: ./.env.in
 	$(MAKE) -e "template=$(<)" "target=$(@)" expand-template
 
-<<<<<<< HEAD
 # Static site server set up
 ./server/.htpasswd: .SHELLFLAGS = -eu -o pipefail -c
 ./server/.htpasswd:
@@ -1429,6 +1117,7 @@
 	do
 	    sleep 0.1
 	done
+
 ./src/feedarchiver/tests/archives/end-to-end/.feed-archiver.yml: \
 		./src/feedarchiver/tests/archives/end-to-end/.feed-archiver.yml.in \
 		./sonarr/config/config.xml
@@ -1437,15 +1126,11 @@
 	)
 	$(MAKE) "template=$(<)" "target=$(@)" expand-template
 
-# Perform any one-time local checkout set up
-$(HOME)/.local/var/log/feed-archiver-host-install.log:
-=======
 # Install all tools required by recipes that have to be installed externally on the
 # host.  Use a target file outside this checkout to support multiple checkouts.  Use a
 # target specific to this project so that other projects can use the same approach but
 # with different requirements.
-$(HOME)/.local/var/log/python-project-structure-host-install.log:
->>>>>>> ed200e85
+$(HOME)/.local/var/log/feed-archiver-host-install.log:
 	mkdir -pv "$(dir $(@))"
 # Bootstrap the minimum Python environment
 	(
@@ -1522,11 +1207,7 @@
 	) |& tee -a "$(@)"
 
 ./.git/hooks/pre-commit:
-<<<<<<< HEAD
-	$(MAKE) "$(HOME)/.local/var/log/feed-archiver-host-install.log"
-=======
 	$(MAKE) "./var/log/tox/build/build.log"
->>>>>>> ed200e85
 	$(TOX_EXEC_BUILD_ARGS) pre-commit install \
 	    --hook-type "pre-commit" --hook-type "commit-msg" --hook-type "pre-push"
 
@@ -1691,7 +1372,7 @@
 .PHONY: expand-template
 ## Create a file from a template replacing environment variables
 expand-template:
-	$(MAKE) "$(HOME)/.local/var/log/python-project-structure-host-install.log"
+	$(MAKE) "$(HOME)/.local/var/log/feed-archiver-host-install.log"
 	set +x
 	if [ -e "$(target)" ]
 	then
