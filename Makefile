## Development, build and maintenance tasks:
#
# To ease discovery for new contributors, variables that act as options affecting
# behavior are at the top.  Then skip to `## Top-level targets:` below to find targets
# intended for use by developers.  The real work, however, is in the recipes for real
# targets that follow.  If making changes here, please start by reading the philosophy
# commentary at the bottom of this file.

# Variables used as options to control behavior:
export TEMPLATE_IGNORE_EXISTING=false
# https://devguide.python.org/versions/#supported-versions
PYTHON_SUPPORTED_MINORS=3.11 3.10 3.9 3.8 3.7
# Project-specific variables
export DOCKER_USER=merpatterson
GPG_SIGNING_KEYID=2EFF7CCE6828E359
CI_UPSTREAM_NAMESPACE=rpatterson
CI_PROJECT_NAME=python-project-structure


## "Private" Variables:

# Variables that aren't likely to be of concern those just using and reading top-level
# targets.  Mostly variables whose values are derived from the environment or other
# values.  If adding a variable whose value isn't a literal constant or intended for use
# on the CLI as an option, add it to the appropriate grouping below.  Unfortunately,
# variables referenced in targets or prerequisites need to be defined above those
# references (as opposed to references in recipes), which means we can't move these
# further below for readability and discover.

### Defensive settings for make:
#     https://tech.davis-hansson.com/p/make/
SHELL:=bash
.ONESHELL:
.SHELLFLAGS:=-eu -o pipefail -c
.SILENT:
.DELETE_ON_ERROR:
MAKEFLAGS+=--warn-undefined-variables
MAKEFLAGS+=--no-builtin-rules
PS1?=$$
EMPTY=
COMMA=,

# Values derived from the environment:
USER_NAME:=$(shell id -u -n)
USER_FULL_NAME:=$(shell \
    getent passwd "$(USER_NAME)" | cut -d ":" -f 5 | cut -d "," -f 1)
ifeq ($(USER_FULL_NAME),)
USER_FULL_NAME=$(USER_NAME)
endif
USER_EMAIL:=$(USER_NAME)@$(shell hostname -f)
export PUID:=$(shell id -u)
export PGID:=$(shell id -g)
export CHECKOUT_DIR=$(PWD)
TZ=Etc/UTC
ifneq ("$(wildcard /usr/share/zoneinfo/)","")
TZ=$(shell \
  realpath --relative-to=/usr/share/zoneinfo/ \
  $(firstword $(realpath /private/etc/localtime /etc/localtime)) \
)
endif
export TZ
export DOCKER_GID=$(shell getent group "docker" | cut -d ":" -f 3)

# Values concerning supported Python versions:
# Use the same Python version tox would as a default.
# https://tox.wiki/en/latest/config.html#base_python
PYTHON_HOST_MINOR:=$(shell \
    pip --version | sed -nE 's|.* \(python ([0-9]+.[0-9]+)\)$$|\1|p')
export PYTHON_HOST_ENV=py$(subst .,,$(PYTHON_HOST_MINOR))
# Determine the latest installed Python version of the supported versions
PYTHON_BASENAMES=$(PYTHON_SUPPORTED_MINORS:%=python%)
PYTHON_AVAIL_EXECS:=$(foreach \
    PYTHON_BASENAME,$(PYTHON_BASENAMES),$(shell which $(PYTHON_BASENAME)))
PYTHON_LATEST_EXEC=$(firstword $(PYTHON_AVAIL_EXECS))
PYTHON_LATEST_BASENAME=$(notdir $(PYTHON_LATEST_EXEC))
PYTHON_MINOR=$(PYTHON_HOST_MINOR)
ifeq ($(PYTHON_MINOR),)
# Fallback to the latest installed supported Python version
PYTHON_MINOR=$(PYTHON_LATEST_BASENAME:python%=%)
endif
PYTHON_LATEST_MINOR=$(firstword $(PYTHON_SUPPORTED_MINORS))
PYTHON_LATEST_ENV=py$(subst .,,$(PYTHON_LATEST_MINOR))
PYTHON_MINORS=$(PYTHON_SUPPORTED_MINORS)
ifeq ($(PYTHON_MINOR),)
export PYTHON_MINOR=$(firstword $(PYTHON_MINORS))
else ifeq ($(findstring $(PYTHON_MINOR),$(PYTHON_MINORS)),)
export PYTHON_MINOR=$(firstword $(PYTHON_MINORS))
endif
export PYTHON_MINOR
export PYTHON_ENV=py$(subst .,,$(PYTHON_MINOR))
PYTHON_SHORT_MINORS=$(subst .,,$(PYTHON_MINORS))
PYTHON_ENVS=$(PYTHON_SHORT_MINORS:%=py%)
PYTHON_ALL_ENVS=$(PYTHON_ENVS) build
export PYTHON_WHEEL=

# Values derived from VCS/git:
VCS_BRANCH:=$(shell git branch --show-current)
CI_COMMIT_REF_NAME=
GITHUB_REF_NAME=
ifneq ($(CI_COMMIT_REF_NAME),)
VCS_BRANCH=$(CI_COMMIT_REF_NAME)
else ifneq ($(GITHUB_REF_NAME),)
VCS_BRANCH=$(GITHUB_REF_NAME)
endif
export VCS_BRANCH
# Make best guess at the right remote to use for comparison to determine release data:
VCS_REMOTE:=$(shell git config "branch.$(VCS_BRANCH).remote")
ifeq ($(VCS_REMOTE),)
VCS_REMOTE:=$(shell git config "branch.$(VCS_BRANCH).pushRemote")
endif
ifeq ($(VCS_REMOTE),)
VCS_REMOTE:=$(shell git config "remote.pushDefault")
endif
ifeq ($(VCS_REMOTE),)
VCS_REMOTE:=$(shell git config "checkout.defaultRemote")
endif
ifeq ($(VCS_REMOTE),)
VCS_REMOTE=origin
endif
# Support using a different remote and branch for comparison to determine release data:
VCS_COMPARE_BRANCH=$(VCS_BRANCH)
VCS_COMPARE_REMOTE=$(VCS_REMOTE)
CI=false
ifeq ($(CI),true)
# Under CI, check commits and release notes against the branch to be merged into:
ifeq ($(VCS_BRANCH),develop)
VCS_COMPARE_BRANCH=master
else ifneq ($(VCS_BRANCH),master)
VCS_COMPARE_BRANCH=develop
endif
endif
# Assemble the targets used to avoid redundant fetches during release tasks:
VCS_FETCH_TARGETS=./var/git/refs/remotes/$(VCS_REMOTE)/$(VCS_BRANCH)
ifneq ($(VCS_REMOTE)/$(VCS_BRANCH),$(VCS_COMPARE_REMOTE)/$(VCS_COMPARE_BRANCH))
VCS_FETCH_TARGETS+=./var/git/refs/remotes/$(VCS_COMPARE_REMOTE)/$(VCS_COMPARE_BRANCH)
endif
# Determine the sequence of branches to find closes existing build artifacts, such as
# docker images:
VCS_BRANCHES=$(VCS_BRANCH)
ifneq ($(VCS_BRANCH),master)
ifneq ($(VCS_BRANCH),develop)
VCS_BRANCHES+=develop
endif
VCS_BRANCHES+=master
endif

# Values used to run Tox:
TOX_ENV_LIST=$(subst $(EMPTY) ,$(COMMA),$(PYTHON_ENVS))
ifeq ($(words $(PYTHON_MINORS)),1)
TOX_RUN_ARGS=run
else
TOX_RUN_ARGS=run-parallel --parallel auto --parallel-live
endif
ifneq ($(PYTHON_WHEEL),)
TOX_RUN_ARGS+= --installpkg "$(PYTHON_WHEEL)"
endif
export TOX_RUN_ARGS
# The options that allow for rapid execution of arbitrary commands in the venvs managed
# by tox
TOX_EXEC_OPTS=--no-recreate-pkg --skip-pkg-install
TOX_EXEC_ARGS=tox exec $(TOX_EXEC_OPTS) -e "$(PYTHON_ENV)" --
TOX_EXEC_BUILD_ARGS=tox exec $(TOX_EXEC_OPTS) -e "build" --

# Values used to build Docker images and run containers:
GITLAB_CI=false
GITHUB_ACTIONS=false
CI_PROJECT_NAMESPACE=$(CI_UPSTREAM_NAMESPACE)
CI_TEMPLATE_REGISTRY_HOST=registry.gitlab.com
CI_REGISTRY=$(CI_TEMPLATE_REGISTRY_HOST)/$(CI_PROJECT_NAMESPACE)
CI_REGISTRY_IMAGE=$(CI_REGISTRY)/$(CI_PROJECT_NAME)
DOCKER_COMPOSE_RUN_ARGS=--rm
ifneq ($(CI),true)
DOCKER_COMPOSE_RUN_ARGS+= --quiet-pull
endif
DOCKER_BUILD_ARGS=
DOCKER_REGISTRIES=DOCKER GITLAB GITHUB
export DOCKER_REGISTRY=$(firstword $(DOCKER_REGISTRIES))
DOCKER_IMAGE_DOCKER=$(DOCKER_USER)/$(CI_PROJECT_NAME)
DOCKER_IMAGE_GITLAB=$(CI_REGISTRY_IMAGE)
DOCKER_IMAGE_GITHUB=ghcr.io/$(CI_PROJECT_NAMESPACE)/$(CI_PROJECT_NAME)
DOCKER_IMAGE=$(DOCKER_IMAGE_$(DOCKER_REGISTRY))
DOCKER_IMAGES=
ifeq ($(GITLAB_CI),true)
DOCKER_IMAGES+=$(DOCKER_IMAGE_GITLAB)
else ifeq ($(GITHUB_ACTIONS),true)
DOCKER_IMAGES+=$(DOCKER_IMAGE_GITHUB)
else
DOCKER_IMAGES+=$(DOCKER_IMAGE_DOCKER)
endif
export DOCKER_VARIANT=
DOCKER_VARIANT_PREFIX=
ifneq ($(DOCKER_VARIANT),)
DOCKER_VARIANT_PREFIX=$(DOCKER_VARIANT)-
endif
export DOCKER_BRANCH_TAG=$(subst /,-,$(VCS_BRANCH))
DOCKER_VOLUMES=\
./var/docker/$(PYTHON_ENV)/ \
./src/python_project_structure.egg-info/ \
./var/docker/$(PYTHON_ENV)/python_project_structure.egg-info/ \
./.tox/ ./var/docker/$(PYTHON_ENV)/.tox/
DOCKER_BUILD_PULL=false

# Values derived from or overridden by CI environments:
GITHUB_REPOSITORY_OWNER=$(CI_UPSTREAM_NAMESPACE)
# Determine if this checkout is a fork of the upstream project:
CI_IS_FORK=false
ifeq ($(GITLAB_CI),true)
USER_EMAIL=$(USER_NAME)@runners-manager.gitlab.com
ifneq ($(CI_PROJECT_NAMESPACE),$(CI_UPSTREAM_NAMESPACE))
CI_IS_FORK=true
DOCKER_REGISTRIES=GITLAB
DOCKER_IMAGES+=$(CI_TEMPLATE_REGISTRY_HOST)/$(CI_UPSTREAM_NAMESPACE)/$(CI_PROJECT_NAME)
endif
else ifeq ($(GITHUB_ACTIONS),true)
USER_EMAIL=$(USER_NAME)@actions.github.com
ifneq ($(GITHUB_REPOSITORY_OWNER),$(CI_UPSTREAM_NAMESPACE))
CI_IS_FORK=true
DOCKER_REGISTRIES=GITHUB
DOCKER_IMAGES+=ghcr.io/$(GITHUB_REPOSITORY_OWNER)/$(CI_PROJECT_NAME)
endif
endif
# Take GitHub auth from env under GitHub actions but from secrets on other hosts:
GITHUB_TOKEN=
PROJECT_GITHUB_PAT=
ifeq ($(GITHUB_TOKEN),)
GITHUB_TOKEN=$(PROJECT_GITHUB_PAT)
else ifeq ($(PROJECT_GITHUB_PAT),)
PROJECT_GITHUB_PAT=$(GITHUB_TOKEN)
endif
GH_TOKEN=$(GITHUB_TOKEN)
export GH_TOKEN
export GITHUB_TOKEN
export PROJECT_GITHUB_PAT

# Values used for publishing releases:
# Safe defaults for testing the release process without publishing to the final/official
# hosts/indexes/registries:
BUILD_REQUIREMENTS=true
PIP_COMPILE_ARGS=--upgrade
RELEASE_PUBLISH=false
PYPI_REPO=testpypi
PYPI_HOSTNAME=test.pypi.org
# Only publish releases from the `master` or `develop` branches:
ifeq ($(CI),true)
# Compile requirements on CI/CD as a check to make sure all changes to dependencies have
# been reflected in the frozen/pinned versions, but don't upgrade packages so that
# external changes, such as new PyPI releases, don't turn CI/CD red spuriously and
# unrelated to the contributor's actual changes.
PIP_COMPILE_ARGS=
endif
GITHUB_RELEASE_ARGS=--prerelease
# Only publish releases from the `master` or `develop` branches and only under the
# canonical CI/CD platform:
ifeq ($(GITLAB_CI),true)
ifeq ($(VCS_BRANCH),master)
RELEASE_PUBLISH=true
PYPI_REPO=pypi
PYPI_HOSTNAME=pypi.org
GITHUB_RELEASE_ARGS=
else ifeq ($(VCS_BRANCH),develop)
# Publish pre-releases from the `develop` branch:
RELEASE_PUBLISH=true
PYPI_REPO=pypi
endif
endif
CI_REGISTRY_USER=$(CI_PROJECT_NAMESPACE)
CI_REGISTRY_IMAGE=$(CI_REGISTRY)/$(CI_PROJECT_NAME)
# Address undefined variables warnings when running under local development
PYPI_PASSWORD=
export PYPI_PASSWORD
TEST_PYPI_PASSWORD=
export TEST_PYPI_PASSWORD
VCS_REMOTE_PUSH_URL=
CODECOV_TOKEN=
DOCKER_PASS=
export DOCKER_PASS
CI_PROJECT_ID=
export CI_PROJECT_ID
CI_JOB_TOKEN=
export CI_JOB_TOKEN
CI_REGISTRY_PASSWORD=
export CI_REGISTRY_PASSWORD
GH_TOKEN=

# Done with `$(shell ...)`, echo recipe commands going forward
.SHELLFLAGS+= -x


## Makefile "functions":
#
# Snippets whose output is frequently used including across recipes.  Used for output
# only, not actually making any changes.
# https://www.gnu.org/software/make/manual/html_node/Call-Function.html

# Return the most recently built package:
current_pkg = $(shell ls -t ./dist/*$(1) | head -n 1)


## Top-level targets:

.PHONY: all
### The default target.
all: build

.PHONY: start
### Run the local development end-to-end stack services in the background as daemons.
start: build-docker-volumes-$(PYTHON_ENV) build-docker-$(PYTHON_MINOR) ./.env
	docker compose down
	docker compose up -d

.PHONY: run
### Run the local development end-to-end stack services in the foreground for debugging.
run: build-docker-volumes-$(PYTHON_ENV) build-docker-$(PYTHON_MINOR) ./.env
	docker compose down
	docker compose up


## Build Targets:
#
# Recipes that make artifacts needed for by end-users, development tasks, other recipes.

.PHONY: build
### Set up everything for development from a checkout, local and in containers.
build: ./.git/hooks/pre-commit \
		$(HOME)/.local/var/log/python-project-structure-host-install.log \
		build-docker

.PHONY: build-pkgs
### Ensure the built package is current when used outside of tox.
build-pkgs: ./var/git/refs/remotes/$(VCS_REMOTE)/$(VCS_BRANCH) \
		 ./var/docker/$(PYTHON_ENV)/log/build-devel.log \
		build-docker-volumes-$(PYTHON_ENV)
# Defined as a .PHONY recipe so that multiple targets can depend on this as a
# pre-requisite and it will only be run once per invocation.
	mkdir -pv "./dist/"
# Build Python packages/distributions from the development Docker container for
# consistency/reproducibility.
	docker compose run $(DOCKER_COMPOSE_RUN_ARGS) -T \
	    python-project-structure-devel tox run -e "$(PYTHON_ENV)" --pkg-only
# Copy the wheel to a location accessible to all containers:
	cp -lfv "$$(
	    ls -t ./var/docker/$(PYTHON_ENV)/.tox/.pkg/dist/*.whl | head -n 1
	)" "./dist/"
# Also build the source distribution:
	docker compose run $(DOCKER_COMPOSE_RUN_ARGS) -T \
	    python-project-structure-devel \
	    tox run -e "$(PYTHON_ENV)" --override "testenv.package=sdist" --pkg-only
	cp -lfv "$$(
	    ls -t ./var/docker/$(PYTHON_ENV)/.tox/.pkg/dist/*.tar.gz | head -n 1
	)" "./dist/"

.PHONY: $(PYTHON_ENVS:%=build-requirements-%)
### Compile fixed/pinned dependency versions if necessary.
$(PYTHON_ENVS:%=build-requirements-%):
# Avoid parallel tox recreations stomping on each other
	$(MAKE) "$(@:build-requirements-%=./var/log/tox/%/build.log)"
	targets="./requirements/$(@:build-requirements-%=%)/user.txt \
	    ./requirements/$(@:build-requirements-%=%)/devel.txt \
	    ./requirements/$(@:build-requirements-%=%)/build.txt \
	    ./build-host/requirements-$(@:build-requirements-%=%).txt"
# Workaround race conditions in pip's HTTP file cache:
# https://github.com/pypa/pip/issues/6970#issuecomment-527678672
	$(MAKE) -e -j $${targets} ||
	    $(MAKE) -e -j $${targets} ||
	    $(MAKE) -e -j $${targets}

## Docker Build Targets:
#
# Strive for as much consistency as possible in development tasks between the local host
# and inside containers.  To that end, most of the `*-docker` container target recipes
# should run the corresponding `*-local` local host target recipes inside the
# development container.  Top level targets, like `test`, should run as much as possible
# inside the development container.

.PHONY: build-docker
### Set up for development in Docker containers.
build-docker: build-pkgs
	$(MAKE) -e -j PYTHON_WHEEL="$(call current_pkg,.whl)" \
	    DOCKER_BUILD_ARGS="--progress plain" \
	    $(PYTHON_MINORS:%=build-docker-%)

.PHONY: $(PYTHON_MINORS:%=build-docker-%)
### Set up for development in a Docker container for one Python version.
$(PYTHON_MINORS:%=build-docker-%):
	$(MAKE) -e \
	    PYTHON_MINORS="$(@:build-docker-%=%)" \
	    PYTHON_MINOR="$(@:build-docker-%=%)" \
	    PYTHON_ENV="py$(subst .,,$(@:build-docker-%=%))" \
	    "./var/docker/py$(subst .,,$(@:build-docker-%=%))/log/build-user.log"

.PHONY: build-docker-tags
### Print the list of image tags for the current registry and variant.
build-docker-tags:
	$(MAKE) $(DOCKER_REGISTRIES:%=build-docker-tags-%)

.PHONY: $(DOCKER_REGISTRIES:%=build-docker-tags-%)
### Print the list of image tags for the current registry and variant.
$(DOCKER_REGISTRIES:%=build-docker-tags-%): \
		./var/git/refs/remotes/$(VCS_REMOTE)/$(VCS_BRANCH) \
		./var/log/tox/build/build.log
	docker_image=$(DOCKER_IMAGE_$(@:build-docker-tags-%=%))
	VERSION=$$(./.tox/build/bin/cz version --project)
	major_version=$$(echo $${VERSION} | sed -nE 's|([0-9]+).*|\1|p')
	minor_version=$$(
	    echo $${VERSION} | sed -nE 's|([0-9]+\.[0-9]+).*|\1|p'
	)
	echo $${docker_image}:$(DOCKER_VARIANT_PREFIX)$(PYTHON_ENV)-$(DOCKER_BRANCH_TAG)
ifeq ($(VCS_BRANCH),master)
# Only update tags end users may depend on to be stable from the `master` branch
	echo $${docker_image}:$(DOCKER_VARIANT_PREFIX)$(PYTHON_ENV)-$${minor_version}
	echo $${docker_image}:$(DOCKER_VARIANT_PREFIX)$(PYTHON_ENV)-$${major_version}
	echo $${docker_image}:$(DOCKER_VARIANT_PREFIX)$(PYTHON_ENV)
endif
# This variant is the default used for tags such as `latest`
ifeq ($(PYTHON_ENV),$(PYTHON_LATEST_ENV))
	echo $${docker_image}:$(DOCKER_VARIANT_PREFIX)$(DOCKER_BRANCH_TAG)
ifeq ($(VCS_BRANCH),master)
	echo $${docker_image}:$(DOCKER_VARIANT_PREFIX)$${minor_version}
	echo $${docker_image}:$(DOCKER_VARIANT_PREFIX)$${major_version}
ifeq ($(DOCKER_VARIANT),)
	echo $${docker_image}:latest
else
	echo $${docker_image}:$(DOCKER_VARIANT)
endif
endif
endif

.PHONY: $(PYTHON_MINORS:%=build-docker-requirements-%)
### Pull container images and compile fixed/pinned dependency versions if necessary.
$(PYTHON_MINORS:%=build-docker-requirements-%): ./.env
	export PYTHON_MINOR="$(@:build-docker-requirements-%=%)"
	export PYTHON_ENV="py$(subst .,,$(@:build-docker-requirements-%=%))"
	$(MAKE) build-docker-volumes-$${PYTHON_ENV}
	docker compose run $(DOCKER_COMPOSE_RUN_ARGS) -T \
	    python-project-structure-devel make -e \
	    PYTHON_MINORS="$(@:build-docker-requirements-%=%)" \
	    PIP_COMPILE_ARGS="$(PIP_COMPILE_ARGS)" \
	    build-requirements-py$(subst .,,$(@:build-docker-requirements-%=%))

<<<<<<< HEAD

.PHONY: build-docker-pull
### Pull the development image and simulate as if it had been built here.
build-docker-pull: ./.env build-docker-volumes-$(PYTHON_ENV)
	if $(MAKE) -e DOCKER_VARIANT="devel" pull-docker
	then
	    mkdir -pv "./var/docker/$(PYTHON_ENV)/log/"
	    touch "./var/docker/$(PYTHON_ENV)/log/build-devel.log" \
	        "./var/docker/$(PYTHON_ENV)/log/rebuild.log"
	    $(MAKE) -e "./var/docker/$(PYTHON_ENV)/.tox/$(PYTHON_ENV)/bin/activate"
	else
	    $(MAKE) "./var/docker/$(PYTHON_ENV)/log/build-devel.log"
	fi

=======
>>>>>>> 8ceeb30a
.PHONY: $(PYTHON_ENVS:%=build-docker-volumes-%)
### Ensure access permissions to build artifacts in Python version container volumes.
# If created by `# dockerd`, they end up owned by `root`.
$(PYTHON_ENVS:%=build-docker-volumes-%): \
		./src/python_project_structure.egg-info/ ./.tox/
	$(MAKE) \
	    $(@:build-docker-volumes-%=./var/docker/%/) \
	    $(@:build-docker-volumes-%=./var/docker/%/python_project_structure.egg-info/) \
	    $(@:build-docker-volumes-%=./var/docker/%/.tox/)


## Test Targets:
#
# Recipes that run the test suite.

.PHONY: test
### Format the code and run the full suite of tests, coverage checks, and linters.
test: test-docker-lint test-docker

.PHONY: test-local
### Run the full suite of tests on the local host.
test-local:
	tox $(TOX_RUN_ARGS) -e "$(TOX_ENV_LIST)"

.PHONY: test-debug
### Run tests in the host environment and invoke the debugger on errors/failures.
test-debug: ./var/log/tox/$(PYTHON_ENV)/editable.log
	$(TOX_EXEC_ARGS) pytest --pdb

.PHONY: test-docker
### Run the full suite of tests, coverage checks, and code linters in containers.
test-docker: build-pkgs ./var/log/codecov-install.log
	$(MAKE) -e -j PYTHON_WHEEL="$(call current_pkg,.whl)" \
	    DOCKER_BUILD_ARGS="--progress plain" \
	    $(PYTHON_MINORS:%=test-docker-%)

.PHONY: $(PYTHON_MINORS:%=test-docker-%)
### Run the full suite of tests inside a docker container for one Python version.
$(PYTHON_MINORS:%=test-docker-%):
	$(MAKE) -e \
	    PYTHON_MINORS="$(@:test-docker-%=%)" \
	    PYTHON_MINOR="$(@:test-docker-%=%)" \
	    PYTHON_ENV="py$(subst .,,$(@:test-docker-%=%))" \
	    test-docker-pyminor

.PHONY: test-docker-pyminor
### Run the full suite of tests inside a docker container for this Python version.
test-docker-pyminor: build-docker-volumes-$(PYTHON_ENV) build-docker-$(PYTHON_MINOR) \
		./var/log/codecov-install.log
	docker_run_args="--rm"
	if [ ! -t 0 ]
	then
# No fancy output when running in parallel
	    docker_run_args+=" -T"
	fi
# Ensure the dist/package has been correctly installed in the image
	docker compose run --no-deps $${docker_run_args} python-project-structure \
	    python -c 'import pythonprojectstructure; print(pythonprojectstructure)'
# Run from the development Docker container for consistency
	docker compose run $${docker_run_args} python-project-structure-devel \
	    make -e PYTHON_MINORS="$(PYTHON_MINORS)" PYTHON_WHEEL="$(PYTHON_WHEEL)" \
	        test-local
# Upload any build or test artifacts to CI/CD providers
ifeq ($(GITLAB_CI),true)
ifeq ($(PYTHON_MINOR),$(PYTHON_HOST_MINOR))
ifneq ($(CODECOV_TOKEN),)
	codecov --nonZero -t "$(CODECOV_TOKEN)" \
	    --file "./build/$(PYTHON_ENV)/coverage.xml"
else ifneq ($(CI_IS_FORK),true)
	set +x
	echo "ERROR: CODECOV_TOKEN missing from ./.env or CI secrets"
	false
endif
endif
endif

.PHONY: test-docker-lint
### Check the style and content of the `./Dockerfile*` files.
test-docker-lint: ./.env build-docker-volumes-$(PYTHON_ENV)
	docker compose pull hadolint
	docker compose run $(DOCKER_COMPOSE_RUN_ARGS) hadolint \
	    hadolint "./Dockerfile"
	docker compose run $(DOCKER_COMPOSE_RUN_ARGS) hadolint \
	    hadolint "./Dockerfile.devel"
	docker compose run $(DOCKER_COMPOSE_RUN_ARGS) hadolint \
	    hadolint "./build-host/Dockerfile"

.PHONY: test-push
### Perform any checks that should only be run before pushing.
test-push: $(VCS_FETCH_TARGETS) \
		$(HOME)/.local/var/log/python-project-structure-host-install.log \
		build-docker-volumes-$(PYTHON_ENV) build-docker-$(PYTHON_MINOR) ./.env
ifeq ($(CI),true)
ifneq ($(PYTHON_MINOR),$(PYTHON_HOST_MINOR))
# Don't waste CI time, only check for the canonical version:
	exit
endif
endif
	exit_code=0
	$(TOX_EXEC_BUILD_ARGS) cz check --rev-range \
	    "$(VCS_COMPARE_REMOTE)/$(VCS_COMPARE_BRANCH)..HEAD" || exit_code=$$?
	if ! (( $$exit_code == 0 ||  $$exit_code == 3 || $$exit_code == 21 ))
	then
	    exit $$exit_code
	fi
ifneq ($(VCS_BRANCH),master)
	if $(TOX_EXEC_BUILD_ARGS) python ./bin/cz-check-bump --compare-ref \
	    "$(VCS_COMPARE_REMOTE)/$(VCS_COMPARE_BRANCH)"
	then
	    docker compose run $(DOCKER_COMPOSE_RUN_ARGS) \
	        python-project-structure-devel $(TOX_EXEC_ARGS) \
	        towncrier check --compare-with \
		"$(VCS_COMPARE_REMOTE)/$(VCS_COMPARE_BRANCH)"
	fi
else
	docker compose run $(DOCKER_COMPOSE_RUN_ARGS) \
	    python-project-structure-devel $(TOX_EXEC_ARGS) \
	    towncrier check --compare-with \
	        "$(VCS_COMPARE_REMOTE)/$(VCS_COMPARE_BRANCH)"
endif

.PHONY: test-clean
### Confirm that the checkout is free of uncommitted VCS changes.
test-clean:
	if [ -n "$$(git status --porcelain)" ]
	then
	    set +x
	    echo "Checkout is not clean"
	    false
	fi


## Release Targets:
#
# Recipes that make an changes needed for releases and publish built artifacts to
# end-users.

.PHONY: release
### Publish installable Python packages and container images as required by commits.
release: release-python release-docker

.PHONY: release-python
### Publish installable Python packages to PyPI.
<<<<<<< HEAD
release-python: ./var/log/tox/build/build.log \
		./var/git/refs/remotes/$(VCS_REMOTE)/$(VCS_BRANCH) build-pkgs \
		~/.pypirc ./.env build-docker-volumes-$(PYTHON_ENV)
ifeq ($(RELEASE_PUBLISH),true)
# Import the private signing key from CI secrets
	$(MAKE) -e ./var/log/gpg-import.log
endif
=======
release-python: $(HOME)/.local/var/log/python-project-structure-host-install.log \
		./var/git/refs/remotes/$(VCS_REMOTE)/$(VCS_BRANCH) ~/.pypirc
>>>>>>> 8ceeb30a
# https://twine.readthedocs.io/en/latest/#using-twine
	./.tox/build/bin/twine check \
	    "$(call current_pkg,.whl)" "$(call current_pkg,.tar.gz)"
	$(MAKE) "test-clean"
# Only release from the `master` or `develop` branches:
ifeq ($(RELEASE_PUBLISH),true)
# Only release if required by conventional commits and the version bump is committed:
	if $(MAKE) release-bump
	then
	    $(MAKE) DOCKER_BUILD_PULL="true" build-pkgs
# The VCS remote should reflect the release before the release is published to ensure
# that a published release is never *not* reflected in VCS.  Also ensure the tag is in
# place on any mirrors, using multiple `pushurl` remotes, for those project hosts as
# well:
	    git push --no-verify --tags "$(VCS_REMOTE)" "HEAD:$(VCS_BRANCH)"
	    ./.tox/build/bin/twine upload -s -r "$(PYPI_REPO)" \
	        "$(call current_pkg,.whl)" "$(call current_pkg,.tar.gz)"
	    export VERSION=$$(./.tox/build/bin/cz version --project)
# Create a GitLab release
	    ./.tox/build/bin/twine upload -s -r "gitlab" ./dist/python?project?structure-*
	    release_cli_args="--description ./NEWS-release.rst"
	    release_cli_args+=" --tag-name v$${VERSION}"
	    release_cli_args+=" --assets-link {\
	    \"name\":\"PyPI\",\
	    \"url\":\"https://$(PYPI_HOSTNAME)/project/$(CI_PROJECT_NAME)/$${VERSION}/\",\
	    \"link_type\":\"package\"\
	    }"
	    release_cli_args+=" --assets-link {\
	    \"name\":\"GitLab-PyPI-Package-Registry\",\
	    \"url\":\"$(CI_SERVER_URL)/$(CI_PROJECT_PATH)/-/packages/\",\
	    \"link_type\":\"package\"\
	    }"
	    release_cli_args+=" --assets-link {\
	    \"name\":\"Docker-Hub-Container-Registry\",\
	    \"url\":\"https://hub.docker.com/r/merpatterson/$(CI_PROJECT_NAME)/tags\",\
	    \"link_type\":\"image\"\
	    }"
	    docker compose pull gitlab-release-cli
	    docker compose run --rm gitlab-release-cli release-cli \
	        --server-url "$(CI_SERVER_URL)" --project-id "$(CI_PROJECT_ID)" \
	        create $${release_cli_args}
# Create a GitHub release
	    gh release create "v$${VERSION}" $(GITHUB_RELEASE_ARGS) \
	        --notes-file "./NEWS-release.rst" ./dist/python?project?structure-*
	fi
endif

.PHONY: release-docker
### Publish all container images to all container registries.
release-docker: build-docker-volumes-$(PYTHON_ENV) build-docker \
		$(DOCKER_REGISTRIES:%=./var/log/docker-login-%.log)
	$(MAKE) -e -j $(PYTHON_MINORS:%=release-docker-%)

.PHONY: $(PYTHON_MINORS:%=release-docker-%)
### Publish the container images for one Python version to all container registry.
$(PYTHON_MINORS:%=release-docker-%): $(DOCKER_REGISTRIES:%=./var/log/docker-login-%.log)
	export PYTHON_ENV="py$(subst .,,$(@:release-docker-%=%))"
	$(MAKE) -e -j $(DOCKER_REGISTRIES:%=release-docker-registry-%)
ifeq ($${PYTHON_ENV},$(PYTHON_LATEST_ENV))
	docker compose pull pandoc docker-pushrm
	docker compose run $(DOCKER_COMPOSE_RUN_ARGS) docker-pushrm
endif

.PHONY: $(DOCKER_REGISTRIES:%=release-docker-registry-%)
### Publish all container images to one container registry.
$(DOCKER_REGISTRIES:%=release-docker-registry-%):
# https://docs.docker.com/docker-hub/#step-5-build-and-push-a-container-image-to-docker-hub-from-your-computer
	$(MAKE) "./var/log/docker-login-$(@:release-docker-registry-%=%).log"
	for user_tag in $$(
	    $(MAKE) -e --no-print-directory \
	        build-docker-tags-$(@:release-docker-registry-%=%)
	)
	do
	    docker push "$${user_tag}"
	done
	for devel_tag in $$(
	    $(MAKE) -e DOCKER_VARIANT="devel" --no-print-directory \
	        build-docker-tags-$(@:release-docker-registry-%=%)
	)
	do
	    docker push "$${devel_tag}"
	done

.PHONY: release-bump
### Bump the package version if on a branch that should trigger a release.
release-bump: ~/.gitconfig ./var/git/refs/remotes/$(VCS_REMOTE)/$(VCS_BRANCH) \
<<<<<<< HEAD
		./var/log/git-remotes.log ./var/log/tox/build/build.log \
		build-docker-volumes-$(PYTHON_ENV) build-docker-pull
=======
		./var/log/tox/build/build.log \
		./.env build-docker-volumes-$(PYTHON_ENV)
>>>>>>> 8ceeb30a
	if ! git diff --cached --exit-code
	then
	    set +x
	    echo "CRITICAL: Cannot bump version with staged changes"
	    false
	fi
# Check if the conventional commits since the last release require new release and thus
# a version bump:
ifneq ($(VCS_BRANCH),master)
	$(TOX_EXEC_BUILD_ARGS) python ./bin/cz-check-bump
endif
# Collect the versions involved in this release according to conventional commits:
	cz_bump_args="--check-consistency --no-verify"
ifneq ($(VCS_BRANCH),master)
	cz_bump_args+=" --prerelease beta"
endif
ifeq ($(RELEASE_PUBLISH),true)
	cz_bump_args+=" --gpg-sign"
# Import the private signing key from CI secrets
	$(MAKE) -e ./var/log/gpg-import.log
endif
# Capture the release notes for *just this* release for creating the GitHub release.
# Have to run before the real `$ towncrier build` run without the `--draft` option
# because after that the `newsfragments` will have been deleted.
	next_version=$$(
	    $(TOX_EXEC_BUILD_ARGS) cz bump $${cz_bump_args} --yes --dry-run |
	    sed -nE 's|.* ([^ ]+) *→ *([^ ]+).*|\2|p'
	) || true
	docker compose run --rm python-project-structure-devel $(TOX_EXEC_ARGS) \
	    towncrier build --version "$${next_version}" --draft --yes \
	        >"./NEWS-release.rst"
# Build and stage the release notes to be commited by `$ cz bump`
	docker compose run $(DOCKER_COMPOSE_RUN_ARGS) python-project-structure-devel \
	    $(TOX_EXEC_ARGS) towncrier build --version "$${next_version}" --yes
# Increment the version in VCS
	$(TOX_EXEC_BUILD_ARGS) cz bump $${cz_bump_args}
# Ensure the container image reflects the version bump but we don't need to update the
# requirements again.
	touch \
	    $(PYTHON_ENVS:%=./requirements/%/user.txt) \
	    $(PYTHON_ENVS:%=./requirements/%/devel.txt) \
	    $(PYTHON_ENVS:%=./build-host/requirements-%.txt)
ifneq ($(CI),true)
# If running under CI/CD then the image will be updated in the next pipeline stage.
# For testing locally, however, ensure the image is up-to-date for subsequent recipes.
	$(MAKE) -e "./var/docker/$(PYTHON_ENV)/log/build-user.log"
endif


## Development Targets:
#
# Recipes used by developers to make changes to the code.

.PHONY: devel-format
### Automatically correct code in this checkout according to linters and style checkers.
devel-format: $(HOME)/.local/var/log/python-project-structure-host-install.log
	$(TOX_EXEC_ARGS) autoflake -r -i --remove-all-unused-imports \
		--remove-duplicate-keys --remove-unused-variables \
		--remove-unused-variables "./src/pythonprojectstructure/"
	$(TOX_EXEC_ARGS) autopep8 -v -i -r "./src/pythonprojectstructure/"
	$(TOX_EXEC_ARGS) black "./src/pythonprojectstructure/"

.PHONY: devel-upgrade
### Update all fixed/pinned dependencies to their latest available versions.
devel-upgrade: ./.env build-docker-volumes-$(PYTHON_ENV)
	touch "./setup.cfg" "./requirements/build.txt.in" \
	    "./build-host/requirements.txt.in"
ifeq ($(CI),true)
# Pull separately to reduce noisy interactive TTY output where it shouldn't be:
	$(MAKE) DOCKER_BUILD_PULL="true" \
	    "./var/docker/$(PYTHON_ENV)/log/build-devel.log"
endif
# Ensure the network is create first to avoid race conditions
	docker compose create python-project-structure-devel
	$(MAKE) -e PIP_COMPILE_ARGS="--upgrade" -j \
	    $(PYTHON_MINORS:%=build-docker-requirements-%)
# Update VCS hooks from remotes to the latest tag.
	$(TOX_EXEC_BUILD_ARGS) pre-commit autoupdate

.PHONY: devel-upgrade-branch
### Reset an upgrade branch, commit upgraded dependencies on it, and push for review.
devel-upgrade-branch: ~/.gitconfig ./var/git/refs/remotes/$(VCS_REMOTE)/$(VCS_BRANCH) \
		./var/log/git-remotes.log
	remote_branch_exists=false
	if git fetch "$(VCS_REMOTE)" "$(VCS_BRANCH)-upgrade"
	then
	    remote_branch_exists=true
	fi
	if git show-ref -q --heads "$(VCS_BRANCH)-upgrade"
	then
# Reset an existing local branch to the latest upstream before upgrading
	    git checkout "$(VCS_BRANCH)-upgrade"
	    git reset --hard "$(VCS_BRANCH)" --
	else
# Create a new local branch from the latest upstream before upgrading
	    git checkout -b "$(VCS_BRANCH)-upgrade" "$(VCS_BRANCH)"
	fi
	now=$$(date -u)
	$(MAKE) DOCKER_BUILD_PULL="true" TEMPLATE_IGNORE_EXISTING="true" devel-upgrade
	if $(MAKE) "test-clean"
	then
# No changes from upgrade, exit successfully but push nothing
	    exit
	fi
# Commit the upgrade changes
	echo "Upgrade all requirements to the latest versions as of $${now}." \
	    >"./src/pythonprojectstructure/newsfragments/upgrade-requirements.bugfix.rst"
	git add --update './build-host/requirements-*.txt' './requirements/*/*.txt' \
	    "./.pre-commit-config.yaml"
	git add \
	    "./src/pythonprojectstructure/newsfragments/upgrade-requirements.bugfix.rst"
	git commit --all --signoff -m \
	    "fix(deps): Upgrade requirements latest versions"
# Fail if upgrading left untracked files in VCS
	$(MAKE) "test-clean"
# Push any upgrades to the remote for review.  Specify both the ref and the expected ref
# for `--force-with-lease=...` to support pushing to multiple mirrors/remotes via
# multiple `pushUrl`:
	git_push_args="--no-verify"
	if [ "$${remote_branch_exists=true}" == "true" ]
	then
	    git_push_args+=" --force-with-lease=\
	$(VCS_BRANCH)-upgrade:$(VCS_REMOTE)/$(VCS_BRANCH)-upgrade"
	fi
	git push $${git_push_args} "$(VCS_REMOTE)" "HEAD:$(VCS_BRANCH)-upgrade"


## Clean Targets:
#
# Recipes used to restore the checkout to initial conditions.

.PHONY: clean
### Restore the checkout to a state as close to an initial clone as possible.
clean:
	docker compose down --remove-orphans --rmi "all" -v || true
	$(TOX_EXEC_BUILD_ARGS) pre-commit uninstall \
	    --hook-type "pre-commit" --hook-type "commit-msg" --hook-type "pre-push" \
	    || true
	$(TOX_EXEC_BUILD_ARGS) pre-commit clean || true
	git clean -dfx -e "var/" -e ".env"
	rm -rfv "./var/log/"
	rm -rf "./var/docker/"


## Real Targets:
#
# Recipes that make actual changes and create and update files for the target.

# Manage fixed/pinned versions in `./requirements/**.txt` files.  Has to be run for each
# python version in the virtual environment for that Python version:
# https://github.com/jazzband/pip-tools#cross-environment-usage-of-requirementsinrequirementstxt-and-pip-compile
$(PYTHON_ENVS:%=./requirements/%/devel.txt): ./pyproject.toml ./setup.cfg ./tox.ini
	true DEBUG Updated prereqs: $(?)
	$(MAKE) "$(@:requirements/%/devel.txt=./var/log/tox/%/build.log)"
	./.tox/$(@:requirements/%/devel.txt=%)/bin/pip-compile \
	    --resolver "backtracking" $(PIP_COMPILE_ARGS) --extra "devel" \
	    --output-file "$(@)" "$(<)"
	mkdir -pv "./var/log/"
	touch "./var/log/rebuild.log"
$(PYTHON_ENVS:%=./requirements/%/user.txt): ./pyproject.toml ./setup.cfg ./tox.ini
	true DEBUG Updated prereqs: $(?)
	$(MAKE) "$(@:requirements/%/user.txt=./var/log/tox/%/build.log)"
	./.tox/$(@:requirements/%/user.txt=%)/bin/pip-compile \
	    --resolver "backtracking" $(PIP_COMPILE_ARGS) --output-file "$(@)" "$(<)"
	mkdir -pv "./var/log/"
	touch "./var/log/rebuild.log"
$(PYTHON_ENVS:%=./build-host/requirements-%.txt): ./build-host/requirements.txt.in
	true DEBUG Updated prereqs: $(?)
	$(MAKE) "$(@:build-host/requirements-%.txt=./var/log/tox/%/build.log)"
	./.tox/$(@:build-host/requirements-%.txt=%)/bin/pip-compile \
	    --resolver "backtracking" $(PIP_COMPILE_ARGS) --output-file "$(@)" "$(<)"
# Only update the installed tox version for the latest/host/main/default Python version
	if [ "$(@:build-host/requirements-%.txt=%)" = "$(PYTHON_ENV)" ]
	then
# Don't install tox into one of it's own virtual environments
	    if [ -n "$${VIRTUAL_ENV:-}" ]
	    then
	        pip_bin="$$(which -a pip | grep -v "^$${VIRTUAL_ENV}/bin/" | head -n 1)"
	    else
	        pip_bin="pip"
	    fi
	    "$${pip_bin}" install -r "$(@)"
	fi
	mkdir -pv "./var/log/"
	touch "./var/log/rebuild.log"
$(PYTHON_ENVS:%=./requirements/%/build.txt): ./requirements/build.txt.in
	true DEBUG Updated prereqs: $(?)
	$(MAKE) "$(@:requirements/%/build.txt=./var/log/tox/%/build.log)"
	./.tox/$(@:requirements/%/build.txt=%)/bin/pip-compile \
	    --resolver "backtracking" $(PIP_COMPILE_ARGS) --output-file "$(@)" "$(<)"

# Targets used as pre-requisites to ensure virtual environments managed by tox have been
# created and can be used directly to save time on Tox's overhead when we don't need
# Tox's logic about when to update/recreate them, e.g.:
#     $ ./.tox/build/bin/cz --help
# Mostly useful for build/release tools.
$(PYTHON_ALL_ENVS:%=./var/log/tox/%/build.log):
	$(MAKE) "$(HOME)/.local/var/log/python-project-structure-host-install.log"
	mkdir -pv "$(dir $(@))"
	tox run $(TOX_EXEC_OPTS) -e "$(@:var/log/tox/%/build.log=%)" --notest |
	    tee -a "$(@)"
# Workaround tox's `usedevelop = true` not working with `./pyproject.toml`.  Use as a
# prerequisite when using Tox-managed virtual environments directly and changes to code
# need to take effect immediately.
$(PYTHON_ENVS:%=./var/log/tox/%/editable.log):
	$(MAKE) "$(HOME)/.local/var/log/python-project-structure-host-install.log"
	mkdir -pv "$(dir $(@))"
	tox exec $(TOX_EXEC_OPTS) -e "$(@:var/log/tox/%/editable.log=%)" -- \
	    pip install -e "./" | tee -a "$(@)"

## Docker real targets:

# Build the development image:
./var/docker/$(PYTHON_ENV)/log/build-devel.log: \
		./Dockerfile.devel ./.dockerignore ./bin/entrypoint \
		./pyproject.toml ./setup.cfg ./tox.ini \
		./build-host/requirements.txt.in ./docker-compose.yml \
		./docker-compose.override.yml ./.env \
		./var/docker/$(PYTHON_ENV)/log/rebuild.log
	true DEBUG Updated prereqs: $(?)
	$(MAKE) "./var/git/refs/remotes/$(VCS_REMOTE)/$(VCS_BRANCH)" \
	    build-docker-volumes-$(PYTHON_ENV) "./var/log/tox/build/build.log"
	mkdir -pv "$(dir $(@))"
# Workaround issues with local images and the development image depending on the end
# user image.  It seems that `depends_on` isn't sufficient.
	$(MAKE) $(HOME)/.local/var/log/python-project-structure-host-install.log
	export VERSION=$$(./.tox/build/bin/cz version --project)
ifeq ($(DOCKER_BUILD_PULL),true)
# Pull the development image and simulate as if it had been built here.
	if docker compose pull --quiet python-project-structure-devel
	then
	    touch "$(@)" "./var/docker/$(PYTHON_ENV)/log/rebuild.log"
# Ensure the virtualenv in the volume is also current:
	    docker compose run $(DOCKER_COMPOSE_RUN_ARGS) -T \
	        python-project-structure-devel make -e PYTHON_MINORS="$(PYTHON_MINOR)" \
	        "./var/log/tox/$(PYTHON_ENV)/build.log"
	    exit
	fi
else
# https://github.com/moby/moby/issues/39003#issuecomment-879441675
	docker_build_args="$(DOCKER_BUILD_ARGS) \
	    --build-arg BUILDKIT_INLINE_CACHE=1 \
	    --build-arg PYTHON_MINOR=$(PYTHON_MINOR) \
	    --build-arg PYTHON_ENV=$(PYTHON_ENV) \
	    --build-arg VERSION=$${VERSION}"
ifeq ($(CI),true)
# Workaround broken interactive session detection
	docker pull "python:${PYTHON_MINOR}"
endif
	docker_build_devel_tags=""
	for devel_tag in $$(
	    $(MAKE) -e DOCKER_VARIANT="devel" --no-print-directory build-docker-tags
	)
	do
	    docker_build_devel_tags+="--tag $${devel_tag} "
	done
	docker_build_caches=""
ifeq ($(GITLAB_CI),true)
# Don't cache when building final releases on `master`
	$(MAKE) -e "./var/log/docker-login-GITLAB.log" || true
ifneq ($(VCS_BRANCH),master)
	if $(MAKE) -e DOCKER_VARIANT="devel" pull-docker
	then
	    docker_build_caches+=" --cache-from \
	$(DOCKER_IMAGE_GITLAB):devel-$(PYTHON_ENV)-$(DOCKER_BRANCH_TAG)"
	fi
endif
endif
ifeq ($(GITHUB_ACTIONS),true)
	$(MAKE) -e "./var/log/docker-login-GITHUB.log" || true
ifneq ($(VCS_BRANCH),master)
	if $(MAKE) -e DOCKER_VARIANT="devel" pull-docker
	then
	    docker_build_caches+=" --cache-from \
	$(DOCKER_IMAGE_GITHUB):devel-$(PYTHON_ENV)-$(DOCKER_BRANCH_TAG)"
	fi
endif
endif
	docker buildx build --pull $${docker_build_args} $${docker_build_devel_tags} \
	    $${docker_build_caches} --file "./Dockerfile.devel" "./"
# Ensure any subsequent builds have optimal caches
ifeq ($(GITLAB_CI),true)
	docker push \
	    "$(DOCKER_IMAGE_GITLAB):devel-$(PYTHON_ENV)-$(DOCKER_BRANCH_TAG)"
endif
ifeq ($(GITHUB_ACTIONS),true)
ifneq ($(CI_IS_FORK),true)
	docker push \
	    "$(DOCKER_IMAGE_GITHUB):devel-$(PYTHON_ENV)-$(DOCKER_BRANCH_TAG)"
endif
endif
	date >>"$(@)"
# Update the pinned/frozen versions, if needed, using the container.  If changed, then
# we may need to re-build the container image again to ensure it's current and correct.
ifeq ($(BUILD_REQUIREMENTS),true)
	docker compose run $(DOCKER_COMPOSE_RUN_ARGS) -T \
	    python-project-structure-devel make -e PYTHON_MINORS="$(PYTHON_MINOR)" \
	    build-requirements-$(PYTHON_ENV)
	$(MAKE) -e "$(@)"
endif
endif

# Build the end-user image:
./var/docker/$(PYTHON_ENV)/log/build-user.log: \
		./var/docker/$(PYTHON_ENV)/log/build-devel.log ./Dockerfile \
		./var/docker/$(PYTHON_ENV)/log/rebuild.log
	true DEBUG Updated prereqs: $(?)
	$(MAKE) "./var/git/refs/remotes/$(VCS_REMOTE)/$(VCS_BRANCH)" \
	    "./var/log/tox/build/build.log"
	mkdir -pv "$(dir $(@))"
	export VERSION=$$(./.tox/build/bin/cz version --project)
# https://github.com/moby/moby/issues/39003#issuecomment-879441675
	docker_build_args="$(DOCKER_BUILD_ARGS) \
	    --build-arg BUILDKIT_INLINE_CACHE=1 \
	    --build-arg PYTHON_MINOR=$(PYTHON_MINOR) \
	    --build-arg PYTHON_ENV=$(PYTHON_ENV) \
	    --build-arg VERSION=$${VERSION}"
# Build the end-user image now that all required artifacts are built"
ifeq ($(PYTHON_WHEEL),)
	$(MAKE) -e "build-pkgs"
	PYTHON_WHEEL="$$(ls -t ./dist/*.whl | head -n 1)"
endif
	docker_build_user_tags=""
	for user_tag in $$($(MAKE) -e --no-print-directory build-docker-tags)
	do
	    docker_build_user_tags+="--tag $${user_tag} "
	done
	docker_build_caches=""
ifeq ($(GITLAB_CI),true)
ifneq ($(VCS_BRANCH),master)
	if $(MAKE) -e pull-docker
	then
	    docker_build_caches+=" \
	--cache-from $(DOCKER_IMAGE_GITLAB):$(PYTHON_ENV)-$(DOCKER_BRANCH_TAG)"
	fi
endif
endif
ifeq ($(GITHUB_ACTIONS),true)
ifneq ($(VCS_BRANCH),master)
	if $(MAKE) -e pull-docker
	then
	    docker_build_caches+=" \
	--cache-from $(DOCKER_IMAGE_GITHUB):$(PYTHON_ENV)-$(DOCKER_BRANCH_TAG)"
	fi
endif
endif
	docker buildx build --pull $${docker_build_args} $${docker_build_user_tags} \
	    --build-arg PYTHON_WHEEL="$${PYTHON_WHEEL}" $${docker_build_caches} "./"
# Ensure any subsequent builds have optimal caches
ifeq ($(GITLAB_CI),true)
	docker push "$(DOCKER_IMAGE_GITLAB):$(PYTHON_ENV)-$(DOCKER_BRANCH_TAG)"
endif
ifeq ($(GITHUB_ACTIONS),true)
ifneq ($(CI_IS_FORK),true)
	docker push "$(DOCKER_IMAGE_GITHUB):$(PYTHON_ENV)-$(DOCKER_BRANCH_TAG)"
endif
endif
	date >>"$(@)"
# The images install the host requirements, reflect that in the bind mount volumes
	date >>"$(@:%/build.log=%/host-install.log)"

./var/ $(PYTHON_ENVS:%=./var/docker/%/) \
./src/python_project_structure.egg-info/ \
$(PYTHON_ENVS:%=./var/docker/%/python_project_structure.egg-info/) \
./.tox/ $(PYTHON_ENVS:%=./var/docker/%/.tox/):
	mkdir -pv "$(@)"

# Marker file used to trigger the rebuild of the image for just one Python version.
# Useful to workaround async timestamp issues when running jobs in parallel:
./var/docker/$(PYTHON_ENV)/log/rebuild.log:
	mkdir -pv "$(dir $(@))"
	date >>"$(@)"

# Local environment variables from a template:
./.env: ./.env.in
	$(MAKE) -e "template=$(<)" "target=$(@)" expand-template

# Install all tools required by recipes that have to be installed externally on the
# host.  Use a target file outside this checkout to support multiple checkouts.  Use a
# target specific to this project so that other projects can use the same approach but
# with different requirements.
$(HOME)/.local/var/log/python-project-structure-host-install.log:
	mkdir -pv "$(dir $(@))"
# Bootstrap the minimum Python environment
	(
	    if ! which pip
	    then
	        if which apk
	        then
	            sudo apk update
	            sudo apk add "gettext" "py3-pip" "gnupg" "github-cli" "curl"
	        elif which apt-get
	        then
	            sudo apt-get update
	            sudo apt-get install -y \
	                "gettext-base" "python3-pip" "gnupg" "gh" "curl"
	        else
	            set +x
	            echo "ERROR: OS not supported for installing host dependencies"
	            false
	        fi
	    fi
	    if [ -e ./build-host/requirements-$(PYTHON_HOST_ENV).txt ]
	    then
	        pip install -r "./build-host/requirements-$(PYTHON_HOST_ENV).txt"
	    else
	        pip install -r "./build-host/requirements.txt.in"
	    fi
	) | tee -a "$(@)"

./var/log/codecov-install.log:
	mkdir -pv "$(dir $(@))"
# Install the code test coverage publishing tool
	(
	    if ! which codecov
	    then
	        mkdir -pv ~/.local/bin/
# https://docs.codecov.com/docs/codecov-uploader#using-the-uploader-with-codecovio-cloud
	        if which brew
	        then
# Mac OS X
	            curl --output-dir ~/.local/bin/ -Os \
	                "https://uploader.codecov.io/latest/macos/codecov"
	        elif which apk
	        then
# Alpine
	            wget --directory-prefix ~/.local/bin/ \
	                "https://uploader.codecov.io/latest/alpine/codecov"
	        else
# Other Linux distributions
	            curl --output-dir ~/.local/bin/ -Os \
	                "https://uploader.codecov.io/latest/linux/codecov"
	        fi
	        chmod +x ~/.local/bin/codecov
	    fi
	    if ! which codecov
	    then
	        set +x
	        echo "ERROR: CodeCov CLI tool still not on PATH"
	        false
	    fi
	) | tee -a "$(@)"

# Retrieve VCS data needed for versioning (tags) and release (release notes).
$(VCS_FETCH_TARGETS): ./.git/logs/HEAD
	git_fetch_args=--tags
	if [ "$$(git rev-parse --is-shallow-repository)" == "true" ]
	then
	    git_fetch_args+=" --unshallow"
	fi
	branch_path="$(@:var/git/refs/remotes/%=%)"
	mkdir -pv "$(dir $(@))"
	(
	    git fetch $${git_fetch_args} "$${branch_path%%/*}" "$${branch_path#*/}" ||
	    true
	) |& tee -a "$(@)"

./.git/hooks/pre-commit:
	$(MAKE) "$(HOME)/.local/var/log/python-project-structure-host-install.log"
	$(TOX_EXEC_BUILD_ARGS) pre-commit install \
	    --hook-type "pre-commit" --hook-type "commit-msg" --hook-type "pre-push"

# Capture any project initialization tasks for reference.  Not actually usable.
./pyproject.toml:
	$(MAKE) "$(HOME)/.local/var/log/python-project-structure-host-install.log"
	$(TOX_EXEC_BUILD_ARGS) cz init

# Tell Emacs where to find checkout-local tools needed to check the code.
./.dir-locals.el: ./.dir-locals.el.in
	$(MAKE) -e "template=$(<)" "target=$(@)" expand-template

# Ensure minimal VCS configuration, mostly useful in automation such as CI.
~/.gitconfig:
	git config --global user.name "$(USER_FULL_NAME)"
	git config --global user.email "$(USER_EMAIL)"

./var/log/git-remotes.log:
ifeq ($(RELEASE_PUBLISH),true)
	set +x
ifneq ($(VCS_REMOTE_PUSH_URL),)
# Requires a Personal or Project Access Token in the GitLab CI/CD Variables.  That
# variable value should be prefixed with the token name as a HTTP `user:password`
# authentication string:
# https://stackoverflow.com/a/73426417/624787
	git remote set-url --push --add "origin" "$(VCS_REMOTE_PUSH_URL)"
endif
ifneq ($(GITHUB_ACTIONS),true)
ifneq ($(PROJECT_GITHUB_PAT),)
# Also push to the mirror with the `ci.skip` option to avoid redundant runs on the
# mirror.
	git remote set-url --push --add "origin" \
	    "https://$(PROJECT_GITHUB_PAT)@github.com/$(CI_PROJECT_PATH).git"
# Also add a fetch remote for the `$ gh ...` CLI tool to detect:
	git remote add "github" \
	    "https://$(PROJECT_GITHUB_PAT)@github.com/$(CI_PROJECT_PATH).git"
else ifneq ($(CI_IS_FORK),true)
	set +x
	echo "ERROR: PROJECT_GITHUB_PAT missing from ./.env or CI secrets"
	false
endif
endif
	set -x
# Fail fast if there's still no push access
	git push -o ci.skip --no-verify --tags "origin"
endif

# Ensure release publishing authentication, mostly useful in automation such as CI.
~/.pypirc: ./home/.pypirc.in
	$(MAKE) -e "template=$(<)" "target=$(@)" expand-template

./var/log/docker-login-DOCKER.log: ./.env
	mkdir -pv "$(dir $(@))"
	set +x
	source "./.env"
	export DOCKER_PASS
	if [ -n "$${DOCKER_PASS}" ]
	then
	    set -x
	    printenv "DOCKER_PASS" | docker login -u "merpatterson" --password-stdin
	elif [ "$(CI_IS_FORK)" != "true" ]
	then
	    echo "ERROR: DOCKER_PASS missing from ./.env or CI secrets"
	    false
	fi
	date | tee -a "$(@)"
./var/log/docker-login-GITLAB.log: ./.env
	mkdir -pv "$(dir $(@))"
	set +x
	source "./.env"
	export CI_REGISTRY_PASSWORD
	if [ -n "$${CI_REGISTRY_PASSWORD}" ]
	then
	    set -x
	    printenv "CI_REGISTRY_PASSWORD" |
	        docker login -u "$(CI_REGISTRY_USER)" --password-stdin "$(CI_REGISTRY)"
	elif [ "$(CI_IS_FORK)" != "true" ]
	then
	    echo "ERROR: CI_REGISTRY_PASSWORD missing from ./.env or CI secrets"
	    false
	fi
	date | tee -a "$(@)"
./var/log/docker-login-GITHUB.log: ./.env
	mkdir -pv "$(dir $(@))"
	set +x
	source "./.env"
	export PROJECT_GITHUB_PAT
	if [ -n "$${PROJECT_GITHUB_PAT}" ]
	then
	    set -x
	    printenv "PROJECT_GITHUB_PAT" |
	        docker login -u "$(GITHUB_REPOSITORY_OWNER)" --password-stdin "ghcr.io"
	elif [ "$(CI_IS_FORK)" != "true" ]
	then
	    echo "ERROR: PROJECT_GITHUB_PAT missing from ./.env or CI secrets"
	    false
	fi
	date | tee -a "$(@)"

# GPG signing key creation and management in CI
export GPG_PASSPHRASE=
GPG_SIGNING_PRIVATE_KEY=
./var/ci-cd-signing-subkey.asc:
# We need a private key in the CI/CD environment for signing release commits and
# artifacts.  Use a subkey so that it can be revoked without affecting your main key.
# This recipe captures what I had to do to export a private signing subkey.  It's not
# widely tested so it should probably only be used for reference.  It worked for me but
# the risk is leaking your main private key so double and triple check all your
# assumptions and results.
# 1. Create a signing subkey with a NEW, SEPARATE passphrase:
#    https://wiki.debian.org/Subkeys#How.3F
# 2. Get the long key ID for that private subkey:
#	gpg --list-secret-keys --keyid-format "LONG"
# 3. Export *just* that private subkey and verify that the main secret key packet is the
#    GPG dummy packet and that the only other private key included is the intended
#    subkey:
#	gpg --armor --export-secret-subkeys "$(GPG_SIGNING_KEYID)!" |
#	    gpg --list-packets
# 4. Export that key as text to a file:
	gpg --armor --export-secret-subkeys "$(GPG_SIGNING_KEYID)!" >"$(@)"
# 5. Confirm that the exported key can be imported into a temporary GNU PG directory and
#    that temporary directory can then be used to sign files:
#	gnupg_homedir=$$(mktemp -d --suffix=".d" "gnupd.XXXXXXXXXX")
#	printenv 'GPG_PASSPHRASE' >"$${gnupg_homedir}/.passphrase"
#	gpg --homedir "$${gnupg_homedir}" --batch --import <"$(@)"
#	echo "Test signature content" >"$${gnupg_homedir}/test-sig.txt"
#	gpgconf --kill gpg-agent
#	gpg --homedir "$${gnupg_homedir}" --batch --pinentry-mode "loopback" \
#	    --passphrase-file "$${gnupg_homedir}/.passphrase" \
#	    --local-user "$(GPG_SIGNING_KEYID)!" --sign "$${gnupg_homedir}/test-sig.txt"
#	gpg --batch --verify "$${gnupg_homedir}/test-sig.txt.gpg"
# 6. Add the contents of this target as a `GPG_SIGNING_PRIVATE_KEY` secret in CI and the
# passphrase for the signing subkey as a `GPG_PASSPHRASE` secret in CI
./var/log/gpg-import.log:
# In each CI run, import the private signing key from the CI secrets
	mkdir -pv "$(dir $(@))"
ifneq ($(and $(GPG_SIGNING_PRIVATE_KEY),$(GPG_PASSPHRASE)),)
	printenv "GPG_SIGNING_PRIVATE_KEY" | gpg --batch --import | tee -a "$(@)"
	echo 'default-key:0:"$(GPG_SIGNING_KEYID)' | gpgconf —change-options gpg
	git config --global user.signingkey "$(GPG_SIGNING_KEYID)"
# "Unlock" the signing key for the remainder of this CI run:
	printenv 'GPG_PASSPHRASE' >"./var/ci-cd-signing-subkey.passphrase"
	true | gpg --batch --pinentry-mode "loopback" \
	    --passphrase-file "./var/ci-cd-signing-subkey.passphrase" \
	    --sign | gpg --list-packets
else
ifneq ($(CI_IS_FORK),true)
	set +x
	echo "ERROR: GPG_SIGNING_PRIVATE_KEY or GPG_PASSPHRASE " \
	    "missing from ./.env or CI secrets"
	false
endif
	date | tee -a "$(@)"
endif


## Utility Targets:
#
# Recipes used to make similar changes across targets where using Make's basic syntax
# can't be used.

.PHONY: expand-template
## Create a file from a template replacing environment variables
expand-template:
	$(MAKE) "$(HOME)/.local/var/log/python-project-structure-host-install.log"
	set +x
	if [ -e "$(target)" ]
	then
ifeq ($(TEMPLATE_IGNORE_EXISTING),true)
	    exit
else
	    envsubst <"$(template)" | diff -u "$(target)" "-" || true
	    echo "ERROR: Template $(template) has been updated:"
	    echo "       Reconcile changes and \`$$ touch $(target)\`:"
	    false
endif
	fi
	envsubst <"$(template)" >"$(target)"

.PHONY: pull-docker
### Pull an existing image best to use as a cache for building new images
pull-docker: ./var/git/refs/remotes/$(VCS_REMOTE)/$(VCS_BRANCH) \
		./var/log/tox/build/build.log
	export VERSION=$$(./.tox/build/bin/cz version --project)
	for vcs_branch in $(VCS_BRANCHES)
	do
	    docker_tag="$(DOCKER_VARIANT_PREFIX)$(PYTHON_ENV)-$${vcs_branch}"
	    for docker_image in $(DOCKER_IMAGES)
	    do
	        if docker pull "$${docker_image}:$${docker_tag}"
	        then
	            docker tag "$${docker_image}:$${docker_tag}" \
	                "$(DOCKER_IMAGE_DOCKER):$${docker_tag}"
	            exit
	        fi
	    done
	done
	set +x
	echo "ERROR: Could not pull any existing docker image"
	false

# TEMPLATE: Run this once for your project.  See the `./var/log/docker-login*.log`
# targets for the authentication environment variables that need to be set or just login
# to those container registries manually and touch these targets.
.PHONY: bootstrap-project
### Run any tasks needed to be run once for a given project by a maintainer
bootstrap-project: \
		./var/log/docker-login-GITLAB.log \
		./var/log/docker-login-GITHUB.log
# Initially seed the build host Docker image to bootstrap CI/CD environments
# GitLab CI/CD:
	$(MAKE) -C "./build-host/" DOCKER_IMAGE="$(DOCKER_IMAGE_GITLAB)" release
# GitHub Actions:
	$(MAKE) -C "./build-host/" DOCKER_IMAGE="$(DOCKER_IMAGE_GITHUB)" release


## Makefile Development:
#
# Development primarily requires a balance of 2 priorities:
#
# - Ensure the correctness of the code and build artifacts
# - Minimize iteration time overhead in the inner loop of development
#
# This project uses Make to balance those priorities.  Target recipes capture the
# commands necessary to build artifacts, run tests, and check the code.  Top-level
# targets assemble those recipes to put it all together and ensure correctness.  Target
# prerequisites are used to define when build artifacts need to be updated so that
# time isn't wasted on unnecessary updates in the inner loop of development.
#
# The most important Make concept to understand if making changes here is that of real
# targets and prerequisites, as opposed to "phony" targets.  The target is only updated
# if any of its prerequisites are newer, IOW have a more recent modification time, than
# the target.  For example, if a new feature adds library as a new project dependency
# then correctness requires that the fixed/pinned versions be updated to include the new
# library.  Most of the time, however, the fixed/pinned versions don't need to be
# updated and it would waste significant time to always update them in the inner loop of
# development.  We express this relationship in Make by defining the files containing
# the fixed/pinned versions as targets and the `./setup.cfg` file where dependencies are
# defined as a prerequisite:
#
#    ./requirements.txt: setup.cfg
#        ./.tox/py310/bin/pip-compile --output-file "$(@)" "$(<)"
#
# To that end, developers should use real target files whenever possible when adding
# recipes to this file.
#
# Sometimes the task we need a recipe to accomplish should only be run when certain
# changes have been made and as such we can use those changed files as prerequisites but
# the task doesn't produce an artifact appropriate for use as the target for the recipe.
# In that case, the recipe can write "simulated" artifact such as by piping output to a
# log file:
#
#     ./var/log/foo.log:
#         mkdir -pv "$(dir $(@))"
#         ./.tox/build/bin/python "./bin/foo.py" | tee -a "$(@)"
#
# This is also useful when none of the modification times of produced artifacts can be
# counted on to correctly reflect when any subsequent targets need to be updated when
# using this target as a pre-requisite in turn.  If no output can be captured, then the
# recipe can create arbitrary output:
#
#     ./var/log/foo.log:
#         ./.tox/build/bin/python "./bin/foo.py"
#         mkdir -pv "$(dir $(@))"
#         date | tee -a "$(@)"
#
# If a target is needed by the recipe of another target but should *not* trigger updates
# when it's newer, such as one-time host install tasks, then use that target in a
# sub-make instead of as a prerequisite:
#
#     ./var/log/foo.log:
#         $(MAKE) "./var/log/bar.log"
#
# We use a few more Make features than these core features and welcome further use of
# such features:
#
# - `$(@)`:
#   The automatic variable containing the file path for the target
#
# - `$(<)`:
#   The automatic variable containing the file path for the first prerequisite
#
# - `$(FOO:%=foo-%)`:
#   Substitution references to generate transformations of space-separated values
#
# - `$ make FOO=bar ...`:
#   Overriding variables on the command-line when invoking make as "options"
#
# We want to avoid, however, using many more features of Make, particularly the more
# "magical" features, to keep it readable, discover-able, and otherwise accessible to
# developers who may not have significant familiarity with Make.  If there's a good,
# pragmatic reason to add use of further features feel free to make the case but avoid
# them if possible.<|MERGE_RESOLUTION|>--- conflicted
+++ resolved
@@ -437,23 +437,6 @@
 	    PIP_COMPILE_ARGS="$(PIP_COMPILE_ARGS)" \
 	    build-requirements-py$(subst .,,$(@:build-docker-requirements-%=%))
 
-<<<<<<< HEAD
-
-.PHONY: build-docker-pull
-### Pull the development image and simulate as if it had been built here.
-build-docker-pull: ./.env build-docker-volumes-$(PYTHON_ENV)
-	if $(MAKE) -e DOCKER_VARIANT="devel" pull-docker
-	then
-	    mkdir -pv "./var/docker/$(PYTHON_ENV)/log/"
-	    touch "./var/docker/$(PYTHON_ENV)/log/build-devel.log" \
-	        "./var/docker/$(PYTHON_ENV)/log/rebuild.log"
-	    $(MAKE) -e "./var/docker/$(PYTHON_ENV)/.tox/$(PYTHON_ENV)/bin/activate"
-	else
-	    $(MAKE) "./var/docker/$(PYTHON_ENV)/log/build-devel.log"
-	fi
-
-=======
->>>>>>> 8ceeb30a
 .PHONY: $(PYTHON_ENVS:%=build-docker-volumes-%)
 ### Ensure access permissions to build artifacts in Python version container volumes.
 # If created by `# dockerd`, they end up owned by `root`.
@@ -597,18 +580,13 @@
 
 .PHONY: release-python
 ### Publish installable Python packages to PyPI.
-<<<<<<< HEAD
 release-python: ./var/log/tox/build/build.log \
-		./var/git/refs/remotes/$(VCS_REMOTE)/$(VCS_BRANCH) build-pkgs \
+		./var/git/refs/remotes/$(VCS_REMOTE)/$(VCS_BRANCH) \
 		~/.pypirc ./.env build-docker-volumes-$(PYTHON_ENV)
 ifeq ($(RELEASE_PUBLISH),true)
 # Import the private signing key from CI secrets
 	$(MAKE) -e ./var/log/gpg-import.log
 endif
-=======
-release-python: $(HOME)/.local/var/log/python-project-structure-host-install.log \
-		./var/git/refs/remotes/$(VCS_REMOTE)/$(VCS_BRANCH) ~/.pypirc
->>>>>>> 8ceeb30a
 # https://twine.readthedocs.io/en/latest/#using-twine
 	./.tox/build/bin/twine check \
 	    "$(call current_pkg,.whl)" "$(call current_pkg,.tar.gz)"
@@ -695,13 +673,8 @@
 .PHONY: release-bump
 ### Bump the package version if on a branch that should trigger a release.
 release-bump: ~/.gitconfig ./var/git/refs/remotes/$(VCS_REMOTE)/$(VCS_BRANCH) \
-<<<<<<< HEAD
 		./var/log/git-remotes.log ./var/log/tox/build/build.log \
-		build-docker-volumes-$(PYTHON_ENV) build-docker-pull
-=======
-		./var/log/tox/build/build.log \
 		./.env build-docker-volumes-$(PYTHON_ENV)
->>>>>>> 8ceeb30a
 	if ! git diff --cached --exit-code
 	then
 	    set +x
@@ -931,7 +904,7 @@
 	export VERSION=$$(./.tox/build/bin/cz version --project)
 ifeq ($(DOCKER_BUILD_PULL),true)
 # Pull the development image and simulate as if it had been built here.
-	if docker compose pull --quiet python-project-structure-devel
+	if $(MAKE) -e DOCKER_VARIANT="devel" pull-docker
 	then
 	    touch "$(@)" "./var/docker/$(PYTHON_ENV)/log/rebuild.log"
 # Ensure the virtualenv in the volume is also current:
