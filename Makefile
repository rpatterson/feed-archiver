## Development, build and maintenance tasks:
#
# To ease discovery for new contributors, variables that act as options affecting
# behavior are at the top.  Then skip to `## Top-level targets:` below to find targets
# intended for use by developers.  The real work, however, is in the recipes for real
# targets that follow.  If making changes here, please start by reading the philosophy
# commentary at the bottom of this file.

# Variables used as options to control behavior:
export TEMPLATE_IGNORE_EXISTING=false
# https://devguide.python.org/versions/#supported-versions
PYTHON_SUPPORTED_MINORS=3.11 3.10 3.9 3.8 3.7
# Project-specific variables
export DOCKER_USER=merpatterson
GPG_SIGNING_KEYID=2EFF7CCE6828E359
CI_UPSTREAM_NAMESPACE=rpatterson
CI_PROJECT_NAME=feed-archiver

# Project-specific options:
DEBUG=
POST_MORTEM=


## "Private" Variables:

# Variables that aren't likely to be of concern those just using and reading top-level
# targets.  Mostly variables whose values are derived from the environment or other
# values.  If adding a variable whose value isn't a literal constant or intended for use
# on the CLI as an option, add it to the appropriate grouping below.  Unfortunately,
# variables referenced in targets or prerequisites need to be defined above those
# references (as opposed to references in recipes), which means we can't move these
# further below for readability and discover.

### Defensive settings for make:
#     https://tech.davis-hansson.com/p/make/
SHELL:=bash
.ONESHELL:
.SHELLFLAGS:=-eu -o pipefail -c
.SILENT:
.DELETE_ON_ERROR:
MAKEFLAGS+=--warn-undefined-variables
MAKEFLAGS+=--no-builtin-rules
PS1?=$$
EMPTY=
COMMA=,

# Values derived from the environment:
USER_NAME:=$(shell id -u -n)
USER_FULL_NAME:=$(shell \
    getent passwd "$(USER_NAME)" | cut -d ":" -f 5 | cut -d "," -f 1)
ifeq ($(USER_FULL_NAME),)
USER_FULL_NAME=$(USER_NAME)
endif
USER_EMAIL:=$(USER_NAME)@$(shell hostname -f)
export PUID:=$(shell id -u)
export PGID:=$(shell id -g)
export CHECKOUT_DIR=$(PWD)
TZ=Etc/UTC
ifneq ("$(wildcard /usr/share/zoneinfo/)","")
TZ=$(shell \
  realpath --relative-to=/usr/share/zoneinfo/ \
  $(firstword $(realpath /private/etc/localtime /etc/localtime)) \
)
endif
export TZ
export DOCKER_GID=$(shell getent group "docker" | cut -d ":" -f 3)

# Values concerning supported Python versions:
# Use the same Python version tox would as a default.
# https://tox.wiki/en/latest/config.html#base_python
PYTHON_HOST_MINOR:=$(shell \
    pip --version | sed -nE 's|.* \(python ([0-9]+.[0-9]+)\)$$|\1|p;q')
export PYTHON_HOST_ENV=py$(subst .,,$(PYTHON_HOST_MINOR))
# Determine the latest installed Python version of the supported versions
PYTHON_BASENAMES=$(PYTHON_SUPPORTED_MINORS:%=python%)
PYTHON_AVAIL_EXECS:=$(foreach \
    PYTHON_BASENAME,$(PYTHON_BASENAMES),$(shell which $(PYTHON_BASENAME)))
PYTHON_LATEST_EXEC=$(firstword $(PYTHON_AVAIL_EXECS))
PYTHON_LATEST_BASENAME=$(notdir $(PYTHON_LATEST_EXEC))
PYTHON_MINOR=$(PYTHON_HOST_MINOR)
ifeq ($(PYTHON_MINOR),)
# Fallback to the latest installed supported Python version
PYTHON_MINOR=$(PYTHON_LATEST_BASENAME:python%=%)
endif
PYTHON_LATEST_MINOR=$(firstword $(PYTHON_SUPPORTED_MINORS))
PYTHON_LATEST_ENV=py$(subst .,,$(PYTHON_LATEST_MINOR))
PYTHON_MINORS=$(PYTHON_SUPPORTED_MINORS)
ifeq ($(PYTHON_MINOR),)
export PYTHON_MINOR=$(firstword $(PYTHON_MINORS))
else ifeq ($(findstring $(PYTHON_MINOR),$(PYTHON_MINORS)),)
export PYTHON_MINOR=$(firstword $(PYTHON_MINORS))
endif
export PYTHON_MINOR
export PYTHON_ENV=py$(subst .,,$(PYTHON_MINOR))
PYTHON_SHORT_MINORS=$(subst .,,$(PYTHON_MINORS))
PYTHON_ENVS=$(PYTHON_SHORT_MINORS:%=py%)
PYTHON_ALL_ENVS=$(PYTHON_ENVS) build
export PYTHON_WHEEL=

# Values derived from VCS/git:
VCS_LOCAL_BRANCH:=$(shell git branch --show-current)
CI_COMMIT_BRANCH=
GITHUB_REF_TYPE=
GITHUB_REF_NAME=
ifeq ($(VCS_LOCAL_BRANCH),)
ifneq ($(CI_COMMIT_BRANCH),)
VCS_LOCAL_BRANCH=$(CI_COMMIT_BRANCH)
else ifeq ($(GITHUB_REF_TYPE),branch)
VCS_LOCAL_BRANCH=$(GITHUB_REF_NAME)
endif
endif
VCS_TAG=
CI_COMMIT_TAG=
ifeq ($(VCS_TAG),)
ifneq ($(CI_COMMIT_TAG),)
VCS_TAG=$(CI_COMMIT_TAG)
else ifeq ($(GITHUB_REF_TYPE),tag)
VCS_TAG=$(GITHUB_REF_NAME)
endif
endif
ifeq ($(VCS_LOCAL_BRANCH),)
# Guess branch name from tag:
ifneq ($(shell echo "$(VCS_TAG)" | grep -E '^v[0-9]+\.[0-9]+\.[0-9]+$$'),)
# Final release, should be from main:
VCS_LOCAL_BRANCH=main
else ifneq ($(shell echo "$(VCS_TAG)" | grep -E '^v[0-9]+\.[0-9]+\.[0-9]+.+$$'),)
# Pre-release, should be from develop:
VCS_LOCAL_BRANCH=develop
endif
endif
# Reproduce what we need of git's branch and remote configuration and logic:
VCS_CLONE_REMOTE:=$(shell git config "clone.defaultRemoteName")
ifeq ($(VCS_CLONE_REMOTE),)
VCS_CLONE_REMOTE=origin
endif
VCS_PUSH_REMOTE:=$(shell git config "branch.$(VCS_LOCAL_BRANCH).pushRemote")
ifeq ($(VCS_PUSH_REMOTE),)
VCS_PUSH_REMOTE:=$(shell git config "remote.pushDefault")
endif
ifeq ($(VCS_PUSH_REMOTE),)
VCS_PUSH_REMOTE=$(VCS_CLONE_REMOTE)
endif
VCS_UPSTREAM_REMOTE:=$(shell git config "branch.$(VCS_LOCAL_BRANCH).remote")
ifeq ($(VCS_UPSTREAM_REMOTE),)
VCS_UPSTREAM_REMOTE:=$(shell git config "checkout.defaultRemote")
endif
VCS_UPSTREAM_REF:=$(shell git config "branch.$(VCS_LOCAL_BRANCH).merge")
VCS_UPSTREAM_BRANCH=$(VCS_UPSTREAM_REF:refs/heads/%=%)
# Determine the best remote and branch for versioning data, e.g. `v*` tags:
VCS_REMOTE=$(VCS_PUSH_REMOTE)
VCS_BRANCH=$(VCS_LOCAL_BRANCH)
export VCS_BRANCH
# Determine the best remote and branch for release data, e.g. conventional commits:
VCS_COMPARE_REMOTE=$(VCS_UPSTREAM_REMOTE)
ifeq ($(VCS_COMPARE_REMOTE),)
VCS_COMPARE_REMOTE=$(VCS_PUSH_REMOTE)
endif
VCS_COMPARE_BRANCH=$(VCS_UPSTREAM_BRANCH)
ifeq ($(VCS_COMPARE_BRANCH),)
VCS_COMPARE_BRANCH=$(VCS_BRANCH)
endif
# Under CI, check commits and release notes against the branch to be merged into:
CI=false
ifeq ($(CI),true)
ifeq ($(VCS_COMPARE_BRANCH),develop)
VCS_COMPARE_BRANCH=main
else ifneq ($(VCS_BRANCH),main)
VCS_COMPARE_BRANCH=develop
endif
# If pushing to upstream release branches, get release data compared to the previous
# release:
else ifeq ($(VCS_COMPARE_BRANCH),develop)
VCS_COMPARE_BRANCH=main
endif
VCS_BRANCH_SUFFIX=upgrade
VCS_MERGE_BRANCH=$(VCS_BRANCH:%-$(VCS_BRANCH_SUFFIX)=%)
# Assemble the targets used to avoid redundant fetches during release tasks:
VCS_FETCH_TARGETS=./var/git/refs/remotes/$(VCS_REMOTE)/$(VCS_BRANCH)
ifneq ($(VCS_REMOTE)/$(VCS_BRANCH),$(VCS_COMPARE_REMOTE)/$(VCS_COMPARE_BRANCH))
VCS_FETCH_TARGETS+=./var/git/refs/remotes/$(VCS_COMPARE_REMOTE)/$(VCS_COMPARE_BRANCH)
endif
# Also fetch develop for merging back in the final release:
VCS_RELEASE_FETCH_TARGETS=./var/git/refs/remotes/$(VCS_REMOTE)/$(VCS_BRANCH)
ifeq ($(VCS_BRANCH),main)
VCS_RELEASE_FETCH_TARGETS+=./var/git/refs/remotes/$(VCS_COMPARE_REMOTE)/develop
ifneq ($(VCS_REMOTE)/$(VCS_BRANCH),$(VCS_COMPARE_REMOTE)/develop)
ifneq ($(VCS_COMPARE_REMOTE)/$(VCS_COMPARE_BRANCH),$(VCS_COMPARE_REMOTE)/develop)
VCS_FETCH_TARGETS+=./var/git/refs/remotes/$(VCS_COMPARE_REMOTE)/develop
endif
endif
endif
ifneq ($(VCS_MERGE_BRANCH),$(VCS_BRANCH))
VCS_FETCH_TARGETS+=./var/git/refs/remotes/$(VCS_REMOTE)/$(VCS_MERGE_BRANCH)
endif
# Determine the sequence of branches to find closes existing build artifacts, such as
# docker images:
VCS_BRANCHES=$(VCS_BRANCH)
ifneq ($(VCS_BRANCH),main)
ifneq ($(VCS_BRANCH),develop)
VCS_BRANCHES+=develop
endif
VCS_BRANCHES+=main
endif

# Values used to run Tox:
TOX_ENV_LIST=$(subst $(EMPTY) ,$(COMMA),$(PYTHON_ENVS))
ifeq ($(words $(PYTHON_MINORS)),1)
TOX_RUN_ARGS=run
else
TOX_RUN_ARGS=run-parallel --parallel auto --parallel-live
endif
ifneq ($(PYTHON_WHEEL),)
TOX_RUN_ARGS+= --installpkg "$(PYTHON_WHEEL)"
endif
export TOX_RUN_ARGS
# The options that allow for rapid execution of arbitrary commands in the venvs managed
# by tox
TOX_EXEC_OPTS=--no-recreate-pkg --skip-pkg-install
TOX_EXEC_ARGS=tox exec $(TOX_EXEC_OPTS) -e "$(PYTHON_ENV)" --
TOX_EXEC_BUILD_ARGS=tox exec $(TOX_EXEC_OPTS) -e "build" --

# Values used to build Docker images:
DOCKER_FILE=./Dockerfile
export DOCKER_BUILD_ARGS=
export DOCKER_BUILD_PULL=false
# Values used to tag built images:
export DOCKER_VARIANT=
DOCKER_VARIANT_PREFIX=
ifneq ($(DOCKER_VARIANT),)
DOCKER_VARIANT_PREFIX=$(DOCKER_VARIANT)-
endif
export DOCKER_BRANCH_TAG=$(subst /,-,$(VCS_BRANCH))
GITLAB_CI=false
GITHUB_ACTIONS=false
CI_PROJECT_NAMESPACE=$(CI_UPSTREAM_NAMESPACE)
CI_TEMPLATE_REGISTRY_HOST=registry.gitlab.com
ifeq ($(GITHUB_ACTIONS),true)
DOCKER_REGISTRY_HOST=ghcr.io
else
DOCKER_REGISTRY_HOST=$(CI_TEMPLATE_REGISTRY_HOST)
endif
export DOCKER_REGISTRY_HOST
CI_REGISTRY=$(CI_TEMPLATE_REGISTRY_HOST)/$(CI_PROJECT_NAMESPACE)
CI_REGISTRY_IMAGE=$(CI_REGISTRY)/$(CI_PROJECT_NAME)
DOCKER_REGISTRIES=DOCKER GITLAB GITHUB
export DOCKER_REGISTRY=$(firstword $(DOCKER_REGISTRIES))
DOCKER_IMAGE_DOCKER=$(DOCKER_USER)/$(CI_PROJECT_NAME)
DOCKER_IMAGE_GITLAB=$(CI_REGISTRY_IMAGE)
DOCKER_IMAGE_GITHUB=ghcr.io/$(CI_PROJECT_NAMESPACE)/$(CI_PROJECT_NAME)
DOCKER_IMAGE=$(DOCKER_IMAGE_$(DOCKER_REGISTRY))
DOCKER_IMAGES=
ifeq ($(GITLAB_CI),true)
DOCKER_IMAGES+=$(DOCKER_IMAGE_GITLAB)
else ifeq ($(GITHUB_ACTIONS),true)
DOCKER_IMAGES+=$(DOCKER_IMAGE_GITHUB)
else
DOCKER_IMAGES+=$(DOCKER_IMAGE_DOCKER)
endif
# Values used to run built images in containers:
DOCKER_VOLUMES=\
./var/docker/$(PYTHON_ENV)/ \
./src/feed_archiver.egg-info/ \
./var/docker/$(PYTHON_ENV)/feed_archiver.egg-info/ \
./.tox/ ./var/docker/$(PYTHON_ENV)/.tox/
DOCKER_COMPOSE_RUN_ARGS=
DOCKER_COMPOSE_RUN_ARGS+= --rm
ifeq ($(shell tty),not a tty)
DOCKER_COMPOSE_RUN_ARGS+= -T
endif

# Values derived from or overridden by CI environments:
GITHUB_REPOSITORY_OWNER=$(CI_UPSTREAM_NAMESPACE)
# Determine if this checkout is a fork of the upstream project:
CI_IS_FORK=false
ifeq ($(GITLAB_CI),true)
USER_EMAIL=$(USER_NAME)@runners-manager.gitlab.com
ifneq ($(VCS_BRANCH),develop)
ifneq ($(VCS_BRANCH),main)
DOCKER_REGISTRIES=GITLAB
endif
endif
ifneq ($(CI_PROJECT_NAMESPACE),$(CI_UPSTREAM_NAMESPACE))
CI_IS_FORK=true
DOCKER_REGISTRIES=GITLAB
DOCKER_IMAGES+=$(DOCKER_REGISTRY_HOST)/$(CI_UPSTREAM_NAMESPACE)/$(CI_PROJECT_NAME)
endif
else ifeq ($(GITHUB_ACTIONS),true)
USER_EMAIL=$(USER_NAME)@actions.github.com
ifneq ($(VCS_BRANCH),develop)
ifneq ($(VCS_BRANCH),main)
DOCKER_REGISTRIES=GITHUB
endif
endif
ifneq ($(GITHUB_REPOSITORY_OWNER),$(CI_UPSTREAM_NAMESPACE))
CI_IS_FORK=true
DOCKER_REGISTRIES=GITHUB
DOCKER_IMAGES+=ghcr.io/$(GITHUB_REPOSITORY_OWNER)/$(CI_PROJECT_NAME)
endif
endif
# Take GitHub auth from env under GitHub actions but from secrets on other hosts:
GITHUB_TOKEN=
PROJECT_GITHUB_PAT=
ifeq ($(GITHUB_TOKEN),)
GITHUB_TOKEN=$(PROJECT_GITHUB_PAT)
else ifeq ($(PROJECT_GITHUB_PAT),)
PROJECT_GITHUB_PAT=$(GITHUB_TOKEN)
endif
GH_TOKEN=$(GITHUB_TOKEN)
export GH_TOKEN
export GITHUB_TOKEN
export PROJECT_GITHUB_PAT

# Values used for publishing releases:
# Safe defaults for testing the release process without publishing to the final/official
# hosts/indexes/registries:
PIP_COMPILE_ARGS=--upgrade
RELEASE_PUBLISH=false
PYPI_REPO=testpypi
PYPI_HOSTNAME=test.pypi.org
# Only publish releases from the `main` or `develop` branches:
ifeq ($(CI),true)
# Compile requirements on CI/CD as a check to make sure all changes to dependencies have
# been reflected in the frozen/pinned versions, but don't upgrade packages so that
# external changes, such as new PyPI releases, don't turn CI/CD red spuriously and
# unrelated to the contributor's actual changes.
PIP_COMPILE_ARGS=
endif
GITHUB_RELEASE_ARGS=--prerelease
# Only publish releases from the `main` or `develop` branches and only under the
# canonical CI/CD platform:
ifeq ($(GITLAB_CI),true)
ifeq ($(VCS_BRANCH),main)
RELEASE_PUBLISH=true
GITHUB_RELEASE_ARGS=
<<<<<<< HEAD
DOCKER_PLATFORMS=linux/amd64,linux/arm64,linux/arm/v7
=======
>>>>>>> 4537f651
else ifeq ($(VCS_BRANCH),develop)
# Publish pre-releases from the `develop` branch:
RELEASE_PUBLISH=true
endif
ifeq ($(RELEASE_PUBLISH),true)
PYPI_REPO=pypi
PYPI_HOSTNAME=pypi.org
ifeq ($(PYTHON_MINOR),$(PYTHON_HOST_MINOR))
# Only build and publish multi-platform images for the canonical Python version:
# TEMPLATE: Choose the platforms on which your end-users need to be able to run the
# image.  These default platforms should cover most common end-user platforms, including
# modern Apple M1 CPUs, Raspberry Pi devices, etc.:
DOCKER_PLATFORMS=linux/amd64 linux/arm64 linux/arm/v7
endif
endif
endif
CI_REGISTRY_USER=$(CI_PROJECT_NAMESPACE)
# Address undefined variables warnings when running under local development
PYPI_PASSWORD=
export PYPI_PASSWORD
TEST_PYPI_PASSWORD=
export TEST_PYPI_PASSWORD
VCS_REMOTE_PUSH_URL=
CODECOV_TOKEN=
DOCKER_PASS=
export DOCKER_PASS
CI_PROJECT_ID=
export CI_PROJECT_ID
CI_JOB_TOKEN=
export CI_JOB_TOKEN
CI_REGISTRY_PASSWORD=
export CI_REGISTRY_PASSWORD
GH_TOKEN=

# Defaults specific to this project:
export NGINX_PORT=80
DEBUG=
POST_MORTEM=

# Done with `$(shell ...)`, echo recipe commands going forward
.SHELLFLAGS+= -x


## Makefile "functions":
#
# Snippets whose output is frequently used including across recipes.  Used for output
# only, not actually making any changes.
# https://www.gnu.org/software/make/manual/html_node/Call-Function.html

# Return the most recently built package:
current_pkg = $(shell ls -t ./dist/*$(1) | head -n 1)


## Top-level targets:

.PHONY: all
### The default target.
all: build

.PHONY: start
### Run the local development end-to-end stack services in the background as daemons.
start: build-docker-volumes-$(PYTHON_ENV) build-docker-$(PYTHON_MINOR) ./.env
	docker compose down
	docker compose up -d

.PHONY: run
### Run the local development end-to-end stack services in the foreground for debugging.
run: build-docker-volumes-$(PYTHON_ENV) build-docker-$(PYTHON_MINOR) ./.env
	docker compose down
	docker compose up

.PHONY: run-debug
### Run the update sub-command in the container via the interactive debugger
run-debug: build
	docker compose run --rm -e DEBUG="$(DEBUG)" -e POST_MORTEM="$(POST_MORTEM)" \
	    --entrypoint="python" "feed-archiver" -m "pdb" \
	    "/usr/local/bin/feed-archiver" "update"


## Build Targets:
#
# Recipes that make artifacts needed for by end-users, development tasks, other recipes.

.PHONY: build
### Set up everything for development from a checkout, local and in containers.
build: ./.git/hooks/pre-commit \
		$(HOME)/.local/var/log/feed-archiver-host-install.log \
		build-docker ./server/.htpasswd \
		./src/feedarchiver/tests/archives/end-to-end/.feed-archiver.yml

.PHONY: build-pkgs
### Ensure the built package is current when used outside of tox.
build-pkgs: ./var/git/refs/remotes/$(VCS_REMOTE)/$(VCS_BRANCH) \
		./var/docker/$(PYTHON_ENV)/log/build-devel.log build-docker-volumes-$(PYTHON_ENV)
# Defined as a .PHONY recipe so that multiple targets can depend on this as a
# pre-requisite and it will only be run once per invocation.
	rm -vf ./dist/*
# Build Python packages/distributions from the development Docker container for
# consistency/reproducibility.
	docker compose run $(DOCKER_COMPOSE_RUN_ARGS) feed-archiver-devel \
	    tox run -e "$(PYTHON_ENV)" --pkg-only
# Copy the wheel to a location accessible to all containers:
	cp -lfv "$$(
	    ls -t ./var/docker/$(PYTHON_ENV)/.tox/.pkg/dist/*.whl | head -n 1
	)" "./dist/"
# Also build the source distribution:
	docker compose run $(DOCKER_COMPOSE_RUN_ARGS) feed-archiver-devel \
	    tox run -e "$(PYTHON_ENV)" --override "testenv.package=sdist" --pkg-only
	cp -lfv "$$(
	    ls -t ./var/docker/$(PYTHON_ENV)/.tox/.pkg/dist/*.tar.gz | head -n 1
	)" "./dist/"

.PHONY: $(PYTHON_ENVS:%=build-requirements-%)
### Compile fixed/pinned dependency versions if necessary.
$(PYTHON_ENVS:%=build-requirements-%):
# Avoid parallel tox recreations stomping on each other
	$(MAKE) -e "$(@:build-requirements-%=./var/log/tox/%/build.log)"
	targets="./requirements/$(@:build-requirements-%=%)/user.txt \
	    ./requirements/$(@:build-requirements-%=%)/devel.txt \
	    ./requirements/$(@:build-requirements-%=%)/build.txt \
	    ./build-host/requirements-$(@:build-requirements-%=%).txt"
# Workaround race conditions in pip's HTTP file cache:
# https://github.com/pypa/pip/issues/6970#issuecomment-527678672
	$(MAKE) -e -j $${targets} ||
	    $(MAKE) -e -j $${targets} ||
	    $(MAKE) -e -j $${targets}

## Docker Build Targets:
#
# Strive for as much consistency as possible in development tasks between the local host
# and inside containers.  To that end, most of the `*-docker` container target recipes
# should run the corresponding `*-local` local host target recipes inside the
# development container.  Top level targets, like `test`, should run as much as possible
# inside the development container.

.PHONY: build-docker
### Set up for development in Docker containers.
build-docker: build-pkgs ./var/log/tox/build/build.log
	$(MAKE) -e -j PYTHON_WHEEL="$(call current_pkg,.whl)" \
	    DOCKER_BUILD_ARGS="$(DOCKER_BUILD_ARGS) --progress plain" \
	    $(PYTHON_MINORS:%=build-docker-%)

.PHONY: $(PYTHON_MINORS:%=build-docker-%)
### Set up for development in a Docker container for one Python version.
$(PYTHON_MINORS:%=build-docker-%):
	$(MAKE) -e \
	    PYTHON_MINORS="$(@:build-docker-%=%)" \
	    PYTHON_MINOR="$(@:build-docker-%=%)" \
	    PYTHON_ENV="py$(subst .,,$(@:build-docker-%=%))" \
	    "./var/docker/py$(subst .,,$(@:build-docker-%=%))/log/build-user.log"

.PHONY: build-docker-tags
### Print the list of image tags for the current registry and variant.
build-docker-tags:
	$(MAKE) -e $(DOCKER_REGISTRIES:%=build-docker-tags-%)

.PHONY: $(DOCKER_REGISTRIES:%=build-docker-tags-%)
### Print the list of image tags for the current registry and variant.
$(DOCKER_REGISTRIES:%=build-docker-tags-%): \
		./var/git/refs/remotes/$(VCS_REMOTE)/$(VCS_BRANCH) \
		./var/log/tox/build/build.log
	docker_image=$(DOCKER_IMAGE_$(@:build-docker-tags-%=%))
	echo $${docker_image}:$(DOCKER_VARIANT_PREFIX)$(PYTHON_ENV)-$(DOCKER_BRANCH_TAG)
ifeq ($(VCS_BRANCH),main)
# Only update tags end users may depend on to be stable from the `main` branch
	VERSION=$$(./.tox/build/bin/cz version --project)
	major_version=$$(echo $${VERSION} | sed -nE 's|([0-9]+).*|\1|p')
	minor_version=$$(
	    echo $${VERSION} | sed -nE 's|([0-9]+\.[0-9]+).*|\1|p'
	)
	echo $${docker_image}:$(DOCKER_VARIANT_PREFIX)$(PYTHON_ENV)-v$${minor_version}
	echo $${docker_image}:$(DOCKER_VARIANT_PREFIX)$(PYTHON_ENV)-v$${major_version}
	echo $${docker_image}:$(DOCKER_VARIANT_PREFIX)$(PYTHON_ENV)
endif
# This variant is the default used for tags such as `latest`
ifeq ($(PYTHON_MINOR),$(PYTHON_HOST_MINOR))
	echo $${docker_image}:$(DOCKER_VARIANT_PREFIX)$(DOCKER_BRANCH_TAG)
ifeq ($(VCS_BRANCH),main)
	echo $${docker_image}:$(DOCKER_VARIANT_PREFIX)v$${minor_version}
	echo $${docker_image}:$(DOCKER_VARIANT_PREFIX)v$${major_version}
ifeq ($(DOCKER_VARIANT),)
	echo $${docker_image}:latest
else
	echo $${docker_image}:$(DOCKER_VARIANT)
endif
endif
endif

.PHONY: build-docker-build
### Run the actual commands used to build the Docker container image.
build-docker-build: $(HOME)/.local/var/log/docker-multi-platform-host-install.log \
		./var/log/tox/build/build.log \
		./var/git/refs/remotes/$(VCS_REMOTE)/$(VCS_BRANCH) \
		./var/log/docker-login-DOCKER.log
# Workaround broken interactive session detection:
	docker pull "python:$(PYTHON_MINOR)"
	docker_build_caches=""
ifeq ($(GITLAB_CI),true)
# Don't cache when building final releases on `main`
	$(MAKE) -e "./var/log/docker-login-GITLAB.log" || true
ifneq ($(VCS_BRANCH),main)
	if $(MAKE) -e pull-docker
	then
	    docker_build_caches+=" --cache-from $(DOCKER_IMAGE_GITLAB):\
	$(DOCKER_VARIANT_PREFIX)$(PYTHON_ENV)-$(DOCKER_BRANCH_TAG)"
	fi
endif
endif
ifeq ($(GITHUB_ACTIONS),true)
	$(MAKE) -e "./var/log/docker-login-GITHUB.log" || true
ifneq ($(VCS_BRANCH),main)
	if $(MAKE) -e pull-docker
	then
	    docker_build_caches+=" --cache-from $(DOCKER_IMAGE_GITHUB):\
	$(DOCKER_VARIANT_PREFIX)$(PYTHON_ENV)-$(DOCKER_BRANCH_TAG)"
	fi
endif
endif
	docker_image_tags=""
	for image_tag in $$(
	    $(MAKE) -e --no-print-directory build-docker-tags
	)
	do
	    docker_image_tags+="--tag $${image_tag} "
	done
# https://github.com/moby/moby/issues/39003#issuecomment-879441675
	docker buildx build $(DOCKER_BUILD_ARGS) \
	    --build-arg BUILDKIT_INLINE_CACHE="1" \
	    --build-arg PYTHON_MINOR="$(PYTHON_MINOR)" \
	    --build-arg PYTHON_ENV="$(PYTHON_ENV)" \
	    --build-arg VERSION="$$(./.tox/build/bin/cz version --project)" \
	    $${docker_image_tags} $${docker_build_caches} --file "$(DOCKER_FILE)" "./"

.PHONY: $(PYTHON_MINORS:%=build-docker-requirements-%)
### Pull container images and compile fixed/pinned dependency versions if necessary.
$(PYTHON_MINORS:%=build-docker-requirements-%): ./.env
	export PYTHON_MINOR="$(@:build-docker-requirements-%=%)"
	export PYTHON_ENV="py$(subst .,,$(@:build-docker-requirements-%=%))"
	$(MAKE) -e build-docker-volumes-$${PYTHON_ENV} \
	    "./var/docker/$${PYTHON_ENV}/log/build-devel.log"
	docker compose run $(DOCKER_COMPOSE_RUN_ARGS) feed-archiver-devel \
	    make -e PYTHON_MINORS="$(@:build-docker-requirements-%=%)" \
	    PIP_COMPILE_ARGS="$(PIP_COMPILE_ARGS)" \
	    build-requirements-py$(subst .,,$(@:build-docker-requirements-%=%))

.PHONY: $(PYTHON_ENVS:%=build-docker-volumes-%)
### Ensure access permissions to build artifacts in Python version container volumes.
# If created by `# dockerd`, they end up owned by `root`.
$(PYTHON_ENVS:%=build-docker-volumes-%): \
		./src/feed_archiver.egg-info/ ./.tox/
	$(MAKE) -e \
	    $(@:build-docker-volumes-%=./var/docker/%/) \
	    $(@:build-docker-volumes-%=./var/docker/%/feed_archiver.egg-info/) \
	    $(@:build-docker-volumes-%=./var/docker/%/.tox/)


## Test Targets:
#
# Recipes that run the test suite.

.PHONY: test
### Format the code and run the full suite of tests, coverage checks, and linters.
test: test-docker-lint test-docker

.PHONY: test-local
### Run the full suite of tests on the local host.
test-local:
	tox $(TOX_RUN_ARGS) -e "$(TOX_ENV_LIST)"

.PHONY: test-debug
### Run tests in the host environment and invoke the debugger on errors/failures.
test-debug: ./var/log/tox/$(PYTHON_ENV)/editable.log
	$(TOX_EXEC_ARGS) pytest --pdb

.PHONY: test-docker
### Run the full suite of tests, coverage checks, and code linters in containers.
test-docker: build-pkgs ./var/log/tox/build/build.log ./var/log/codecov-install.log
	$(MAKE) -e -j PYTHON_WHEEL="$(call current_pkg,.whl)" \
	    DOCKER_BUILD_ARGS="$(DOCKER_BUILD_ARGS) --progress plain" \
	    DOCKER_COMPOSE_RUN_ARGS="$(DOCKER_COMPOSE_RUN_ARGS) -T" \
	    $(PYTHON_MINORS:%=test-docker-%)

.PHONY: $(PYTHON_MINORS:%=test-docker-%)
### Run the full suite of tests inside a docker container for one Python version.
$(PYTHON_MINORS:%=test-docker-%):
	$(MAKE) -e \
	    PYTHON_MINORS="$(@:test-docker-%=%)" \
	    PYTHON_MINOR="$(@:test-docker-%=%)" \
	    PYTHON_ENV="py$(subst .,,$(@:test-docker-%=%))" \
	    test-docker-pyminor

.PHONY: test-docker-pyminor
### Run the full suite of tests inside a docker container for this Python version.
test-docker-pyminor: build-docker-volumes-$(PYTHON_ENV) build-docker-$(PYTHON_MINOR) \
		./var/log/codecov-install.log
	docker_run_args="--rm"
	if [ ! -t 0 ]
	then
# No fancy output when running in parallel
	    docker_run_args+=" -T"
	fi
# Ensure the dist/package has been correctly installed in the image
	docker compose run --no-deps $${docker_run_args} feed-archiver \
	    python -m feedarchiver --help
	docker compose run --no-deps $${docker_run_args} feed-archiver \
	    feed-archiver --help
# Run from the development Docker container for consistency
	docker compose run $${docker_run_args} feed-archiver-devel \
	    make -e PYTHON_MINORS="$(PYTHON_MINORS)" PYTHON_WHEEL="$(PYTHON_WHEEL)" \
	        test-local
# Upload any build or test artifacts to CI/CD providers
ifeq ($(GITLAB_CI),true)
ifeq ($(PYTHON_MINOR),$(PYTHON_HOST_MINOR))
ifneq ($(CODECOV_TOKEN),)
	codecov --nonZero -t "$(CODECOV_TOKEN)" \
	    --file "./build/$(PYTHON_ENV)/coverage.xml"
else ifneq ($(CI_IS_FORK),true)
	set +x
	echo "ERROR: CODECOV_TOKEN missing from ./.env or CI secrets"
	false
endif
endif
endif

.PHONY: test-docker-lint
### Check the style and content of the `./Dockerfile*` files.
test-docker-lint: ./.env build-docker-volumes-$(PYTHON_ENV) \
		./var/log/docker-login-DOCKER.log
	docker compose pull --quiet hadolint
	docker compose run $(DOCKER_COMPOSE_RUN_ARGS) hadolint
	docker compose run $(DOCKER_COMPOSE_RUN_ARGS) hadolint \
	    hadolint "./Dockerfile.devel"
	docker compose run $(DOCKER_COMPOSE_RUN_ARGS) hadolint \
	    hadolint "./build-host/Dockerfile"

.PHONY: test-push
### Perform any checks that should only be run before pushing.
test-push: $(VCS_FETCH_TARGETS) \
		$(HOME)/.local/var/log/feed-archiver-host-install.log \
		./var/docker/$(PYTHON_ENV)/log/build-devel.log \
		build-docker-volumes-$(PYTHON_ENV) ./.env
ifeq ($(CI),true)
ifneq ($(PYTHON_MINOR),$(PYTHON_HOST_MINOR))
# Don't waste CI time, only check for the canonical version:
	exit
endif
endif
ifeq ($(VCS_COMPARE_BRANCH),main)
# On `main`, compare with the previous commit on `main`
	vcs_compare_rev="$(VCS_COMPARE_REMOTE)/$(VCS_COMPARE_BRANCH)^"
else
	vcs_compare_rev="$(VCS_COMPARE_REMOTE)/$(VCS_COMPARE_BRANCH)"
	if ! git fetch "$(VCS_COMPARE_REMOTE)" "$(VCS_COMPARE_BRANCH)"
	then
# Compare with the pre-release branch if this branch hasn't been pushed yet:
	    vcs_compare_rev="$(VCS_COMPARE_REMOTE)/develop"
	fi
endif
	exit_code=0
	(
	    $(TOX_EXEC_BUILD_ARGS) cz check --rev-range "$${vcs_compare_rev}..HEAD" &&
	    $(TOX_EXEC_BUILD_ARGS) python ./bin/cz-check-bump --compare-ref \
	        "$${vcs_compare_rev}"
	) || exit_code=$$?
	if (( $$exit_code == 3 || $$exit_code == 21 ))
	then
	    exit
	elif (( $$exit_code != 0 ))
	then
	    exit $$exit_code
	else
	    docker compose run $(DOCKER_COMPOSE_RUN_ARGS) \
	        feed-archiver-devel $(TOX_EXEC_ARGS) \
	        towncrier check --compare-with "$${vcs_compare_rev}"
	fi

.PHONY: test-clean
### Confirm that the checkout is free of uncommitted VCS changes.
test-clean:
	if [ -n "$$(git status --porcelain)" ]
	then
	    set +x
	    echo "Checkout is not clean"
	    false
	fi


## Release Targets:
#
# Recipes that make an changes needed for releases and publish built artifacts to
# end-users.

.PHONY: release
### Publish installable Python packages and container images as required by commits.
release: release-python release-docker

.PHONY: release-python
### Publish installable Python packages to PyPI.
release-python: ./var/log/tox/build/build.log ./var/log/git-remotes.log \
		./var/git/refs/remotes/$(VCS_REMOTE)/$(VCS_BRANCH) \
		~/.pypirc ./.env build-docker-volumes-$(PYTHON_ENV)
# Only release from the `main` or `develop` branches:
ifeq ($(RELEASE_PUBLISH),true)
# Import the private signing key from CI secrets
	$(MAKE) -e ./var/log/gpg-import.log
# Bump the version and build the final release packages:
	$(MAKE) -e build-pkgs
# https://twine.readthedocs.io/en/latest/#using-twine
	./.tox/build/bin/twine check ./dist/feed?archiver-*
# The VCS remote should reflect the release before the release is published to ensure
# that a published release is never *not* reflected in VCS.  Also ensure the tag is in
# place on any mirrors, using multiple `pushurl` remotes, for those project hosts as
# well:
	$(MAKE) -e test-clean
	./.tox/build/bin/twine upload -s -r "$(PYPI_REPO)" \
	    ./dist/feed?archiver-*
	export VERSION=$$(./.tox/build/bin/cz version --project)
# Create a GitLab release
	./.tox/build/bin/twine upload -s -r "gitlab" \
	    ./dist/feed?archiver-*
	release_cli_args="--description ./NEWS-VERSION.rst"
	release_cli_args+=" --tag-name v$${VERSION}"
	release_cli_args+=" --assets-link {\
	\"name\":\"PyPI\",\
	\"url\":\"https://$(PYPI_HOSTNAME)/project/$(CI_PROJECT_NAME)/$${VERSION}/\",\
	\"link_type\":\"package\"\
	}"
	release_cli_args+=" --assets-link {\
	\"name\":\"GitLab-PyPI-Package-Registry\",\
	\"url\":\"$(CI_SERVER_URL)/$(CI_PROJECT_PATH)/-/packages/\",\
	\"link_type\":\"package\"\
	}"
	release_cli_args+=" --assets-link {\
	\"name\":\"Docker-Hub-Container-Registry\",\
	\"url\":\"https://hub.docker.com/r/merpatterson/$(CI_PROJECT_NAME)/tags\",\
	\"link_type\":\"image\"\
	}"
	docker compose pull gitlab-release-cli
	docker compose run --rm gitlab-release-cli release-cli \
	    --server-url "$(CI_SERVER_URL)" --project-id "$(CI_PROJECT_ID)" \
	    create $${release_cli_args}
# Create a GitHub release
	gh release create "v$${VERSION}" $(GITHUB_RELEASE_ARGS) \
	    --notes-file "./NEWS-VERSION.rst" ./dist/feed?archiver-*
endif

.PHONY: release-docker
### Publish all container images to all container registries.
release-docker: build-docker-volumes-$(PYTHON_ENV) build-docker \
		$(DOCKER_REGISTRIES:%=./var/log/docker-login-%.log)
	$(MAKE) -e -j DOCKER_COMPOSE_RUN_ARGS="$(DOCKER_COMPOSE_RUN_ARGS) -T" \
	    $(PYTHON_MINORS:%=release-docker-%)

.PHONY: $(PYTHON_MINORS:%=release-docker-%)
### Publish the container images for one Python version to all container registries.
$(PYTHON_MINORS:%=release-docker-%): \
		$(DOCKER_REGISTRIES:%=./var/log/docker-login-%.log) \
		$(HOME)/.local/var/log/docker-multi-platform-host-install.log
	export PYTHON_ENV="py$(subst .,,$(@:release-docker-%=%))"
# Build other platforms in emulation and rely on the layer cache for bundling the
# previously built native images into the manifests.
	DOCKER_BUILD_ARGS="$(DOCKER_BUILD_ARGS) --push"
ifneq ($(DOCKER_PLATFORMS),)
	DOCKER_BUILD_ARGS+=" --platform $(subst $(EMPTY) ,$(COMMA),$(DOCKER_PLATFORMS))"
else
endif
	export DOCKER_BUILD_ARGS
# Push the development manifest and images:
	$(MAKE) -e DOCKER_FILE="./Dockerfile.devel" DOCKER_VARIANT="devel" \
	    build-docker-build
# Push the end-user manifest and images:
	PYTHON_WHEEL="$$(ls -t ./dist/*.whl | head -n 1)"
	$(MAKE) -e DOCKER_BUILD_ARGS="$${DOCKER_BUILD_ARGS}\
	    --build-arg PYTHON_WHEEL=$${PYTHON_WHEEL}" build-docker-build
# Update Docker Hub `README.md` from the official/canonical Python version:
ifeq ($(VCS_BRANCH),main)
	if [ "$${PYTHON_ENV}" == "$(PYTHON_HOST_ENV)" ]
	then
	    $(MAKE) -e "./var/log/docker-login-DOCKER.log"
	    docker compose pull --quiet pandoc docker-pushrm
	    docker compose run $(DOCKER_COMPOSE_RUN_ARGS) docker-pushrm
	fi
endif

.PHONY: release-bump
### Bump the package version if on a branch that should trigger a release.
release-bump: ~/.gitconfig $(VCS_RELEASE_FETCH_TARGETS) \
		./var/log/git-remotes.log ./var/log/tox/build/build.log \
		./var/docker/$(PYTHON_ENV)/log/build-devel.log \
		./.env build-docker-volumes-$(PYTHON_ENV)
	if ! git diff --cached --exit-code
	then
	    set +x
	    echo "CRITICAL: Cannot bump version with staged changes"
	    false
	fi
# Ensure the local branch is updated to the forthcoming version bump commit:
	git switch -C "$(VCS_BRANCH)" "$$(git rev-parse HEAD)" --
ifeq ($(VCS_BRANCH),main)
	if ! ./.tox/build/bin/python ./bin/get-base-version $$(
	    ./.tox/build/bin/cz version --project
	)
	then
# There's no pre-release for which to publish a final release:
	    exit
	fi
else
# Only release if required by conventional commits:
	exit_code=0
	./.tox/build/bin/python ./bin/cz-check-bump || exit_code=$$?
	if (( $$exit_code == 3 || $$exit_code == 21 ))
	then
# No commits require a release:
	    exit
	elif (( $$exit_code != 0 ))
	then
	    exit $$exit_code
	fi
endif
# Collect the versions involved in this release according to conventional commits:
	cz_bump_args="--check-consistency --no-verify"
ifneq ($(VCS_BRANCH),main)
	cz_bump_args+=" --prerelease beta"
endif
ifeq ($(RELEASE_PUBLISH),true)
	cz_bump_args+=" --gpg-sign"
# Import the private signing key from CI secrets
	$(MAKE) -e ./var/log/gpg-import.log
endif
# Capture the release notes for *just this* release for creating the GitHub release.
# Have to run before the real `$ towncrier build` run without the `--draft` option
# because after that the `newsfragments` will have been deleted.
	next_version=$$(
	    $(TOX_EXEC_BUILD_ARGS) cz bump $${cz_bump_args} --yes --dry-run |
	    sed -nE 's|.* ([^ ]+) *→ *([^ ]+).*|\2|p;q'
	) || true
# Build and stage the release notes to be commited by `$ cz bump`
	docker compose run $(DOCKER_COMPOSE_RUN_ARGS) feed-archiver-devel \
	    tox exec $(TOX_EXEC_OPTS) -e "$(PYTHON_ENV)" -qq -- \
	    towncrier build --version "$${next_version}" --draft --yes \
	    >"./NEWS-VERSION.rst"
	git add -- "./NEWS-VERSION.rst"
	docker compose run $(DOCKER_COMPOSE_RUN_ARGS) feed-archiver-devel \
	    $(TOX_EXEC_ARGS) towncrier build --version "$${next_version}" --yes
# Increment the version in VCS
	$(TOX_EXEC_BUILD_ARGS) cz bump $${cz_bump_args}
# Ensure the container image reflects the version bump but we don't need to update the
# requirements again.
	touch \
	    $(PYTHON_ENVS:%=./requirements/%/user.txt) \
	    $(PYTHON_ENVS:%=./requirements/%/devel.txt) \
	    $(PYTHON_ENVS:%=./build-host/requirements-%.txt)
# Ensure the image is up-to-date for subsequent recipes.
	$(MAKE) -e "./var/docker/$(PYTHON_ENV)/log/build-user.log"
ifeq ($(VCS_BRANCH),main)
# Merge the bumped version back into `develop`:
	bump_rev="$$(git rev-parse HEAD)"
	git switch -C "develop" --track "$(VCS_COMPARE_REMOTE)/develop" --
	git merge --ff --gpg-sign \
	    -m "Merge branch 'main' release back into develop" "$${bump_rev}"
ifeq ($(CI),true)
	git push --no-verify --tags "$(VCS_COMPARE_REMOTE)" "HEAD:develop"
endif
	git switch -C "$(VCS_BRANCH)" "$${bump_rev}" --
endif
ifneq ($(GITHUB_ACTIONS),true)
ifneq ($(PROJECT_GITHUB_PAT),)
# Ensure the tag is available for creating the GitHub release below but push *before* to
# GitLab to avoid a race with repository mirrorying:
	git push --no-verify --tags "github" "HEAD:$(VCS_BRANCH)"
endif
endif
ifeq ($(CI),true)
	git push --no-verify --tags "$(VCS_REMOTE)" "HEAD:$(VCS_BRANCH)"
endif


## Development Targets:
#
# Recipes used by developers to make changes to the code.

.PHONY: devel-format
### Automatically correct code in this checkout according to linters and style checkers.
devel-format: $(HOME)/.local/var/log/feed-archiver-host-install.log
	$(TOX_EXEC_ARGS) autoflake -r -i --remove-all-unused-imports \
		--remove-duplicate-keys --remove-unused-variables \
		--remove-unused-variables "./src/feedarchiver/"
	$(TOX_EXEC_ARGS) autopep8 -v -i -r "./src/feedarchiver/"
	$(TOX_EXEC_ARGS) black "./src/feedarchiver/"

.PHONY: devel-upgrade
### Update all fixed/pinned dependencies to their latest available versions.
devel-upgrade: ./.env build-docker-volumes-$(PYTHON_ENV) \
		./var/docker/$(PYTHON_ENV)/log/build-devel.log \
		./var/log/tox/build/build.log
	touch "./setup.cfg" "./requirements/build.txt.in" \
	    "./build-host/requirements.txt.in"
# Ensure the network is create first to avoid race conditions
	docker compose create feed-archiver-devel
	$(MAKE) -e -j PIP_COMPILE_ARGS="--upgrade" \
	    DOCKER_COMPOSE_RUN_ARGS="$(DOCKER_COMPOSE_RUN_ARGS) -T" \
	    $(PYTHON_MINORS:%=build-docker-requirements-%)
# Update VCS hooks from remotes to the latest tag.
	$(TOX_EXEC_BUILD_ARGS) pre-commit autoupdate

.PHONY: devel-upgrade-branch
### Reset an upgrade branch, commit upgraded dependencies on it, and push for review.
devel-upgrade-branch: ~/.gitconfig ./var/log/gpg-import.log \
		./var/git/refs/remotes/$(VCS_REMOTE)/$(VCS_BRANCH) \
		./var/log/git-remotes.log
	remote_branch_exists=false
	if git fetch "$(VCS_REMOTE)" "$(VCS_BRANCH)-upgrade"
	then
	    remote_branch_exists=true
	fi
	git switch -C "$(VCS_BRANCH)-upgrade" --track "$(VCS_BRANCH)" --
	now=$$(date -u)
	$(MAKE) -e devel-upgrade
	if $(MAKE) -e "test-clean"
	then
# No changes from upgrade, exit successfully but push nothing
	    exit
	fi
# Commit the upgrade changes
	echo "Upgrade all requirements to the latest versions as of $${now}." \
	    >"./src/feedarchiver/newsfragments/+upgrade-requirements.bugfix.rst"
	git add --update './build-host/requirements-*.txt' './requirements/*/*.txt' \
	    "./.pre-commit-config.yaml"
	git add "./src/feedarchiver/newsfragments/+upgrade-requirements.bugfix.rst"
	git_commit_args="--all --gpg-sign"
ifeq ($(CI),true)
# Don't duplicate the CI run from the push below:
	git_push_args+=" --no-verify"
endif
	git commit $${git_commit_args} -m \
	    "fix(deps): Upgrade requirements latest versions"
# Fail if upgrading left untracked files in VCS
	$(MAKE) -e "test-clean"
ifeq ($(CI),true)
# Push any upgrades to the remote for review.  Specify both the ref and the expected ref
# for `--force-with-lease=...` to support pushing to multiple mirrors/remotes via
# multiple `pushUrl`:
	git_push_args="--no-verify"
	if [ "$${remote_branch_exists=true}" == "true" ]
	then
	    git_push_args+=" --force-with-lease=\
	$(VCS_BRANCH)-upgrade:$(VCS_REMOTE)/$(VCS_BRANCH)-upgrade"
	fi
	git push $${git_push_args} "$(VCS_REMOTE)" "HEAD:$(VCS_BRANCH)-upgrade"
endif

.PHONY: devel-merge
### Merge this branch with a suffix back into it's un-suffixed upstream.
devel-merge: ~/.gitconfig ./var/log/git-remotes.log \
		./var/git/refs/remotes/$(VCS_REMOTE)/$(VCS_MERGE_BRANCH)
	merge_rev="$$(git rev-parse HEAD)"
	git switch -C "$(VCS_MERGE_BRANCH)" --track "$(VCS_REMOTE)/$(VCS_MERGE_BRANCH)"
	git merge --ff --gpg-sign -m \
	    $$'Merge branch \'$(VCS_BRANCH)\' into $(VCS_MERGE_BRANCH)\n\n[ci merge]' \
	    "$${merge_rev}"
ifeq ($(CI),true)
	git push --no-verify --tags "$(VCS_REMOTE)" "HEAD:$(VCS_MERGE_BRANCH)"
endif


## Clean Targets:
#
# Recipes used to restore the checkout to initial conditions.

.PHONY: clean
### Restore the checkout to a state as close to an initial clone as possible.
clean:
	docker compose down --remove-orphans --rmi "all" -v || true
	$(TOX_EXEC_BUILD_ARGS) pre-commit uninstall \
	    --hook-type "pre-commit" --hook-type "commit-msg" --hook-type "pre-push" \
	    || true
	$(TOX_EXEC_BUILD_ARGS) pre-commit clean || true
	git clean -dfx -e "var/" -e ".env"
	rm -rfv "./var/log/"
	rm -rf "./var/docker/"


## Real Targets:
#
# Recipes that make actual changes and create and update files for the target.

# Manage fixed/pinned versions in `./requirements/**.txt` files.  Has to be run for each
# python version in the virtual environment for that Python version:
# https://github.com/jazzband/pip-tools#cross-environment-usage-of-requirementsinrequirementstxt-and-pip-compile
$(PYTHON_ENVS:%=./requirements/%/devel.txt): ./pyproject.toml ./setup.cfg ./tox.ini
	true DEBUG Updated prereqs: $(?)
	$(MAKE) -e "$(@:requirements/%/devel.txt=./var/log/tox/%/build.log)"
	./.tox/$(@:requirements/%/devel.txt=%)/bin/pip-compile \
	    --resolver "backtracking" $(PIP_COMPILE_ARGS) --extra "devel" \
	    --output-file "$(@)" "$(<)"
	mkdir -pv "./var/log/"
	touch "./var/log/rebuild.log"
$(PYTHON_ENVS:%=./requirements/%/user.txt): ./pyproject.toml ./setup.cfg ./tox.ini
	true DEBUG Updated prereqs: $(?)
	$(MAKE) -e "$(@:requirements/%/user.txt=./var/log/tox/%/build.log)"
	./.tox/$(@:requirements/%/user.txt=%)/bin/pip-compile \
	    --resolver "backtracking" $(PIP_COMPILE_ARGS) --output-file "$(@)" "$(<)"
	mkdir -pv "./var/log/"
	touch "./var/log/rebuild.log"
$(PYTHON_ENVS:%=./build-host/requirements-%.txt): ./build-host/requirements.txt.in
	true DEBUG Updated prereqs: $(?)
	$(MAKE) -e "$(@:build-host/requirements-%.txt=./var/log/tox/%/build.log)"
	./.tox/$(@:build-host/requirements-%.txt=%)/bin/pip-compile \
	    --resolver "backtracking" $(PIP_COMPILE_ARGS) --output-file "$(@)" "$(<)"
# Only update the installed tox version for the latest/host/main/default Python version
	if [ "$(@:build-host/requirements-%.txt=%)" = "$(PYTHON_ENV)" ]
	then
# Don't install tox into one of it's own virtual environments
	    if [ -n "$${VIRTUAL_ENV:-}" ]
	    then
	        pip_bin="$$(which -a pip | grep -v "^$${VIRTUAL_ENV}/bin/" | head -n 1)"
	    else
	        pip_bin="pip"
	    fi
	    "$${pip_bin}" install -r "$(@)"
	fi
	mkdir -pv "./var/log/"
	touch "./var/log/rebuild.log"
$(PYTHON_ENVS:%=./requirements/%/build.txt): ./requirements/build.txt.in
	true DEBUG Updated prereqs: $(?)
	$(MAKE) -e "$(@:requirements/%/build.txt=./var/log/tox/%/build.log)"
	./.tox/$(@:requirements/%/build.txt=%)/bin/pip-compile \
	    --resolver "backtracking" $(PIP_COMPILE_ARGS) --output-file "$(@)" "$(<)"

# Targets used as pre-requisites to ensure virtual environments managed by tox have been
# created and can be used directly to save time on Tox's overhead when we don't need
# Tox's logic about when to update/recreate them, e.g.:
#     $ ./.tox/build/bin/cz --help
# Mostly useful for build/release tools.
$(PYTHON_ALL_ENVS:%=./var/log/tox/%/build.log):
	$(MAKE) -e "$(HOME)/.local/var/log/feed-archiver-host-install.log"
	mkdir -pv "$(dir $(@))"
	tox run $(TOX_EXEC_OPTS) -e "$(@:var/log/tox/%/build.log=%)" --notest |&
	    tee -a "$(@)"
# Workaround tox's `usedevelop = true` not working with `./pyproject.toml`.  Use as a
# prerequisite when using Tox-managed virtual environments directly and changes to code
# need to take effect immediately.
$(PYTHON_ENVS:%=./var/log/tox/%/editable.log):
	$(MAKE) -e "$(HOME)/.local/var/log/feed-archiver-host-install.log"
	mkdir -pv "$(dir $(@))"
	tox exec $(TOX_EXEC_OPTS) -e "$(@:var/log/tox/%/editable.log=%)" -- \
	    pip install -e "./" |& tee -a "$(@)"

## Docker real targets:

# Build the development image:
./var/docker/$(PYTHON_ENV)/log/build-devel.log: \
		./Dockerfile.devel ./.dockerignore ./bin/entrypoint \
		./pyproject.toml ./setup.cfg ./tox.ini \
		./build-host/requirements.txt.in ./docker-compose.yml \
		./docker-compose.override.yml ./.env \
		./var/docker/$(PYTHON_ENV)/log/rebuild.log
	true DEBUG Updated prereqs: $(?)
	$(MAKE) -e build-docker-volumes-$(PYTHON_ENV)
	mkdir -pv "$(dir $(@))"
ifeq ($(DOCKER_BUILD_PULL),true)
# Pull the development image and simulate as if it had been built here.
	if $(MAKE) -e DOCKER_VARIANT="devel" pull-docker
	then
	    touch "$(@)" "./var/docker/$(PYTHON_ENV)/log/rebuild.log"
# Ensure the virtualenv in the volume is also current:
	    docker compose run $(DOCKER_COMPOSE_RUN_ARGS) \
	        feed-archiver-devel make -e PYTHON_MINORS="$(PYTHON_MINOR)" \
	        "./var/log/tox/$(PYTHON_ENV)/build.log"
	    exit
	fi
endif
	$(MAKE) -e DOCKER_FILE="./Dockerfile.devel" DOCKER_VARIANT="devel" \
	    DOCKER_BUILD_ARGS="--load" build-docker-build >>"$(@)"
# Update the pinned/frozen versions, if needed, using the container.  If changed, then
# we may need to re-build the container image again to ensure it's current and correct.
	docker compose run $(DOCKER_COMPOSE_RUN_ARGS) feed-archiver-devel \
	    make -e PYTHON_MINORS="$(PYTHON_MINOR)" build-requirements-$(PYTHON_ENV)
ifeq ($(CI),true)
# On CI, any changes from compiling requirements is a failure so no need to waste time
# rebuilding images:
	touch "$(@)"
else
	$(MAKE) -e "$(@)"
endif

# Build the end-user image:
./var/docker/$(PYTHON_ENV)/log/build-user.log: \
		./var/docker/$(PYTHON_ENV)/log/build-devel.log ./Dockerfile \
		./var/docker/$(PYTHON_ENV)/log/rebuild.log
	true DEBUG Updated prereqs: $(?)
ifeq ($(PYTHON_WHEEL),)
	$(MAKE) -e "build-pkgs"
	PYTHON_WHEEL="$$(ls -t ./dist/*.whl | head -n 1)"
endif
# Build the end-user image now that all required artifacts are built"
	mkdir -pv "$(dir $(@))"
	$(MAKE) -e DOCKER_BUILD_ARGS="$(DOCKER_BUILD_ARGS) --load \
	--build-arg PYTHON_WHEEL=$${PYTHON_WHEEL}" build-docker-build >>"$(@)"
# The image installs the host requirements, reflect that in the bind mount volumes
	date >>"$(@:%/build-user.log=%/host-install.log)"

./var/ $(PYTHON_ENVS:%=./var/docker/%/) \
./src/feed_archiver.egg-info/ \
$(PYTHON_ENVS:%=./var/docker/%/feed_archiver.egg-info/) \
./.tox/ $(PYTHON_ENVS:%=./var/docker/%/.tox/):
	mkdir -pv "$(@)"

# Marker file used to trigger the rebuild of the image for just one Python version.
# Useful to workaround async timestamp issues when running jobs in parallel:
./var/docker/$(PYTHON_ENV)/log/rebuild.log:
	mkdir -pv "$(dir $(@))"
	date >>"$(@)"

# Local environment variables from a template:
./.env: ./.env.in
	$(MAKE) -e "template=$(<)" "target=$(@)" expand-template

# Static site server set up
./server/.htpasswd: .SHELLFLAGS = -eu -o pipefail -c
./server/.htpasswd:
	echo "Enter a HTTP Basic authentication password for the static site server."
	if ! which htpasswd
	then
	    sudo apt-get update
	    sudo apt-get install -y apache2-utils
	fi
	htpasswd -c "$(@)" "feed-archiver"

# Extract the Sonarr API key
./sonarr/config/config.xml: ./var/docker/$(PYTHON_ENV)/log/build.log
	mkdir -pv "$(dir $(@))"
	docker compose rm -sf sonarr
	docker compose up -d sonarr
	sleep 1
	until [ -e "$(@)" ]
	do
	    sleep 0.1
	done

./src/feedarchiver/tests/archives/end-to-end/.feed-archiver.yml: \
		./src/feedarchiver/tests/archives/end-to-end/.feed-archiver.yml.in \
		./sonarr/config/config.xml
	export SONARR_API_KEY=$$(
	    sed -nE 's|.*<ApiKey>(.+)</ApiKey>.*|\1|p' "./sonarr/config/config.xml"
	)
	$(MAKE) "template=$(<)" "target=$(@)" expand-template

# Install all tools required by recipes that have to be installed externally on the
# host.  Use a target file outside this checkout to support multiple checkouts.  Use a
# target specific to this project so that other projects can use the same approach but
# with different requirements.
$(HOME)/.local/var/log/feed-archiver-host-install.log:
	mkdir -pv "$(dir $(@))"
# Bootstrap the minimum Python environment
	(
	    if ! which pip
	    then
	        if which apk
	        then
	            sudo apk update
	            sudo apk add "gettext" "py3-pip" "gnupg" "github-cli" "curl"
	        elif which apt-get
	        then
	            sudo apt-get update
	            sudo apt-get install -y \
	                "gettext-base" "python3-pip" "gnupg" "gh" "curl"
	        else
	            set +x
	            echo "ERROR: OS not supported for installing host dependencies"
	            false
	        fi
	    fi
	    if [ -e ./build-host/requirements-$(PYTHON_HOST_ENV).txt ]
	    then
	        pip install -r "./build-host/requirements-$(PYTHON_HOST_ENV).txt"
	    else
	        pip install -r "./build-host/requirements.txt.in"
	    fi
	) |& tee -a "$(@)"

# https://docs.docker.com/build/building/multi-platform/#building-multi-platform-images
$(HOME)/.local/var/log/docker-multi-platform-host-install.log:
	mkdir -pv "$(dir $(@))"
	if ! docker context inspect "multi-platform" |& tee -a "$(@)"
	then
	    docker context create "multi-platform" |& tee -a "$(@)"
	fi
	if ! docker buildx inspect |& tee -a "$(@)" |
	    grep -q '^ *Endpoint: *multi-platform *'
	then
	    (
	        docker buildx create --use "multi-platform" || true
	    ) |& tee -a "$(@)"
	fi

./var/log/codecov-install.log:
	mkdir -pv "$(dir $(@))"
# Install the code test coverage publishing tool
	(
	    if ! which codecov
	    then
	        mkdir -pv ~/.local/bin/
# https://docs.codecov.com/docs/codecov-uploader#using-the-uploader-with-codecovio-cloud
	        if which brew
	        then
# Mac OS X
	            curl --output-dir ~/.local/bin/ -Os \
	                "https://uploader.codecov.io/latest/macos/codecov"
	        elif which apk
	        then
# Alpine
	            wget --directory-prefix ~/.local/bin/ \
	                "https://uploader.codecov.io/latest/alpine/codecov"
	        else
# Other Linux distributions
	            curl --output-dir ~/.local/bin/ -Os \
	                "https://uploader.codecov.io/latest/linux/codecov"
	        fi
	        chmod +x ~/.local/bin/codecov
	    fi
	    if ! which codecov
	    then
	        set +x
	        echo "ERROR: CodeCov CLI tool still not on PATH"
	        false
	    fi
	) | tee -a "$(@)"

# Retrieve VCS data needed for versioning (tags) and release (release notes).
$(VCS_FETCH_TARGETS): ./.git/logs/HEAD
	git_fetch_args=--tags
	if [ "$$(git rev-parse --is-shallow-repository)" == "true" ]
	then
	    git_fetch_args+=" --unshallow"
	fi
	branch_path="$(@:var/git/refs/remotes/%=%)"
	mkdir -pv "$(dir $(@))"
	if ! git fetch $${git_fetch_args} "$${branch_path%%/*}" "$${branch_path#*/}" |&
	    tee -a "$(@)"
	then
# If the local branch doesn't exist, fall back to the pre-release branch:
	    git fetch $${git_fetch_args} "$${branch_path%%/*}" "develop" |&
	        tee -a "$(@)"
	fi

./.git/hooks/pre-commit:
	$(MAKE) -e "$(HOME)/.local/var/log/feed-archiver-host-install.log"
	$(TOX_EXEC_BUILD_ARGS) pre-commit install \
	    --hook-type "pre-commit" --hook-type "commit-msg" --hook-type "pre-push"

# Capture any project initialization tasks for reference.  Not actually usable.
./pyproject.toml:
	$(MAKE) -e "$(HOME)/.local/var/log/feed-archiver-host-install.log"
	$(TOX_EXEC_BUILD_ARGS) cz init

# Tell Emacs where to find checkout-local tools needed to check the code.
./.dir-locals.el: ./.dir-locals.el.in
	$(MAKE) -e "template=$(<)" "target=$(@)" expand-template

# Ensure minimal VCS configuration, mostly useful in automation such as CI.
~/.gitconfig:
	git config --global user.name "$(USER_FULL_NAME)"
	git config --global user.email "$(USER_EMAIL)"

./var/log/git-remotes.log:
	mkdir -pv "$(dir $(@))"
	set +x
ifneq ($(VCS_REMOTE_PUSH_URL),)
	if ! git remote get-url --push --all "origin" |
	    grep -q -F "$(VCS_REMOTE_PUSH_URL)"
	then
	    echo "INFO:Adding push url for remote 'origin'"
	    git remote set-url --push --add "origin" "$(VCS_REMOTE_PUSH_URL)" |
	        tee -a "$(@)"
	fi
endif
ifneq ($(GITHUB_ACTIONS),true)
ifneq ($(PROJECT_GITHUB_PAT),)
# Also add a fetch remote for the `$ gh ...` CLI tool to detect:
	if ! git remote get-url "github" >"/dev/null"
	then
	    echo "INFO:Adding remote 'github'"
	    git remote add "github" \
	        "https://$(PROJECT_GITHUB_PAT)@github.com/$(CI_PROJECT_PATH).git" |
	        tee -a "$(@)"
	fi
else ifneq ($(CI_IS_FORK),true)
	set +x
	echo "ERROR: PROJECT_GITHUB_PAT missing from ./.env or CI secrets"
	false
endif
endif
	set -x
# Fail fast if there's still no push access
	git push --no-verify --tags "origin" | tee -a "$(@)"

# Ensure release publishing authentication, mostly useful in automation such as CI.
~/.pypirc: ./home/.pypirc.in
	$(MAKE) -e "template=$(<)" "target=$(@)" expand-template

./var/log/docker-login-DOCKER.log: ./.env
	mkdir -pv "$(dir $(@))"
	set +x
	source "./.env"
	export DOCKER_PASS
	if [ -n "$${DOCKER_PASS}" ]
	then
	    set -x
	    printenv "DOCKER_PASS" | docker login -u "merpatterson" --password-stdin
	elif [ "$(CI_IS_FORK)" != "true" ]
	then
	    echo "ERROR: DOCKER_PASS missing from ./.env or CI secrets"
	    false
	fi
	date | tee -a "$(@)"
# TEMPLATE: Add a cleanup rule for the GitLab container registry under the project
# settings.
./var/log/docker-login-GITLAB.log: ./.env
	mkdir -pv "$(dir $(@))"
	set +x
	source "./.env"
	export CI_REGISTRY_PASSWORD
	if [ -n "$${CI_REGISTRY_PASSWORD}" ]
	then
	    set -x
	    printenv "CI_REGISTRY_PASSWORD" |
	        docker login -u "$(CI_REGISTRY_USER)" --password-stdin "$(CI_REGISTRY)"
	elif [ "$(CI_IS_FORK)" != "true" ]
	then
	    echo "ERROR: CI_REGISTRY_PASSWORD missing from ./.env or CI secrets"
	    false
	fi
	date | tee -a "$(@)"
# TEMPLATE: Connect the GitHub container registry to the repository using the `Connect`
# button at the bottom of the container registry's web UI.
./var/log/docker-login-GITHUB.log: ./.env
	mkdir -pv "$(dir $(@))"
	set +x
	source "./.env"
	export PROJECT_GITHUB_PAT
	if [ -n "$${PROJECT_GITHUB_PAT}" ]
	then
	    set -x
	    printenv "PROJECT_GITHUB_PAT" |
	        docker login -u "$(GITHUB_REPOSITORY_OWNER)" --password-stdin "ghcr.io"
	elif [ "$(CI_IS_FORK)" != "true" ]
	then
	    echo "ERROR: PROJECT_GITHUB_PAT missing from ./.env or CI secrets"
	    false
	fi
	date | tee -a "$(@)"

# Static site server set up
./server/.htpasswd: .SHELLFLAGS = -eu -o pipefail -c
./server/.htpasswd:
	echo "Enter a HTTP Basic authentication password for the static site server."
	if ! which htpasswd
	then
	    sudo apt-get update
	    sudo apt-get install -y apache2-utils
	fi
	htpasswd -c "$(@)" "feed-archiver"

# Extract the Sonarr API key
./sonarr/config/config.xml: ./var/log/docker-build.log
	docker compose up -d sonarr
	sleep 1
	until [ -e "$(@)" ]
	do
	    sleep 0.1
	done
./src/feedarchiver/tests/archives/end-to-end/.feed-archiver.yml: \
		./src/feedarchiver/tests/archives/end-to-end/.feed-archiver.yml.in \
		./sonarr/config/config.xml
	export SONARR_API_KEY=$$(
	    sed -nE 's|.*<ApiKey>(.+)</ApiKey>.*|\1|p' "./sonarr/config/config.xml"
	)
	$(MAKE) "template=$(<)" "target=$(@)" expand-template

# GPG signing key creation and management in CI
export GPG_PASSPHRASE=
GPG_SIGNING_PRIVATE_KEY=
./var/ci-cd-signing-subkey.asc:
# We need a private key in the CI/CD environment for signing release commits and
# artifacts.  Use a subkey so that it can be revoked without affecting your main key.
# This recipe captures what I had to do to export a private signing subkey.  It's not
# widely tested so it should probably only be used for reference.  It worked for me but
# the risk is leaking your main private key so double and triple check all your
# assumptions and results.
# 1. Create a signing subkey with a NEW, SEPARATE passphrase:
#    https://wiki.debian.org/Subkeys#How.3F
# 2. Get the long key ID for that private subkey:
#	gpg --list-secret-keys --keyid-format "LONG"
# 3. Export *just* that private subkey and verify that the main secret key packet is the
#    GPG dummy packet and that the only other private key included is the intended
#    subkey:
#	gpg --armor --export-secret-subkeys "$(GPG_SIGNING_KEYID)!" |
#	    gpg --list-packets
# 4. Export that key as text to a file:
	gpg --armor --export-secret-subkeys "$(GPG_SIGNING_KEYID)!" >"$(@)"
# 5. Confirm that the exported key can be imported into a temporary GNU PG directory and
#    that temporary directory can then be used to sign files:
#	gnupg_homedir=$$(mktemp -d --suffix=".d" "gnupd.XXXXXXXXXX")
#	printenv 'GPG_PASSPHRASE' >"$${gnupg_homedir}/.passphrase"
#	gpg --homedir "$${gnupg_homedir}" --batch --import <"$(@)"
#	echo "Test signature content" >"$${gnupg_homedir}/test-sig.txt"
#	gpgconf --kill gpg-agent
#	gpg --homedir "$${gnupg_homedir}" --batch --pinentry-mode "loopback" \
#	    --passphrase-file "$${gnupg_homedir}/.passphrase" \
#	    --local-user "$(GPG_SIGNING_KEYID)!" --sign "$${gnupg_homedir}/test-sig.txt"
#	gpg --batch --verify "$${gnupg_homedir}/test-sig.txt.gpg"
# 6. Add the contents of this target as a `GPG_SIGNING_PRIVATE_KEY` secret in CI and the
# passphrase for the signing subkey as a `GPG_PASSPHRASE` secret in CI
./var/log/gpg-import.log: ~/.gitconfig
# In each CI run, import the private signing key from the CI secrets
	mkdir -pv "$(dir $(@))"
ifneq ($(and $(GPG_SIGNING_PRIVATE_KEY),$(GPG_PASSPHRASE)),)
	printenv "GPG_SIGNING_PRIVATE_KEY" | gpg --batch --import | tee -a "$(@)"
	echo 'default-key:0:"$(GPG_SIGNING_KEYID)' | gpgconf —change-options gpg
	git config --global user.signingkey "$(GPG_SIGNING_KEYID)"
# "Unlock" the signing key for the remainder of this CI run:
	printenv 'GPG_PASSPHRASE' >"./var/ci-cd-signing-subkey.passphrase"
	true | gpg --batch --pinentry-mode "loopback" \
	    --passphrase-file "./var/ci-cd-signing-subkey.passphrase" \
	    --sign | gpg --list-packets
else
ifneq ($(CI_IS_FORK),true)
	set +x
	echo "ERROR: GPG_SIGNING_PRIVATE_KEY or GPG_PASSPHRASE " \
	    "missing from ./.env or CI secrets"
	false
endif
	date | tee -a "$(@)"
endif

./var/gitlab-runner/config/config.toml: ./gitlab-runner/config/config.toml.in
	docker compose run --rm gitlab-runner register \
	    --url "https://gitlab.com/" --docker-image "docker" --executor "docker"


## Utility Targets:
#
# Recipes used to make similar changes across targets where using Make's basic syntax
# can't be used.

.PHONY: expand-template
## Create a file from a template replacing environment variables
expand-template:
	$(MAKE) -e "$(HOME)/.local/var/log/feed-archiver-host-install.log"
	set +x
	if [ -e "$(target)" ]
	then
ifeq ($(TEMPLATE_IGNORE_EXISTING),true)
	    exit
else
	    envsubst <"$(template)" | diff -u "$(target)" "-" || true
	    echo "ERROR: Template $(template) has been updated:"
	    echo "       Reconcile changes and \`$$ touch $(target)\`:"
	    false
endif
	fi
	envsubst <"$(template)" >"$(target)"

.PHONY: pull-docker
### Pull an existing image best to use as a cache for building new images
pull-docker: ./var/git/refs/remotes/$(VCS_REMOTE)/$(VCS_BRANCH) \
		./var/log/tox/build/build.log
	export VERSION=$$(./.tox/build/bin/cz version --project)
	for vcs_branch in $(VCS_BRANCHES)
	do
	    docker_tag="$(DOCKER_VARIANT_PREFIX)$(PYTHON_ENV)-$${vcs_branch}"
	    for docker_image in $(DOCKER_IMAGES)
	    do
	        if docker pull "$${docker_image}:$${docker_tag}"
	        then
	            docker tag "$${docker_image}:$${docker_tag}" \
	                "$(DOCKER_IMAGE_DOCKER):$${docker_tag}"
	            exit
	        fi
	    done
	done
	set +x
	echo "ERROR: Could not pull any existing docker image"
	false

.PHONY: bootstrap-project
### Run any tasks needed to be run once for a given project by a maintainer
bootstrap-project: \
		./var/log/docker-login-GITLAB.log \
		./var/log/docker-login-GITHUB.log
# Initially seed the build host Docker image to bootstrap CI/CD environments
# GitLab CI/CD:
	$(MAKE) -e -C "./build-host/" DOCKER_IMAGE="$(DOCKER_IMAGE_GITLAB)" release
# GitHub Actions:
	$(MAKE) -e -C "./build-host/" DOCKER_IMAGE="$(DOCKER_IMAGE_GITHUB)" release


## Makefile Development:
#
# Development primarily requires a balance of 2 priorities:
#
# - Ensure the correctness of the code and build artifacts
# - Minimize iteration time overhead in the inner loop of development
#
# This project uses Make to balance those priorities.  Target recipes capture the
# commands necessary to build artifacts, run tests, and check the code.  Top-level
# targets assemble those recipes to put it all together and ensure correctness.  Target
# prerequisites are used to define when build artifacts need to be updated so that
# time isn't wasted on unnecessary updates in the inner loop of development.
#
# The most important Make concept to understand if making changes here is that of real
# targets and prerequisites, as opposed to "phony" targets.  The target is only updated
# if any of its prerequisites are newer, IOW have a more recent modification time, than
# the target.  For example, if a new feature adds library as a new project dependency
# then correctness requires that the fixed/pinned versions be updated to include the new
# library.  Most of the time, however, the fixed/pinned versions don't need to be
# updated and it would waste significant time to always update them in the inner loop of
# development.  We express this relationship in Make by defining the files containing
# the fixed/pinned versions as targets and the `./setup.cfg` file where dependencies are
# defined as a prerequisite:
#
#    ./requirements.txt: setup.cfg
#        ./.tox/py310/bin/pip-compile --output-file "$(@)" "$(<)"
#
# To that end, developers should use real target files whenever possible when adding
# recipes to this file.
#
# Sometimes the task we need a recipe to accomplish should only be run when certain
# changes have been made and as such we can use those changed files as prerequisites but
# the task doesn't produce an artifact appropriate for use as the target for the recipe.
# In that case, the recipe can write "simulated" artifact such as by piping output to a
# log file:
#
#     ./var/log/foo.log:
#         mkdir -pv "$(dir $(@))"
#         ./.tox/build/bin/python "./bin/foo.py" | tee -a "$(@)"
#
# This is also useful when none of the modification times of produced artifacts can be
# counted on to correctly reflect when any subsequent targets need to be updated when
# using this target as a pre-requisite in turn.  If no output can be captured, then the
# recipe can create arbitrary output:
#
#     ./var/log/foo.log:
#         ./.tox/build/bin/python "./bin/foo.py"
#         mkdir -pv "$(dir $(@))"
#         date | tee -a "$(@)"
#
# If a target is needed by the recipe of another target but should *not* trigger updates
# when it's newer, such as one-time host install tasks, then use that target in a
# sub-make instead of as a prerequisite:
#
#     ./var/log/foo.log:
#         $(MAKE) "./var/log/bar.log"
#
# We use a few more Make features than these core features and welcome further use of
# such features:
#
# - `$(@)`:
#   The automatic variable containing the file path for the target
#
# - `$(<)`:
#   The automatic variable containing the file path for the first prerequisite
#
# - `$(FOO:%=foo-%)`:
#   Substitution references to generate transformations of space-separated values
#
# - `$ make FOO=bar ...`:
#   Overriding variables on the command-line when invoking make as "options"
#
# We want to avoid, however, using many more features of Make, particularly the more
# "magical" features, to keep it readable, discover-able, and otherwise accessible to
# developers who may not have significant familiarity with Make.  If there's a good,
# pragmatic reason to add use of further features feel free to make the case but avoid
# them if possible.<|MERGE_RESOLUTION|>--- conflicted
+++ resolved
@@ -332,10 +332,6 @@
 ifeq ($(VCS_BRANCH),main)
 RELEASE_PUBLISH=true
 GITHUB_RELEASE_ARGS=
-<<<<<<< HEAD
-DOCKER_PLATFORMS=linux/amd64,linux/arm64,linux/arm/v7
-=======
->>>>>>> 4537f651
 else ifeq ($(VCS_BRANCH),develop)
 # Publish pre-releases from the `develop` branch:
 RELEASE_PUBLISH=true
@@ -345,9 +341,6 @@
 PYPI_HOSTNAME=pypi.org
 ifeq ($(PYTHON_MINOR),$(PYTHON_HOST_MINOR))
 # Only build and publish multi-platform images for the canonical Python version:
-# TEMPLATE: Choose the platforms on which your end-users need to be able to run the
-# image.  These default platforms should cover most common end-user platforms, including
-# modern Apple M1 CPUs, Raspberry Pi devices, etc.:
 DOCKER_PLATFORMS=linux/amd64 linux/arm64 linux/arm/v7
 endif
 endif
@@ -1352,8 +1345,6 @@
 	    false
 	fi
 	date | tee -a "$(@)"
-# TEMPLATE: Add a cleanup rule for the GitLab container registry under the project
-# settings.
 ./var/log/docker-login-GITLAB.log: ./.env
 	mkdir -pv "$(dir $(@))"
 	set +x
@@ -1370,8 +1361,6 @@
 	    false
 	fi
 	date | tee -a "$(@)"
-# TEMPLATE: Connect the GitHub container registry to the repository using the `Connect`
-# button at the bottom of the container registry's web UI.
 ./var/log/docker-login-GITHUB.log: ./.env
 	mkdir -pv "$(dir $(@))"
 	set +x
