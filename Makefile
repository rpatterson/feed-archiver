--- conflicted
+++ resolved
@@ -176,18 +176,13 @@
 	./.tox/py3/bin/black "./src/pythonprojectstructure/"
 
 .PHONY: test
-<<<<<<< HEAD
 ### Format the code and run the full suite of tests, coverage checks, and linters
 test: build-docker
 # Run from the development Docker container for consistency
 	docker compose run --rm python-project-structure-devel make format test-local
 .PHONY: test-local
 ### Run the full suite of tests on the local host
-test-local: ./var/log/install-tox.log build-local
-=======
-### Run the full suite of tests, coverage checks, and linters
-test: build format
->>>>>>> 15c0aa8c
+test-local: build-local
 	tox
 .PHONY: test-docker
 ### Run the full suite of tests inside a docker container
@@ -326,17 +321,8 @@
 	git config --global user.name "$(USER_FULL_NAME)"
 	git config --global user.email "$(USER_EMAIL)"
 ~/.pypirc: ./home/.pypirc.in
-<<<<<<< HEAD
 	$(MAKE) "template=$(<)" "target=$(@)" expand-template
 ./var/log/docker-login.log: .SHELLFLAGS = -eu -o pipefail -c
 ./var/log/docker-login.log:
 	docker login -u "merpatterson" -p "$(DOCKER_PASS)"
-	date | tee -a "$(@)"
-
-# Specific to Debian-based OSes
-/usr/bin/envsubst:
-	apt-get update
-	apt-get install -y "gettext-base"
-=======
-	$(MAKE) "template=$(<)" "target=$(@)" expand-template
->>>>>>> 15c0aa8c
+	date | tee -a "$(@)"