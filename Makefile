--- conflicted
+++ resolved
@@ -115,12 +115,8 @@
 
 .PHONY: check-push
 ### Perform any checks that should only be run before pushing
-<<<<<<< HEAD
 check-push: build-docker
-=======
-check-push: build
 ifeq ($(RELEASE_PUBLISH),true)
->>>>>>> a0933147
 	./.tox/build/bin/towncrier check --compare-with "origin/develop"
 endif
 
