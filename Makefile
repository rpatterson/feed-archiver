--- conflicted
+++ resolved
@@ -395,12 +395,7 @@
 	    fi
 	done
 # Delegate parallel build all Python environments to tox.
-<<<<<<< HEAD
-	tox $(TOX_RUN_ARGS) --notest --pkg-only -e "$(TOX_ENV_LIST)"
-=======
-	tox run-parallel --notest --parallel auto --parallel-live \
-	    -e "build,$(TOX_ENV_LIST)"
->>>>>>> 3a8e6a3d
+	tox $(TOX_RUN_ARGS) --notest -e "$(TOX_ENV_LIST)"
 	touch "$(@)"
 # Workaround tox's `usedevelop = true` not working with `./pyproject.toml`
 ./.tox/$(PYTHON_ENV)/log/editable.log: ./.tox/$(PYTHON_ENV)/bin/activate
@@ -416,7 +411,7 @@
 # Ensure frozen/pinned versions will subsequently be compiled
 	    touch "./requirements/build.txt.in"
 	fi
-	tox run --notest --pkg-only -e "build"
+	tox run --notest -e "build"
 	touch "$(@)"
 
 # Docker targets
