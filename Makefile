--- conflicted
+++ resolved
@@ -20,17 +20,12 @@
 export DOCKER_USER=merpatterson
 # Project-specific variables
 GPG_SIGNING_KEYID=2EFF7CCE6828E359
-<<<<<<< HEAD
-GITHUB_REPOSITORY_OWNER=rpatterson
-CI_REGISTRY_IMAGE=registry.gitlab.com/$(GITHUB_REPOSITORY_OWNER)/feed-archiver
-
-# Options affecting target behavior
+GITLAB_REPOSITORY_OWNER=rpatterson
+GITHUB_REPOSITORY_OWNER=$(GITLAB_REPOSITORY_OWNER)
+
+# Project-specific options:
 DEBUG=
 POST_MORTEM=
-=======
-GITLAB_REPOSITORY_OWNER=rpatterson
-GITHUB_REPOSITORY_OWNER=$(GITLAB_REPOSITORY_OWNER)
->>>>>>> 3dc2694a
 
 # Values derived from the environment
 USER_NAME:=$(shell id -u -n)
@@ -112,9 +107,9 @@
 DOCKER_BUILD_ARGS=
 DOCKER_REGISTRIES=DOCKER GITLAB GITHUB
 export DOCKER_REGISTRY=$(firstword $(DOCKER_REGISTRIES))
-DOCKER_IMAGE_DOCKER=$(DOCKER_USER)/python-project-structure
+DOCKER_IMAGE_DOCKER=$(DOCKER_USER)/feed-archiver
 DOCKER_IMAGE_GITLAB=$(CI_REGISTRY_IMAGE)
-DOCKER_IMAGE_GITHUB=ghcr.io/$(GITHUB_REPOSITORY_OWNER)/python-project-structure
+DOCKER_IMAGE_GITHUB=ghcr.io/$(GITHUB_REPOSITORY_OWNER)/feed-archiver
 DOCKER_IMAGE=$(DOCKER_IMAGE_$(DOCKER_REGISTRY))
 export DOCKER_VARIANT=
 DOCKER_VARIANT_PREFIX=
@@ -123,8 +118,8 @@
 endif
 DOCKER_VOLUMES=\
 ./var/ ./var/docker/$(PYTHON_ENV)/ \
-./src/python_project_structure.egg-info/ \
-./var/docker/$(PYTHON_ENV)/python_project_structure.egg-info/ \
+./src/feed_archiver.egg-info/ \
+./var/docker/$(PYTHON_ENV)/feed_archiver.egg-info/ \
 ./.tox/ ./var/docker/$(PYTHON_ENV)/.tox/
 
 
@@ -175,7 +170,7 @@
 endif
 CI_REGISTRY_USER=$(GITLAB_REPOSITORY_OWNER)
 CI_REGISTRY=registry.gitlab.com/$(GITLAB_REPOSITORY_OWNER)
-CI_REGISTRY_IMAGE=$(CI_REGISTRY)/python-project-structure
+CI_REGISTRY_IMAGE=$(CI_REGISTRY)/feed-archiver
 # Address undefined variables warnings when running under local development
 VCS_REMOTE_PUSH_URL=
 CODECOV_TOKEN=
@@ -202,18 +197,9 @@
 
 .PHONY: build
 ### Set up everything for development from a checkout, local and in containers
-<<<<<<< HEAD
-build: \
-		./.git/hooks/pre-commit ./server/.htpasswd \
-		./src/feedarchiver/tests/archives/end-to-end/.feed-archiver.yml \
-		build-local build-docker
-.PHONY: build-local
-### Set up for development locally, directly on the host
-build-local: ./var/log/recreate.log
-=======
-build: ./.git/hooks/pre-commit build-docker
-
->>>>>>> 3dc2694a
+build: ./.git/hooks/pre-commit build-docker \
+		./src/feedarchiver/tests/archives/end-to-end/.feed-archiver.yml
+
 .PHONY: build-docker
 ### Set up for development in Docker containers
 build-docker: build-pkgs
@@ -284,7 +270,7 @@
 	export PYTHON_ENV="py$(subst .,,$(@:build-docker-requirements-%=%))"
 	$(MAKE) build-docker-volumes-$${PYTHON_ENV}
 	docker compose run $(DOCKER_COMPOSE_RUN_ARGS) -T \
-	    python-project-structure-devel make -e \
+	    feed-archiver-devel make -e \
 	    PYTHON_MINORS="$(@:build-docker-requirements-%=%)" \
 	    PIP_COMPILE_ARGS="$(PIP_COMPILE_ARGS)" \
 	    build-requirements-py$(subst .,,$(@:build-docker-requirements-%=%))
@@ -294,7 +280,7 @@
 build-docker-pull: ./.env build-docker-volumes-$(PYTHON_ENV) \
 		./var/log/tox/build/build.log
 	export VERSION=$$(./.tox/build/bin/cz version --project)
-	if docker compose pull python-project-structure-devel
+	if docker compose pull feed-archiver-devel
 	then
 	    mkdir -pv "./var/docker/$(PYTHON_ENV)/log/"
 	    touch "./var/docker/$(PYTHON_ENV)/log/build-devel.log" \
@@ -315,14 +301,14 @@
 # Build Python packages/distributions from the development Docker container for
 # consistency/reproducibility.
 	docker compose run $(DOCKER_COMPOSE_RUN_ARGS) -T \
-	    python-project-structure-devel tox run -e "$(PYTHON_ENV)" --pkg-only
+	    feed-archiver-devel tox run -e "$(PYTHON_ENV)" --pkg-only
 # Copy the wheel to a location accessible to all containers:
 	cp -lfv "$$(
 	    ls -t ./var/docker/$(PYTHON_ENV)/.tox/.pkg/dist/*.whl | head -n 1
 	)" "./dist/"
 # Also build the source distribution:
 	docker compose run $(DOCKER_COMPOSE_RUN_ARGS) -T \
-	    python-project-structure-devel \
+	    feed-archiver-devel \
 	    tox run -e "$(PYTHON_ENV)" --override "testenv.package=sdist" --pkg-only
 	cp -lfv "$$(
 	    ls -t ./var/docker/$(PYTHON_ENV)/.tox/.pkg/dist/*.tar.gz | head -n 1
@@ -355,33 +341,8 @@
 # Import the private signing key from CI secrets
 	$(MAKE) -e ./var/log/gpg-import.log
 endif
-<<<<<<< HEAD
-# Run first in case any input is needed from the developer
-	exit_code=0
-	./.tox/build/bin/cz bump $${cz_bump_args} --dry-run || exit_code=$$?
-	rm -fv "./var/cz-bump-no-release.txt"
-	if (( $$exit_code == 3 || $$exit_code == 21 ))
-	then
-# No release necessary for the commits since the last release, don't publish a release
-	    echo "true" >"./var/cz-bump-no-release.txt"
-	    exit
-	elif (( $$exit_code != 0 ))
-	then
-# Commitizen returned an unexpected exit status code, fail
-	    exit $$exit_code
-	fi
-	cz_bump_args+=" --yes"
-	next_version="$$(
-	    ./.tox/build/bin/cz bump $${cz_bump_args} --dry-run |
-	    sed -nE 's|.* *[Vv]ersion *(.+) *→ *(.+)|\2|p'
-	)"
-# Update the release notes/changelog
-	git fetch --no-tags origin "$(TOWNCRIER_COMPARE_BRANCH)"
-	docker compose run --rm feed-archiver-devel \
-=======
-	docker compose run $(DOCKER_COMPOSE_RUN_ARGS) python-project-structure-devel \
+	docker compose run $(DOCKER_COMPOSE_RUN_ARGS) feed-archiver-devel \
 	    $(TOX_EXEC_ARGS) \
->>>>>>> 3dc2694a
 	    towncrier check --compare-with "origin/$(TOWNCRIER_COMPARE_BRANCH)"
 	if ! git diff --cached --exit-code
 	then
@@ -393,25 +354,16 @@
 # Capture the release notes for *just this* release for creating the GitHub release.
 # Have to run before the real `$ towncrier build` run without the `--draft` option
 # because after that the `newsfragments` will have been deleted.
-<<<<<<< HEAD
-	docker compose run --rm feed-archiver-devel \
-	    towncrier build --version "$${next_version}" --draft --yes \
-	        >"./NEWS-release.rst"
-# Build and stage the release notes to be commited by `$ cz bump`
-	docker compose run --rm feed-archiver-devel \
-	    towncrier build --version "$${next_version}" --yes
-=======
 	next_version=$$(
 	    $(TOX_EXEC_BUILD_ARGS) cz bump $${cz_bump_args} --yes --dry-run |
 	    sed -nE 's|.* ([^ ]+) *→ *([^ ]+).*|\2|p'
 	) || true
-	docker compose run --rm python-project-structure-devel $(TOX_EXEC_ARGS) \
+	docker compose run --rm feed-archiver-devel $(TOX_EXEC_ARGS) \
 	    towncrier build --version "$${next_version}" --draft --yes \
 	        >"./NEWS-release.rst"
 # Build and stage the release notes to be commited by `$ cz bump`
-	docker compose run $(DOCKER_COMPOSE_RUN_ARGS) python-project-structure-devel \
+	docker compose run $(DOCKER_COMPOSE_RUN_ARGS) feed-archiver-devel \
 	    $(TOX_EXEC_ARGS) towncrier build --version "$${next_version}" --yes
->>>>>>> 3dc2694a
 # Increment the version in VCS
 	$(TOX_EXEC_BUILD_ARGS) cz bump $${cz_bump_args}
 # Ensure the container image reflects the version bump but we don't need to update the
@@ -451,18 +403,11 @@
 
 .PHONY: check-push
 ### Perform any checks that should only be run before pushing
-<<<<<<< HEAD
-check-push: build-docker
-ifeq ($(RELEASE_PUBLISH),true)
-	docker compose run --rm feed-archiver-devel \
-	    towncrier check --compare-with "origin/develop"
-endif
-=======
 check-push: build-docker-volumes-$(PYTHON_ENV) build-docker-$(PYTHON_MINOR) ./.env
 	if $(TOX_EXEC_BUILD_ARGS) python ./bin/cz-check-bump
 	then
 	    docker compose run $(DOCKER_COMPOSE_RUN_ARGS) \
-	        python-project-structure-devel $(TOX_EXEC_ARGS) \
+	        feed-archiver-devel $(TOX_EXEC_ARGS) \
 	        towncrier check --compare-with "origin/$(TOWNCRIER_COMPARE_BRANCH)"
 	fi
 .PHONY: check-clean
@@ -474,7 +419,6 @@
 	    echo "Checkout is not clean"
 	    false
 	fi
->>>>>>> 3dc2694a
 
 .PHONY: release
 ### Publish installable Python packages to PyPI and container images to Docker Hub
@@ -489,12 +433,6 @@
 # Import the private signing key from CI secrets
 	$(MAKE) -e ./var/log/gpg-import.log
 endif
-<<<<<<< HEAD
-# Build Python packages/distributions from the development Docker container for
-# consistency/reproducibility.
-	docker compose run --rm feed-archiver-devel pyproject-build -w
-=======
->>>>>>> 3dc2694a
 # https://twine.readthedocs.io/en/latest/#using-twine
 	$(TOX_EXEC_BUILD_ARGS) twine check \
 	    "$(call current_pkg,.whl)" "$(call current_pkg,.tar.gz)"
@@ -506,7 +444,7 @@
 	    "$(call current_pkg,.whl)" "$(call current_pkg,.tar.gz)"
 	export VERSION=$$(./.tox/build/bin/cz version --project)
 # Create a GitLab release
-	./.tox/build/bin/twine upload -s -r "gitlab" ./dist/python?project?structure-*
+	./.tox/build/bin/twine upload -s -r "gitlab" ./dist/feed?archiver-*
 	release_cli_args="--description ./NEWS-release.rst"
 	release_cli_args+=" --tag-name v$${VERSION}"
 	release_cli_args+=" --assets-link {\
@@ -529,7 +467,7 @@
 	    create $${release_cli_args}
 # Create a GitHub release
 	gh release create "v$${VERSION}" $(GITHUB_RELEASE_ARGS) \
-	    --notes-file "./NEWS-release.rst" ./dist/python?project?structure-*
+	    --notes-file "./NEWS-release.rst" ./dist/feed?archiver-*
 endif
 
 .PHONY: release-docker
@@ -549,38 +487,6 @@
 ### Publish all container images to one container registry
 $(DOCKER_REGISTRIES:%=release-docker-registry-%):
 # https://docs.docker.com/docker-hub/#step-5-build-and-push-a-container-image-to-docker-hub-from-your-computer
-<<<<<<< HEAD
-ifeq ($(CI),true)
-	$(MAKE) ./var/log/docker-login.log
-endif
-	docker push "merpatterson/feed-archiver:$(VCS_BRANCH)"
-	docker push "merpatterson/feed-archiver:devel-$(VCS_BRANCH)"
-	docker push "$(CI_REGISTRY_IMAGE):$(VCS_BRANCH)"
-	docker push "$(CI_REGISTRY_IMAGE):devel-$(VCS_BRANCH)"
-	docker push "ghcr.io/rpatterson/feed-archiver:$(VCS_BRANCH)"
-	docker push "ghcr.io/rpatterson/feed-archiver:devel-$(VCS_BRANCH)"
-ifeq ($(VCS_BRANCH),master)
-# Only update tags end users may depend on to be stable from the `master` branch
-	current_version=$$(./.tox/build/bin/cz version --project)
-	major_version=$$(echo $${current_version} | sed -nE 's|([0-9]+).*|\1|p')
-	minor_version=$$(
-	    echo $${current_version} | sed -nE 's|([0-9]+\.[0-9]+).*|\1|p'
-	)
-	docker push "merpatterson/feed-archiver:$${minor_version}"
-	docker push "merpatterson/feed-archiver:$${major_version}"
-	docker push "merpatterson/feed-archiver:latest"
-	docker push "merpatterson/feed-archiver:devel"
-	docker push "$(CI_REGISTRY_IMAGE):$${minor_version}"
-	docker push "$(CI_REGISTRY_IMAGE):$${major_version}"
-	docker push "$(CI_REGISTRY_IMAGE):latest"
-	docker push "$(CI_REGISTRY_IMAGE):devel"
-	docker push "ghcr.io/rpatterson/feed-archiver:$${minor_version}"
-	docker push "ghcr.io/rpatterson/feed-archiver:$${major_version}"
-	docker push "ghcr.io/rpatterson/feed-archiver:latest"
-	docker push "ghcr.io/rpatterson/feed-archiver:devel"
-	docker compose run --rm docker-pushrm
-endif
-=======
 	$(MAKE) "./var/log/docker-login-$(@:release-docker-registry-%=%).log"
 	for user_tag in $$(
 	    $(MAKE) -e --no-print-directory \
@@ -596,39 +502,15 @@
 	do
 	    docker push "$${devel_tag}"
 	done
->>>>>>> 3dc2694a
 
 .PHONY: format
 ### Automatically correct code in this checkout according to linters and style checkers
 format:  ./var/log/tox/$(PYTHON_ENV)/build.log
 	$(TOX_EXEC_ARGS) autoflake -r -i --remove-all-unused-imports \
 		--remove-duplicate-keys --remove-unused-variables \
-<<<<<<< HEAD
 		--remove-unused-variables "./src/feedarchiver/"
-	./.tox/py3/bin/autopep8 -v -i -r "./src/feedarchiver/"
-	./.tox/py3/bin/black "./src/feedarchiver/"
-
-.PHONY: test
-### Format the code and run the full suite of tests, coverage checks, and linters
-test: build-docker format
-# Run from the development Docker container for consistency
-	docker compose run --rm feed-archiver-devel make format test-local
-.PHONY: test-local
-### Run the full suite of tests on the local host
-test-local: build-local
-	tox
-.PHONY: test-docker
-### Run the full suite of tests inside a docker container
-test-docker: build-docker
-	docker compose run --rm feed-archiver-devel make test-local
-# Ensure the dist/package has been correctly installed in the image
-	docker compose run --rm feed-archiver \
-	    python -m feedarchiver --help
-	docker compose run --rm feed-archiver feed-archiver --help
-=======
-		--remove-unused-variables "./src/pythonprojectstructure/"
-	$(TOX_EXEC_ARGS) autopep8 -v -i -r "./src/pythonprojectstructure/"
-	$(TOX_EXEC_ARGS) black "./src/pythonprojectstructure/"
+	$(TOX_EXEC_ARGS) autopep8 -v -i -r "./src/feedarchiver/"
+	$(TOX_EXEC_ARGS) black "./src/feedarchiver/"
 
 .PHONY: lint-docker
 ### Check the style and content of the `./Dockerfile*` files
@@ -667,12 +549,12 @@
 	    docker_run_args+=" -T"
 	fi
 # Ensure the dist/package has been correctly installed in the image
-	docker compose run --no-deps $${docker_run_args} python-project-structure \
-	    python -m pythonprojectstructure --help
-	docker compose run --no-deps $${docker_run_args} python-project-structure \
-	    python-project-structure --help
+	docker compose run --no-deps $${docker_run_args} feed-archiver \
+	    python -m feedarchiver --help
+	docker compose run --no-deps $${docker_run_args} feed-archiver \
+	    feed-archiver --help
 # Run from the development Docker container for consistency
-	docker compose run $${docker_run_args} python-project-structure-devel \
+	docker compose run $${docker_run_args} feed-archiver-devel \
 	    make -e PYTHON_MINORS="$(PYTHON_MINORS)" PYTHON_WHEEL="$(PYTHON_WHEEL)" \
 	        test-local
 # Upload any build or test artifacts to CI/CD providers
@@ -686,7 +568,6 @@
 ### Run the full suite of tests on the local host
 test-local:
 	tox $(TOX_RUN_ARGS) -e "$(TOX_ENV_LIST)"
->>>>>>> 3dc2694a
 .PHONY: test-debug
 ### Run tests in the main/default environment and invoke the debugger on errors/failures
 test-debug: ./var/log/tox/$(PYTHON_ENV)/editable.log
@@ -699,11 +580,11 @@
 	    "./build-host/requirements.txt.in"
 ifeq ($(CI),true)
 # Pull separately to reduce noisy interactive TTY output where it shouldn't be:
-	docker compose pull --quiet python-project-structure-devel
-endif
-	docker compose create python-project-structure-devel
+	docker compose pull --quiet feed-archiver-devel
+endif
+	docker compose create feed-archiver-devel
 # Ensure the network is create first to avoid race conditions
-	docker compose create python-project-structure-devel
+	docker compose create feed-archiver-devel
 	$(MAKE) -e PIP_COMPILE_ARGS="--upgrade" -j \
 	    $(PYTHON_MINORS:%=build-docker-requirements-%)
 # Update VCS hooks from remotes to the latest tag.
@@ -735,11 +616,11 @@
 	fi
 # Commit the upgrade changes
 	echo "Upgrade all requirements to the latest versions as of $${now}." \
-	    >"./src/pythonprojectstructure/newsfragments/upgrade-requirements.bugfix.rst"
+	    >"./src/feedarchiver/newsfragments/upgrade-requirements.bugfix.rst"
 	git add --update './build-host/requirements-*.txt' './requirements/*/*.txt' \
 	    "./.pre-commit-config.yaml"
 	git add \
-	    "./src/pythonprojectstructure/newsfragments/upgrade-requirements.bugfix.rst"
+	    "./src/feedarchiver/newsfragments/upgrade-requirements.bugfix.rst"
 	git commit --all --signoff -m \
 	    "fix(deps): Upgrade requirements latest versions"
 # Fail if upgrading left untracked files in VCS
@@ -786,7 +667,7 @@
 
 .PHONY: expand-template
 ## Create a file from a template replacing environment variables
-expand-template: $(HOME)/.local/var/log/python-project-structure-host-install.log
+expand-template: $(HOME)/.local/var/log/feed-archiver-host-install.log
 	set +x
 	if [ -e "$(target)" ]
 	then
@@ -848,30 +729,18 @@
 	    --resolver "backtracking" $(PIP_COMPILE_ARGS) --output-file "$(@)" "$(<)"
 
 $(PYTHON_ALL_ENVS:%=./var/log/tox/%/build.log):
-	$(MAKE) "$(HOME)/.local/var/log/python-project-structure-host-install.log"
+	$(MAKE) "$(HOME)/.local/var/log/feed-archiver-host-install.log"
 	mkdir -pv "$(dir $(@))"
 	tox run $(TOX_EXEC_OPTS) -e "$(@:var/log/tox/%/build.log=%)" --notest |
 	    tee -a "$(@)"
 # Workaround tox's `usedevelop = true` not working with `./pyproject.toml`
 $(PYTHON_ENVS:%=./var/log/tox/%/editable.log):
-	$(MAKE) "$(HOME)/.local/var/log/python-project-structure-host-install.log"
+	$(MAKE) "$(HOME)/.local/var/log/feed-archiver-host-install.log"
 	mkdir -pv "$(dir $(@))"
 	tox exec $(TOX_EXEC_OPTS) -e "$(@:var/log/tox/%/editable.log=%)" -- \
 	    pip install -e "./" | tee -a "$(@)"
 
 # Docker targets
-<<<<<<< HEAD
-./var/log/docker-build.log: \
-		./Dockerfile ./Dockerfile.devel ./.dockerignore \
-		./requirements.txt ./requirements-devel.txt ./bin/entrypoint \
-		./docker-compose.yml ./docker-compose.override.yml ./.env \
-		./var/log/recreate-build.log
-# Ensure access permissions to build artifacts in container volumes.
-# If created by `# dockerd`, they end up owned by `root`.
-	mkdir -pv "$(dir $(@))" "./var-docker/log/" "./.tox/" "./.tox-docker/" \
-	    "./src/feed_archiver.egg-info/" \
-	    "./src/feed_archiver-docker.egg-info/"
-=======
 # Build the development image:
 ./var/docker/$(PYTHON_ENV)/log/build-devel.log: \
 		./Dockerfile.devel ./.dockerignore ./bin/entrypoint \
@@ -882,50 +751,21 @@
 	true DEBUG Updated prereqs: $(?)
 	$(MAKE) build-docker-volumes-$(PYTHON_ENV) "./var/log/tox/build/build.log"
 	mkdir -pv "$(dir $(@))"
->>>>>>> 3dc2694a
 # Workaround issues with local images and the development image depending on the end
 # user image.  It seems that `depends_on` isn't sufficient.
-	$(MAKE) $(HOME)/.local/var/log/python-project-structure-host-install.log
+	$(MAKE) $(HOME)/.local/var/log/feed-archiver-host-install.log
 # Retrieve VCS data needed for versioning (tags) and release (release notes)
 	git fetch --tags origin "$(VCS_BRANCH)"
 	export VERSION=$$(./.tox/build/bin/cz version --project)
 # https://github.com/moby/moby/issues/39003#issuecomment-879441675
 	docker_build_args="$(DOCKER_BUILD_ARGS) \
 	    --build-arg BUILDKIT_INLINE_CACHE=1 \
-<<<<<<< HEAD
-	    --build-arg VERSION=$${current_version}"
-	docker_build_user_tags=" \
-	    --tag merpatterson/feed-archiver:local \
-	    --tag merpatterson/feed-archiver:$(VCS_BRANCH) \
-	    --tag merpatterson/feed-archiver:$${current_version}\
-	    --tag $(CI_REGISTRY_IMAGE):$(VCS_BRANCH) \
-	    --tag $(CI_REGISTRY_IMAGE):$${current_version}\
-	    --tag ghcr.io/rpatterson/feed-archiver:$(VCS_BRANCH) \
-	    --tag ghcr.io/rpatterson/feed-archiver:$${current_version}"
-ifeq ($(VCS_BRANCH),master)
-# Only update tags end users may depend on to be stable from the `master` branch
-	major_version=$$(echo $${current_version} | sed -nE 's|([0-9]+).*|\1|p')
-	minor_version=$$(
-	    echo $${current_version} | sed -nE 's|([0-9]+\.[0-9]+).*|\1|p'
-	)
-	docker_build_user_tags+=" \
-	    --tag merpatterson/feed-archiver:$${minor_version} \
-	    --tag merpatterson/feed-archiver:$${major_version} \
-	    --tag merpatterson/feed-archiver:latest \
-	    --tag $(CI_REGISTRY_IMAGE):$${minor_version} \
-	    --tag $(CI_REGISTRY_IMAGE):$${major_version} \
-	    --tag $(CI_REGISTRY_IMAGE):latest \
-	    --tag ghcr.io/rpatterson/feed-archiver:$${minor_version} \
-	    --tag ghcr.io/rpatterson/feed-archiver:$${major_version} \
-	    --tag ghcr.io/rpatterson/feed-archiver:latest"
-=======
 	    --build-arg PYTHON_MINOR=$(PYTHON_MINOR) \
 	    --build-arg PYTHON_ENV=$(PYTHON_ENV) \
 	    --build-arg VERSION=$${VERSION}"
 ifeq ($(CI),true)
 # Workaround broken interactive session detection
 	docker pull "python:${PYTHON_MINOR}"
->>>>>>> 3dc2694a
 endif
 	docker_build_devel_tags=""
 	for devel_tag in $$(
@@ -947,16 +787,9 @@
 ifeq ($(GITHUB_ACTIONS),true)
 	$(MAKE) -e "./var/log/docker-login-GITHUB.log"
 ifneq ($(VCS_BRANCH),master)
-<<<<<<< HEAD
-# Can't use the GitHub Actions cache when we're only pushing images from GitLab CI/CD
-	docker pull "ghcr.io/rpatterson/feed-archiver:$(VCS_BRANCH)" || true
-	docker_build_caches+=" --cache-from \
-	    ghcr.io/rpatterson/feed-archiver:$(VCS_BRANCH)"
-=======
 	docker pull "$(DOCKER_IMAGE_GITHUB):devel-$(PYTHON_ENV)-$(VCS_BRANCH)" || true
 	docker_build_caches+=" --cache-from \
 	$(DOCKER_IMAGE_GITHUB):devel-$(PYTHON_ENV)-$(VCS_BRANCH)"
->>>>>>> 3dc2694a
 endif
 endif
 	docker buildx build --pull $${docker_build_args} $${docker_build_devel_tags} \
@@ -973,7 +806,7 @@
 # we may need to re-build the container image again to ensure it's current and correct.
 ifeq ($(BUILD_REQUIREMENTS),true)
 	docker compose run $(DOCKER_COMPOSE_RUN_ARGS) -T \
-	    python-project-structure-devel make -e PYTHON_MINORS="$(PYTHON_MINOR)" \
+	    feed-archiver-devel make -e PYTHON_MINORS="$(PYTHON_MINOR)" \
 	    build-requirements-$(PYTHON_ENV)
 	$(MAKE) -e "$(@)"
 endif
@@ -1011,21 +844,6 @@
 endif
 ifeq ($(GITHUB_ACTIONS),true)
 ifneq ($(VCS_BRANCH),master)
-<<<<<<< HEAD
-	docker pull "ghcr.io/rpatterson/feed-archiver:devel-$(VCS_BRANCH)" || true
-	docker_build_caches+=" --cache-from \
-	    ghcr.io/rpatterson/feed-archiver:devel-$(VCS_BRANCH)"
-endif
-endif
-	docker buildx build $${docker_build_args} $${docker_build_caches} \
-	    --tag "merpatterson/feed-archiver:devel" \
-	    --tag "merpatterson/feed-archiver:devel-$(VCS_BRANCH)" \
-	    --tag "$(CI_REGISTRY_IMAGE):devel" \
-	    --tag "$(CI_REGISTRY_IMAGE):devel-$(VCS_BRANCH)" \
-	    --tag "ghcr.io/rpatterson/feed-archiver:devel" \
-	    --tag "ghcr.io/rpatterson/feed-archiver:devel-$(VCS_BRANCH)" \
-	    --file "./Dockerfile.devel" "./" | tee -a "$(@)"
-=======
 # Can't use the GitHub Actions cache when we're only pushing images from GitLab CI/CD
 	docker pull "$(DOCKER_IMAGE_GITHUB):$(PYTHON_ENV)-$(VCS_BRANCH)" || true
 	docker_build_caches+=" \
@@ -1049,14 +867,14 @@
 ### Ensure access permissions to build artifacts in Python version container volumes
 # If created by `# dockerd`, they end up owned by `root`.
 $(PYTHON_ENVS:%=build-docker-volumes-%): \
-		./var/ ./src/python_project_structure.egg-info/ ./.tox/
+		./var/ ./src/feed_archiver.egg-info/ ./.tox/
 	$(MAKE) \
 	    $(@:build-docker-volumes-%=./var/docker/%/) \
-	    $(@:build-docker-volumes-%=./var/docker/%/python_project_structure.egg-info/) \
+	    $(@:build-docker-volumes-%=./var/docker/%/feed_archiver.egg-info/) \
 	    $(@:build-docker-volumes-%=./var/docker/%/.tox/)
 ./var/ $(PYTHON_ENVS:%=./var/docker/%/) \
-./src/python_project_structure.egg-info/ \
-$(PYTHON_ENVS:%=./var/docker/%/python_project_structure.egg-info/) \
+./src/feed_archiver.egg-info/ \
+$(PYTHON_ENVS:%=./var/docker/%/feed_archiver.egg-info/) \
 ./.tox/ $(PYTHON_ENVS:%=./var/docker/%/.tox/):
 	mkdir -pv "$(@)"
 
@@ -1073,9 +891,8 @@
 	$(MAKE) build-docker-volumes-$(PYTHON_ENV) \
 	    "./var/docker/$${python_env}/log/build-devel.log"
 	docker compose run $(DOCKER_COMPOSE_RUN_ARGS) -T \
-	    python-project-structure-devel make -e PYTHON_MINORS="$(PYTHON_MINOR)" \
+	    feed-archiver-devel make -e PYTHON_MINORS="$(PYTHON_MINOR)" \
 	    "./var/log/tox/$${python_env}/build.log"
->>>>>>> 3dc2694a
 
 # Local environment variables from a template
 ./.env: ./.env.in
@@ -1109,7 +926,7 @@
 	$(MAKE) "template=$(<)" "target=$(@)" expand-template
 
 # Perform any one-time local checkout set up
-$(HOME)/.local/var/log/python-project-structure-host-install.log:
+$(HOME)/.local/var/log/feed-archiver-host-install.log:
 	mkdir -pv "$(dir $(@))"
 # Bootstrap the minimum Python environment
 	(
@@ -1178,7 +995,7 @@
 
 # Capture any project initialization tasks for reference.  Not actually usable.
 ./pyproject.toml:
-	$(MAKE) "$(HOME)/.local/var/log/python-project-structure-host-install.log"
+	$(MAKE) "$(HOME)/.local/var/log/feed-archiver-host-install.log"
 	$(TOX_EXEC_BUILD_ARGS) cz init
 
 # Emacs editor settings
