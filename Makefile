## Development, build and maintenance tasks

### Defensive settings for make:
#     https://tech.davis-hansson.com/p/make/
SHELL:=bash
.ONESHELL:
.SHELLFLAGS:=-xeu -o pipefail -c
.SILENT:
.DELETE_ON_ERROR:
MAKEFLAGS+=--warn-undefined-variables
MAKEFLAGS+=--no-builtin-rules
PS1?=$$

# Project-specific variables
GPG_SIGNING_KEYID=2EFF7CCE6828E359

# Values derived from the environment
USER_NAME:=$(shell id -u -n)
USER_FULL_NAME=$(shell getent passwd "$(USER_NAME)" | cut -d ":" -f 5 | cut -d "," -f 1)
ifeq ($(USER_FULL_NAME),)
USER_FULL_NAME=$(USER_NAME)
endif
USER_EMAIL=$(USER_NAME)@$(shell hostname --fqdn)
PUID:=$(shell id -u)
PGID:=$(shell id -g)

# Options controlling behavior
VCS_BRANCH:=$(shell git branch --show-current)
# Only publish releases from the `master` or `develop` branches
RELEASE_PUBLISH=false
SEMANTIC_RELEASE_VERSION_ARGS=
PYPI_REPO=testpypi
ifeq ($(VCS_BRANCH),master)
RELEASE_PUBLISH=true
PYPI_REPO=pypi
else ifeq ($(VCS_BRANCH),develop)
RELEASE_PUBLISH=true
SEMANTIC_RELEASE_VERSION_ARGS=--prerelease
endif


## Top-level targets

.PHONY: all
### Default target
all: build

# Strive for as much consistency as possible in development tasks between the local host
# and inside containers.  To that end, most of the `*-docker` container target recipes
# should run the corresponding `*-local` local host target recipes inside the
# development container.  Top level targets, like `test`, should run as much as possible
# inside the development container.

.PHONY: build
### Set up everything for development from a checkout, local and in containers
build: ./.git/hooks/pre-commit build-local build-docker
.PHONY: build-local
### Set up for development locally, directly on the host
build-local: ./var/log/recreate.log
.PHONY: build-docker
### Set up for development in Docker containers
build-docker: ./var/log/docker-build.log
.PHONY: build-dist
### Build installable Python packages, mostly to check build locally
build-dist: build-local
	./.tox/py3/bin/pyproject-build

.PHONY: start
### Run the local development end-to-end stack services in the background as daemons
start: build-docker
	docker compose down
	docker compose up -d
.PHONY: run
### Run the local development end-to-end stack services in the foreground for debugging
run: build-docker
	docker compose down
	docker compose up

.PHONY: check-push
### Perform any checks that should only be run before pushing
check-push: build
	./.tox/build/bin/towncrier check

.PHONY: release
### Publish installable Python packages to PyPI and container images to Docker Hub
release: release-python release-docker
.PHONY: release-python
### Publish installable Python packages to PyPI
<<<<<<< HEAD
release-python: ./var/log/recreate-build.log ~/.gitconfig ~/.pypirc
=======
release-python: ~/.gitconfig ~/.pypirc ./var/log/recreate-build.log
ifneq ($(GPG_SIGNING_PRIVATE_KEY),)
# Import the private signing key from CI secrets
	$(MAKE) ./var/log/gpg-import.log
endif
>>>>>>> 29f57307
# Collect the versions involved in this release according to conventional commits
	current_version=$$(./.tox/build/bin/semantic-release print-version --current)
	next_version=$$(
	    ./.tox/build/bin/semantic-release print-version \
	    --next $(SEMANTIC_RELEASE_VERSION_ARGS)
	)
# Update the release notes/changelog
	./.tox/build/bin/towncrier build --yes
	git commit --no-verify -S -m \
	    "build(release): Update changelog v$${current_version} -> v$${next_version}"
# Increment the version in VCS
	./.tox/build/bin/semantic-release version $(SEMANTIC_RELEASE_VERSION_ARGS)
# Prevent uploading unintended distributions
	rm -vf ./dist/*
# Build Python packages/distributions from the development Docker container for
# consistency/reproducibility.
	docker compose run --rm python-project-structure.devel make build-dist
# https://twine.readthedocs.io/en/latest/#using-twine
	./.tox/build/bin/twine check dist/*
ifeq ($(RELEASE_PUBLISH),true)
# Publish from the local host outside a container for access to user credentials:
# https://twine.readthedocs.io/en/latest/#using-twine
# Only release on `master` or `develop` to avoid duplicate uploads
	./.tox/build/bin/twine upload -s -r "$(PYPI_REPO)" dist/*
# The VCS remote shouldn't reflect the release until the release has been successfully
# published
	git push --no-verify --tags origin $(VCS_BRANCH)
endif
.PHONY: release-docker
### Publish container images to Docker Hub
<<<<<<< HEAD
release-docker: ./var/log/docker-login.log build-docker
# https://docs.docker.com/docker-hub/#step-5-build-and-push-a-container-image-to-docker-hub-from-your-computer
ifeq ($(VCS_BRANCH), master)
=======
release-docker: build-docker
# https://docs.docker.com/docker-hub/#step-5-build-and-push-a-container-image-to-docker-hub-from-your-computer
ifeq ($(RELEASE_PUBLISH),true)
ifneq ($(DOCKER_PASS),)
	$(MAKE) ./var/log/docker-login.log
endif
>>>>>>> 29f57307
	docker push "merpatterson/python-project-structure"
	docker compose up docker-pushrm
endif

.PHONY: format
### Automatically correct code in this checkout according to linters and style checkers
format: build-local
	./.tox/py3/bin/autoflake -r -i --remove-all-unused-imports \
		--remove-duplicate-keys --remove-unused-variables \
		--remove-unused-variables ./
	./.tox/py3/bin/autopep8 -v -i -r --exclude "var" ./
	./.tox/py3/bin/black ./

.PHONY: test
### Format the code and run the full suite of tests, coverage checks, and linters
test: build-docker
# Run from the development Docker container for consistency
	docker compose run --rm python-project-structure.devel make format test-local
.PHONY: test-local
### Run the full suite of tests on the local host
test-local: ./var/log/install-tox.log build-local
	tox
.PHONY: test-docker
### Run the full suite of tests inside a docker container
test-docker: build-docker
	docker compose run --rm python-project-structure.devel make test-local
# Ensure the dist/package has been correctly installed in the image
	docker compose run --rm python-project-structure \
<<<<<<< HEAD
	    python -m pythonprojectstructure --help
	docker compose run --rm python-project-structure python-project-structure --help
=======
	    python -c 'import pythonprojectstructure; print(pythonprojectstructure)'
>>>>>>> 29f57307
.PHONY: test-debug
### Run tests in the main/default environment and invoke the debugger on errors/failures
test-debug: ./var/log/editable.log
	./.tox/py3/bin/pytest --pdb

.PHONY: upgrade
### Update all fixed/pinned dependencies to their latest available versions
upgrade:
	touch "./pyproject.toml"
	$(MAKE) PUID=$(PUID) "test"
# Update VCS hooks from remotes to the latest tag.
	./.tox/build/bin/pre-commit autoupdate

.PHONY: clean
### Restore the checkout to a state as close to an initial clone as possible
clean:
	docker compose --remove-orphans down --rmi "all" -v || true
	./.tox/build/bin/pre-commit uninstall \
	    --hook-type "pre-commit" --hook-type "commit-msg" --hook-type "pre-push" \
	    || true
	./.tox/build/bin/pre-commit clean || true
	git clean -dfx -e "var/"
	rm -rfv "./var/log/"


## Utility targets

.PHONY: expand-template
## Create a file from a template replacing environment variables
expand-template: .SHELLFLAGS = -eu -o pipefail -c
expand-template:
	if [ -e "$(target)" ]
	then
	    echo "WARNING: Template $(template) has been updated:"
	    echo "Reconcile changes and \`$$ touch $(target)\`:"
	    diff -u "$(target)" "$(template)" || true
	    false
	fi
	envsubst <"$(template)" >"$(target)"


## Real targets

./requirements.txt: \
		./var/log/recreate-build.log ./pyproject.toml ./setup.cfg ./tox.ini \
		./requirements-build.txt.in
	tox -e "build"
# Avoid a tox recreation loop
	touch -r "./requirements-build.txt" "./var/log/recreate-build.log" "$(@)"

./var/log/recreate.log: \
		./var/log/install-tox.log \
		./requirements.txt ./requirements-devel.txt ./tox.ini
	mkdir -pv "$(dir $(@))"
	tox -r --notest -v | tee -a "$(@)"
# Workaround tox's `usedevelop = true` not working with `./pyproject.toml`
./var/log/editable.log: ./var/log/recreate.log
	./.tox/py3/bin/pip install -e "./" | tee -a "$(@)"
./var/log/recreate-build.log: \
		./var/log/install-tox.log ./requirements-build.txt ./tox.ini
	mkdir -pv "$(dir $(@))"
	tox -r -e "build" --notest -v | tee -a "$(@)"

# Docker targets
./var/log/docker-build.log: \
<<<<<<< HEAD
		./Dockerfile ./Dockerfile.devel ./.dockerignore ./bin/entrypoint \
=======
		./Dockerfile ./Dockerfile.devel ./.dockerignore \
		./requirements.txt ./requirements-devel.txt ./bin/entrypoint \
>>>>>>> 29f57307
		./docker-compose.yml ./docker-compose.override.yml ./.env
# Ensure access permissions to build artifacts in container volumes.
# If created by `# dockerd`, they end up owned by `root`.
	mkdir -pv "$(dir $(@))" "./var-docker/log/" "./.tox/" "./.tox-docker/" \
	    "./src/python_project_structure.egg-info/" \
	    "./src/python_project_structure-docker.egg-info/"
# Workaround issues with local images and the development image depending on the end
# user image.  It seems that `depends_on` isn't sufficient.
	docker compose build --pull python-project-structure | tee -a "$(@)"
	docker compose build | tee -a "$(@)"
# Prepare the testing environment and tools as much as possible to reduce development
# iteration time when using the image.
<<<<<<< HEAD
=======
	test -e "./var-docker/log/recreate-build.log" ||
	    ln -v "./var/log/recreate-build.log" "./var-docker/log/recreate-build.log"
>>>>>>> 29f57307
	docker compose run --rm python-project-structure.devel make build-local

# Local environment variables from a template
./.env: ./.env.in
	$(MAKE) "PUID=$(PUID)" "PGID=$(PGID)" \
	    "template=$(<)" "target=$(@)" expand-template

# Perform any one-time local checkout set up
./var/log/install-tox.log:
	mkdir -pv "$(dir $(@))"
	(which tox || pip install tox) | tee -a "$(@)"

./.git/hooks/pre-commit: ./var/log/recreate.log
	./.tox/build/bin/pre-commit install \
	    --hook-type "pre-commit" --hook-type "commit-msg" --hook-type "pre-push"

# Capture any project initialization tasks for reference.  Not actually usable.
 ./pyproject.toml:
	./.tox/build/bin/cz init

# Emacs editor settings
./.dir-locals.el: ./.dir-locals.el.in
	$(MAKE) "template=$(<)" "target=$(@)" expand-template

# User-created pre-requisites
~/.gitconfig:
	git config --global user.name "$(USER_FULL_NAME)"
	git config --global user.email "$(USER_EMAIL)"
~/.pypirc: ./home/.pypirc.in
	$(MAKE) "template=$(<)" "target=$(@)" expand-template
<<<<<<< HEAD
./var/log/docker-login.log: .SHELLFLAGS = -eu -o pipefail -c
./var/log/docker-login.log:
	docker login -u "merpatterson" -p "$(DOCKER_PASS)"
	date | tee -a "$(@)"
=======
./var/log/docker-login.log:
	printenv "DOCKER_PASS" | docker-login -u "merpatterson" --password-stdin |
	    tee -a "$(@)"

# GPG signing key creation and management in CI
export GPG_PASSPHRASE=
./var/ci-cd-signing-subkey.asc:
# We need a private key in the CI/CD environment for signing release commits and
# artifacts.  Use a subkey so that it can be revoked without affecting your main key.
# This recipe captures what I had to do to export a private signing subkey.  It's not
# widely tested so it should probably only be used for reference.  It worked for me but
# the risk is leaking your main private key so double and triple check all your
# assumptions and results.
# 1. Create a signing subkey with a NEW, SEPARATE passphrase:
#    https://wiki.debian.org/Subkeys#How.3F
# 2. Get the long key ID for that private subkey:
#	gpg --list-secret-keys --keyid-format "LONG"
# 3. Export *just* that private subkey and verify that the main secret key packet is the
#    GPG dummy packet and that the only other private key included is the intended
#    subkey:
#	gpg --armor --export-secret-subkeys "$(GPG_SIGNING_KEYID)!" |
#	    gpg --list-packets
# 4. Export that key as text to a file:
	gpg --armor --export-secret-subkeys "$(GPG_SIGNING_KEYID)!" >"$(@)"
# 5. Confirm that the exported key can be imported into a temporary GNU PG directory and
#    that temporary directory can then be used to sign files:
#	gnupg_homedir=$$(mktemp -d --suffix=".d" "gnupd.XXXXXXXXXX")
#	printenv 'GPG_PASSPHRASE' >"$${gnupg_homedir}/.passphrase"
#	gpg --homedir "$${gnupg_homedir}" --batch --import <"$(@)"
#	echo "Test signature content" >"$${gnupg_homedir}/test-sig.txt"
#	gpgconf --kill gpg-agent
#	gpg --homedir "$${gnupg_homedir}" --batch --pinentry-mode "loopback" \
#	    --passphrase-file "$${gnupg_homedir}/.passphrase" \
#	    --local-user "$(GPG_SIGNING_KEYID)!" --sign "$${gnupg_homedir}/test-sig.txt"
#	gpg --batch --verify "$${gnupg_homedir}/test-sig.txt.gpg"
# 6. Add the contents of this target as a `GPG_SIGNING_PRIVATE_KEY` secret in CI and the
# passphrase for the signing subkey as a `GPG_PASSPHRASE` secret in CI
./var/log/gpg-import.log:
# In each CI run, import the private signing key from the CI secrets
	printenv "GPG_SIGNING_PRIVATE_KEY" | gpg --batch --import | tee -a "$(@)"
	echo 'default-key:0:"$(GPG_SIGNING_KEYID)' | gpgconf —change-options gpg
	git config --global user.signingkey "$(GPG_SIGNING_KEYID)"
# "Unlock" the signing key for the remainder of this CI run:
	printenv 'GPG_PASSPHRASE' >"./var/ci-cd-signing-subkey.passphrase"
	true | gpg --batch --pinentry-mode "loopback" \
	    --passphrase-file "./var/ci-cd-signing-subkey.passphrase" \
	    --sign | gpg --list-packets
>>>>>>> 29f57307
<|MERGE_RESOLUTION|>--- conflicted
+++ resolved
@@ -86,15 +86,11 @@
 release: release-python release-docker
 .PHONY: release-python
 ### Publish installable Python packages to PyPI
-<<<<<<< HEAD
-release-python: ./var/log/recreate-build.log ~/.gitconfig ~/.pypirc
-=======
 release-python: ~/.gitconfig ~/.pypirc ./var/log/recreate-build.log
 ifneq ($(GPG_SIGNING_PRIVATE_KEY),)
 # Import the private signing key from CI secrets
 	$(MAKE) ./var/log/gpg-import.log
 endif
->>>>>>> 29f57307
 # Collect the versions involved in this release according to conventional commits
 	current_version=$$(./.tox/build/bin/semantic-release print-version --current)
 	next_version=$$(
@@ -125,18 +121,12 @@
 endif
 .PHONY: release-docker
 ### Publish container images to Docker Hub
-<<<<<<< HEAD
-release-docker: ./var/log/docker-login.log build-docker
-# https://docs.docker.com/docker-hub/#step-5-build-and-push-a-container-image-to-docker-hub-from-your-computer
-ifeq ($(VCS_BRANCH), master)
-=======
 release-docker: build-docker
 # https://docs.docker.com/docker-hub/#step-5-build-and-push-a-container-image-to-docker-hub-from-your-computer
 ifeq ($(RELEASE_PUBLISH),true)
 ifneq ($(DOCKER_PASS),)
 	$(MAKE) ./var/log/docker-login.log
 endif
->>>>>>> 29f57307
 	docker push "merpatterson/python-project-structure"
 	docker compose up docker-pushrm
 endif
@@ -165,12 +155,8 @@
 	docker compose run --rm python-project-structure.devel make test-local
 # Ensure the dist/package has been correctly installed in the image
 	docker compose run --rm python-project-structure \
-<<<<<<< HEAD
 	    python -m pythonprojectstructure --help
 	docker compose run --rm python-project-structure python-project-structure --help
-=======
-	    python -c 'import pythonprojectstructure; print(pythonprojectstructure)'
->>>>>>> 29f57307
 .PHONY: test-debug
 ### Run tests in the main/default environment and invoke the debugger on errors/failures
 test-debug: ./var/log/editable.log
@@ -236,12 +222,8 @@
 
 # Docker targets
 ./var/log/docker-build.log: \
-<<<<<<< HEAD
-		./Dockerfile ./Dockerfile.devel ./.dockerignore ./bin/entrypoint \
-=======
 		./Dockerfile ./Dockerfile.devel ./.dockerignore \
 		./requirements.txt ./requirements-devel.txt ./bin/entrypoint \
->>>>>>> 29f57307
 		./docker-compose.yml ./docker-compose.override.yml ./.env
 # Ensure access permissions to build artifacts in container volumes.
 # If created by `# dockerd`, they end up owned by `root`.
@@ -254,11 +236,8 @@
 	docker compose build | tee -a "$(@)"
 # Prepare the testing environment and tools as much as possible to reduce development
 # iteration time when using the image.
-<<<<<<< HEAD
-=======
 	test -e "./var-docker/log/recreate-build.log" ||
 	    ln -v "./var/log/recreate-build.log" "./var-docker/log/recreate-build.log"
->>>>>>> 29f57307
 	docker compose run --rm python-project-structure.devel make build-local
 
 # Local environment variables from a template
@@ -289,12 +268,6 @@
 	git config --global user.email "$(USER_EMAIL)"
 ~/.pypirc: ./home/.pypirc.in
 	$(MAKE) "template=$(<)" "target=$(@)" expand-template
-<<<<<<< HEAD
-./var/log/docker-login.log: .SHELLFLAGS = -eu -o pipefail -c
-./var/log/docker-login.log:
-	docker login -u "merpatterson" -p "$(DOCKER_PASS)"
-	date | tee -a "$(@)"
-=======
 ./var/log/docker-login.log:
 	printenv "DOCKER_PASS" | docker-login -u "merpatterson" --password-stdin |
 	    tee -a "$(@)"
@@ -341,5 +314,4 @@
 	printenv 'GPG_PASSPHRASE' >"./var/ci-cd-signing-subkey.passphrase"
 	true | gpg --batch --pinentry-mode "loopback" \
 	    --passphrase-file "./var/ci-cd-signing-subkey.passphrase" \
-	    --sign | gpg --list-packets
->>>>>>> 29f57307
+	    --sign | gpg --list-packets