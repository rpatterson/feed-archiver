--- conflicted
+++ resolved
@@ -12,13 +12,9 @@
 PS1?=$$
 
 # Options controlling behavior
-<<<<<<< HEAD
-TWINE_UPLOAD_AGS=-r "testpypi"
+VCS_BRANCH:=$(shell git branch --show-current)
 export PUID=1000
 export PGID=100
-=======
-VCS_BRANCH:=$(shell git branch --show-current)
->>>>>>> 0a8de88a
 
 # Derived values
 VENVS = $(shell tox -l)
@@ -50,7 +46,6 @@
 build-dist: build-local
 	./.tox/build/bin/python -m build
 
-<<<<<<< HEAD
 .PHONY: start
 ### Run the local development end-to-end stack services in the background as daemons
 start: build-docker
@@ -61,37 +56,18 @@
 run: build-docker
 	docker compose down
 	docker compose up
-=======
+
 .PHONY: check-push
 ### Perform any checks that should only be run before pushing
 check-push: build
 	./.tox/py3/bin/towncrier check
->>>>>>> 0a8de88a
 
 .PHONY: release
 ### Publish installable Python packages to PyPI and container images to Docker Hub
 release: test-docker release-python release-docker
 .PHONY: release-python
 ### Publish installable Python packages to PyPI
-<<<<<<< HEAD
-release-python: ~/.pypirc
-# Prevent uploading unintended distributions
-	rm -vf ./dist/*
-# Build Python packages/distributions from the development Docker container for
-# consistency/reproducibility.
-	docker compose run --rm python-project-structure.devel make build-dist
-# Publish from the local host outside a container for access to user credentials:
-# https://twine.readthedocs.io/en/latest/#using-twine
-	./.tox/py3/bin/twine check dist/*
-	./.tox/py3/bin/twine upload -s $(TWINE_UPLOAD_AGS) dist/*
-.PHONY: release-docker
-### Publish container images to Docker Hub
-release-docker: ./var/log/docker-login.log build-docker
-# https://docs.docker.com/docker-hub/#step-5-build-and-push-a-container-image-to-docker-hub-from-your-computer
-	docker push "merpatterson/python-project-structure"
-	docker compose up docker-pushrm
-=======
-release: ./var/log/recreate.log ~/.pypirc
+release-python: ./var/log/recreate.log ~/.pypirc
 # Collect the versions involved in this release according to conventional commits
 	current_version=$$(./.tox/py3/bin/semantic-release print-version --current)
 	next_version=$$(./.tox/py3/bin/semantic-release print-version --next)
@@ -103,10 +79,13 @@
 	./.tox/py3/bin/semantic-release version
 # Prevent uploading unintended distributions
 	rm -vf ./dist/*
-# Build the actual release artifacts
-	$(MAKE) build-dist
+# Build Python packages/distributions from the development Docker container for
+# consistency/reproducibility.
+	docker compose run --rm python-project-structure.devel make build-dist
 # https://twine.readthedocs.io/en/latest/#using-twine
 	./.tox/py3/bin/twine check dist/*
+# Publish from the local host outside a container for access to user credentials:
+# https://twine.readthedocs.io/en/latest/#using-twine
 # Only release on `master` or `develop` to avoid duplicate uploads
 ifeq ($(VCS_BRANCH), master)
 # Ensure the release commit and tag are on the remote before publishing release
@@ -118,7 +97,14 @@
 # Release to the test PyPI server on the `develop` branch
 	./.tox/py3/bin/twine upload -s -r "testpypi" dist/*
 endif
->>>>>>> 0a8de88a
+.PHONY: release-docker
+### Publish container images to Docker Hub
+release-docker: ./var/log/docker-login.log build-docker
+# https://docs.docker.com/docker-hub/#step-5-build-and-push-a-container-image-to-docker-hub-from-your-computer
+ifeq ($(VCS_BRANCH), master)
+	docker push "merpatterson/python-project-structure"
+	docker compose up docker-pushrm
+endif
 
 .PHONY: format
 ### Automatically correct code in this checkout according to linters and style checkers
@@ -154,26 +140,17 @@
 ### Update all fixed/pinned dependencies to their latest available versions
 upgrade:
 	touch "./pyproject.toml"
-<<<<<<< HEAD
 	$(MAKE) PUID=$(PUID) "test"
-=======
-	$(MAKE) "test"
 # Update VCS hooks from remotes to the latest tag.
 	./.tox/lint/bin/pre-commit autoupdate
->>>>>>> 0a8de88a
 
 .PHONY: clean
 ### Restore the checkout to a state as close to an initial clone as possible
 clean:
-<<<<<<< HEAD
 	docker compose --remove-orphans down --rmi "all" -v || true
-	./.tox/lint/bin/pre-commit uninstall --hook-type pre-push || true
-	./.tox/lint/bin/pre-commit uninstall || true
-=======
 	./.tox/lint/bin/pre-commit uninstall \
 	    --hook-type "pre-commit" --hook-type "commit-msg" --hook-type "pre-push" \
 	    || true
->>>>>>> 0a8de88a
 	./.tox/lint/bin/pre-commit clean || true
 	git clean -dfx -e "var/"
 	rm -vf "./var/log/init-setup.log" "./var/log/recreate.log" \
