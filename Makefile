## Development, build and maintenance tasks:
#
# To ease discovery for new contributors, variables that act as options affecting
# behavior are at the top.  Then skip to `## Top-level targets:` below to find targets
# intended for use by developers.  The real work, however, is in the recipes for real
# targets that follow.  If making changes here, please start by reading the philosophy
# commentary at the bottom of this file.

# Variables used as options to control behavior:
export TEMPLATE_IGNORE_EXISTING=false
# https://devguide.python.org/versions/#supported-versions
PYTHON_SUPPORTED_MINORS=3.11 3.10 3.9 3.8 3.7
# Project-specific variables
export DOCKER_USER=merpatterson
GPG_SIGNING_KEYID=2EFF7CCE6828E359
CI_UPSTREAM_NAMESPACE=rpatterson
CI_PROJECT_NAME=feed-archiver

# Project-specific options:
DEBUG=
POST_MORTEM=


## "Private" Variables:

# Variables that aren't likely to be of concern those just using and reading top-level
# targets.  Mostly variables whose values are derived from the environment or other
# values.  If adding a variable whose value isn't a literal constant or intended for use
# on the CLI as an option, add it to the appropriate grouping below.  Unfortunately,
# variables referenced in targets or prerequisites need to be defined above those
# references (as opposed to references in recipes), which means we can't move these
# further below for readability and discover.

### Defensive settings for make:
#     https://tech.davis-hansson.com/p/make/
SHELL:=bash
.ONESHELL:
.SHELLFLAGS:=-eu -o pipefail -c
.SILENT:
.DELETE_ON_ERROR:
MAKEFLAGS+=--warn-undefined-variables
MAKEFLAGS+=--no-builtin-rules
PS1?=$$
EMPTY=
COMMA=,

# Values derived from the environment:
USER_NAME:=$(shell id -u -n)
USER_FULL_NAME:=$(shell \
    getent passwd "$(USER_NAME)" | cut -d ":" -f 5 | cut -d "," -f 1)
ifeq ($(USER_FULL_NAME),)
USER_FULL_NAME=$(USER_NAME)
endif
USER_EMAIL:=$(USER_NAME)@$(shell hostname -f)
export PUID:=$(shell id -u)
export PGID:=$(shell id -g)
export CHECKOUT_DIR=$(PWD)
TZ=Etc/UTC
ifneq ("$(wildcard /usr/share/zoneinfo/)","")
TZ=$(shell \
  realpath --relative-to=/usr/share/zoneinfo/ \
  $(firstword $(realpath /private/etc/localtime /etc/localtime)) \
)
endif
export TZ
export DOCKER_GID=$(shell getent group "docker" | cut -d ":" -f 3)

# Values concerning supported Python versions:
# Use the same Python version tox would as a default.
# https://tox.wiki/en/latest/config.html#base_python
PYTHON_HOST_MINOR:=$(shell \
    pip --version | sed -nE 's|.* \(python ([0-9]+.[0-9]+)\)$$|\1|p;q')
export PYTHON_HOST_ENV=py$(subst .,,$(PYTHON_HOST_MINOR))
# Determine the latest installed Python version of the supported versions
PYTHON_BASENAMES=$(PYTHON_SUPPORTED_MINORS:%=python%)
PYTHON_AVAIL_EXECS:=$(foreach \
    PYTHON_BASENAME,$(PYTHON_BASENAMES),$(shell which $(PYTHON_BASENAME)))
PYTHON_LATEST_EXEC=$(firstword $(PYTHON_AVAIL_EXECS))
PYTHON_LATEST_BASENAME=$(notdir $(PYTHON_LATEST_EXEC))
PYTHON_MINOR=$(PYTHON_HOST_MINOR)
ifeq ($(PYTHON_MINOR),)
# Fallback to the latest installed supported Python version
PYTHON_MINOR=$(PYTHON_LATEST_BASENAME:python%=%)
endif
PYTHON_LATEST_MINOR=$(firstword $(PYTHON_SUPPORTED_MINORS))
PYTHON_LATEST_ENV=py$(subst .,,$(PYTHON_LATEST_MINOR))
PYTHON_MINORS=$(PYTHON_SUPPORTED_MINORS)
ifeq ($(PYTHON_MINOR),)
export PYTHON_MINOR=$(firstword $(PYTHON_MINORS))
else ifeq ($(findstring $(PYTHON_MINOR),$(PYTHON_MINORS)),)
export PYTHON_MINOR=$(firstword $(PYTHON_MINORS))
endif
export PYTHON_MINOR
export PYTHON_ENV=py$(subst .,,$(PYTHON_MINOR))
PYTHON_SHORT_MINORS=$(subst .,,$(PYTHON_MINORS))
PYTHON_ENVS=$(PYTHON_SHORT_MINORS:%=py%)
PYTHON_ALL_ENVS=$(PYTHON_ENVS) build
export PYTHON_WHEEL=

# Values derived from VCS/git:
VCS_LOCAL_BRANCH:=$(shell git branch --show-current)
CI_COMMIT_BRANCH=
GITHUB_REF_TYPE=
GITHUB_REF_NAME=
ifeq ($(VCS_LOCAL_BRANCH),)
ifneq ($(CI_COMMIT_BRANCH),)
VCS_LOCAL_BRANCH=$(CI_COMMIT_BRANCH)
else ifeq ($(GITHUB_REF_TYPE),branch)
VCS_LOCAL_BRANCH=$(GITHUB_REF_NAME)
endif
endif
VCS_TAG=
CI_COMMIT_TAG=
ifeq ($(VCS_TAG),)
ifneq ($(CI_COMMIT_TAG),)
VCS_TAG=$(CI_COMMIT_TAG)
else ifeq ($(GITHUB_REF_TYPE),tag)
VCS_TAG=$(GITHUB_REF_NAME)
endif
endif
ifeq ($(VCS_LOCAL_BRANCH),)
# Guess branch name from tag:
ifneq ($(shell echo "$(VCS_TAG)" | grep -E '^v[0-9]+\.[0-9]+\.[0-9]+$$'),)
# Final release, should be from main:
VCS_LOCAL_BRANCH=main
else ifneq ($(shell echo "$(VCS_TAG)" | grep -E '^v[0-9]+\.[0-9]+\.[0-9]+.+$$'),)
# Pre-release, should be from develop:
VCS_LOCAL_BRANCH=develop
endif
endif
# Reproduce what we need of git's branch and remote configuration and logic:
VCS_CLONE_REMOTE:=$(shell git config "clone.defaultRemoteName")
ifeq ($(VCS_CLONE_REMOTE),)
VCS_CLONE_REMOTE=origin
endif
VCS_PUSH_REMOTE:=$(shell git config "branch.$(VCS_LOCAL_BRANCH).pushRemote")
ifeq ($(VCS_PUSH_REMOTE),)
VCS_PUSH_REMOTE:=$(shell git config "remote.pushDefault")
endif
ifeq ($(VCS_PUSH_REMOTE),)
VCS_PUSH_REMOTE=$(VCS_CLONE_REMOTE)
endif
VCS_UPSTREAM_REMOTE:=$(shell git config "branch.$(VCS_LOCAL_BRANCH).remote")
ifeq ($(VCS_UPSTREAM_REMOTE),)
VCS_UPSTREAM_REMOTE:=$(shell git config "checkout.defaultRemote")
endif
VCS_UPSTREAM_REF:=$(shell git config "branch.$(VCS_LOCAL_BRANCH).merge")
VCS_UPSTREAM_BRANCH=$(VCS_UPSTREAM_REF:refs/heads/%=%)
# Determine the best remote and branch for versioning data, e.g. `v*` tags:
VCS_REMOTE=$(VCS_PUSH_REMOTE)
VCS_BRANCH=$(VCS_LOCAL_BRANCH)
export VCS_BRANCH
# Determine the best remote and branch for release data, e.g. conventional commits:
VCS_COMPARE_REMOTE=$(VCS_UPSTREAM_REMOTE)
ifeq ($(VCS_COMPARE_REMOTE),)
VCS_COMPARE_REMOTE=$(VCS_PUSH_REMOTE)
endif
VCS_COMPARE_BRANCH=$(VCS_UPSTREAM_BRANCH)
ifeq ($(VCS_COMPARE_BRANCH),)
VCS_COMPARE_BRANCH=$(VCS_BRANCH)
endif
# Under CI, check commits and release notes against the branch to be merged into:
CI=false
ifeq ($(CI),true)
ifeq ($(VCS_COMPARE_BRANCH),develop)
VCS_COMPARE_BRANCH=main
else ifneq ($(VCS_BRANCH),main)
VCS_COMPARE_BRANCH=develop
endif
# If pushing to upstream release branches, get release data compared to the previous
# release:
else ifeq ($(VCS_COMPARE_BRANCH),develop)
VCS_COMPARE_BRANCH=main
endif
VCS_BRANCH_SUFFIX=upgrade
VCS_MERGE_BRANCH=$(VCS_BRANCH:%-$(VCS_BRANCH_SUFFIX)=%)
# Assemble the targets used to avoid redundant fetches during release tasks:
VCS_FETCH_TARGETS=./var/git/refs/remotes/$(VCS_REMOTE)/$(VCS_BRANCH)
ifneq ($(VCS_REMOTE)/$(VCS_BRANCH),$(VCS_COMPARE_REMOTE)/$(VCS_COMPARE_BRANCH))
VCS_FETCH_TARGETS+=./var/git/refs/remotes/$(VCS_COMPARE_REMOTE)/$(VCS_COMPARE_BRANCH)
endif
# Also fetch develop for merging back in the final release:
VCS_RELEASE_FETCH_TARGETS=./var/git/refs/remotes/$(VCS_REMOTE)/$(VCS_BRANCH)
ifeq ($(VCS_BRANCH),main)
VCS_RELEASE_FETCH_TARGETS+=./var/git/refs/remotes/$(VCS_COMPARE_REMOTE)/develop
ifneq ($(VCS_REMOTE)/$(VCS_BRANCH),$(VCS_COMPARE_REMOTE)/develop)
ifneq ($(VCS_COMPARE_REMOTE)/$(VCS_COMPARE_BRANCH),$(VCS_COMPARE_REMOTE)/develop)
VCS_FETCH_TARGETS+=./var/git/refs/remotes/$(VCS_COMPARE_REMOTE)/develop
endif
endif
endif
ifneq ($(VCS_MERGE_BRANCH),$(VCS_BRANCH))
VCS_FETCH_TARGETS+=./var/git/refs/remotes/$(VCS_REMOTE)/$(VCS_MERGE_BRANCH)
endif
# Determine the sequence of branches to find closes existing build artifacts, such as
# docker images:
VCS_BRANCHES=$(VCS_BRANCH)
ifneq ($(VCS_BRANCH),main)
ifneq ($(VCS_BRANCH),develop)
VCS_BRANCHES+=develop
endif
VCS_BRANCHES+=main
endif

# Values used to run Tox:
TOX_ENV_LIST=$(subst $(EMPTY) ,$(COMMA),$(PYTHON_ENVS))
ifeq ($(words $(PYTHON_MINORS)),1)
TOX_RUN_ARGS=run
else
TOX_RUN_ARGS=run-parallel --parallel auto --parallel-live
endif
ifneq ($(PYTHON_WHEEL),)
TOX_RUN_ARGS+= --installpkg "$(PYTHON_WHEEL)"
endif
export TOX_RUN_ARGS
# The options that allow for rapid execution of arbitrary commands in the venvs managed
# by tox
TOX_EXEC_OPTS=--no-recreate-pkg --skip-pkg-install
TOX_EXEC_ARGS=tox exec $(TOX_EXEC_OPTS) -e "$(PYTHON_ENV)"
TOX_EXEC_BUILD_ARGS=tox exec $(TOX_EXEC_OPTS) -e "build"

# Values used to build Docker images:
DOCKER_FILE=./Dockerfile
export DOCKER_BUILD_ARGS=
export DOCKER_BUILD_PULL=false
# Values used to tag built images:
export DOCKER_VARIANT=
DOCKER_VARIANT_PREFIX=
ifneq ($(DOCKER_VARIANT),)
DOCKER_VARIANT_PREFIX=$(DOCKER_VARIANT)-
endif
export DOCKER_BRANCH_TAG=$(subst /,-,$(VCS_BRANCH))
GITLAB_CI=false
GITHUB_ACTIONS=false
CI_PROJECT_NAMESPACE=$(CI_UPSTREAM_NAMESPACE)
CI_TEMPLATE_REGISTRY_HOST=registry.gitlab.com
ifeq ($(GITHUB_ACTIONS),true)
DOCKER_REGISTRY_HOST=ghcr.io
else
DOCKER_REGISTRY_HOST=$(CI_TEMPLATE_REGISTRY_HOST)
endif
export DOCKER_REGISTRY_HOST
CI_REGISTRY=$(CI_TEMPLATE_REGISTRY_HOST)/$(CI_PROJECT_NAMESPACE)
CI_REGISTRY_IMAGE=$(CI_REGISTRY)/$(CI_PROJECT_NAME)
DOCKER_REGISTRIES=DOCKER GITLAB GITHUB
export DOCKER_REGISTRY=$(firstword $(DOCKER_REGISTRIES))
DOCKER_IMAGE_DOCKER=$(DOCKER_USER)/$(CI_PROJECT_NAME)
DOCKER_IMAGE_GITLAB=$(CI_REGISTRY_IMAGE)
DOCKER_IMAGE_GITHUB=ghcr.io/$(CI_PROJECT_NAMESPACE)/$(CI_PROJECT_NAME)
DOCKER_IMAGE=$(DOCKER_IMAGE_$(DOCKER_REGISTRY))
DOCKER_IMAGES=
ifeq ($(GITLAB_CI),true)
DOCKER_IMAGES+=$(DOCKER_IMAGE_GITLAB)
else ifeq ($(GITHUB_ACTIONS),true)
DOCKER_IMAGES+=$(DOCKER_IMAGE_GITHUB)
else
DOCKER_IMAGES+=$(DOCKER_IMAGE_DOCKER)
endif
# Values used to run built images in containers:
DOCKER_VOLUMES=\
./var/docker/$(PYTHON_ENV)/ \
./src/feed_archiver.egg-info/ \
./var/docker/$(PYTHON_ENV)/feed_archiver.egg-info/ \
./.tox/ ./var/docker/$(PYTHON_ENV)/.tox/
DOCKER_COMPOSE_RUN_ARGS=
DOCKER_COMPOSE_RUN_ARGS+= --rm
ifeq ($(shell tty),not a tty)
DOCKER_COMPOSE_RUN_ARGS+= -T
endif

# Values derived from or overridden by CI environments:
GITHUB_REPOSITORY_OWNER=$(CI_UPSTREAM_NAMESPACE)
# Determine if this checkout is a fork of the upstream project:
CI_IS_FORK=false
ifeq ($(GITLAB_CI),true)
USER_EMAIL=$(USER_NAME)@runners-manager.gitlab.com
ifneq ($(VCS_BRANCH),develop)
ifneq ($(VCS_BRANCH),main)
DOCKER_REGISTRIES=GITLAB
endif
endif
ifneq ($(CI_PROJECT_NAMESPACE),$(CI_UPSTREAM_NAMESPACE))
CI_IS_FORK=true
DOCKER_REGISTRIES=GITLAB
DOCKER_IMAGES+=$(DOCKER_REGISTRY_HOST)/$(CI_UPSTREAM_NAMESPACE)/$(CI_PROJECT_NAME)
endif
else ifeq ($(GITHUB_ACTIONS),true)
USER_EMAIL=$(USER_NAME)@actions.github.com
ifneq ($(VCS_BRANCH),develop)
ifneq ($(VCS_BRANCH),main)
DOCKER_REGISTRIES=GITHUB
endif
endif
ifneq ($(GITHUB_REPOSITORY_OWNER),$(CI_UPSTREAM_NAMESPACE))
CI_IS_FORK=true
DOCKER_REGISTRIES=GITHUB
DOCKER_IMAGES+=ghcr.io/$(GITHUB_REPOSITORY_OWNER)/$(CI_PROJECT_NAME)
endif
endif
# Take GitHub auth from env under GitHub actions but from secrets on other hosts:
GITHUB_TOKEN=
PROJECT_GITHUB_PAT=
ifeq ($(GITHUB_TOKEN),)
GITHUB_TOKEN=$(PROJECT_GITHUB_PAT)
else ifeq ($(PROJECT_GITHUB_PAT),)
PROJECT_GITHUB_PAT=$(GITHUB_TOKEN)
endif
GH_TOKEN=$(GITHUB_TOKEN)
export GH_TOKEN
export GITHUB_TOKEN
export PROJECT_GITHUB_PAT

# Values used for publishing releases:
# Safe defaults for testing the release process without publishing to the final/official
# hosts/indexes/registries:
PIP_COMPILE_ARGS=--upgrade
RELEASE_PUBLISH=false
PYPI_REPO=testpypi
PYPI_HOSTNAME=test.pypi.org
# Only publish releases from the `main` or `develop` branches:
ifeq ($(CI),true)
# Compile requirements on CI/CD as a check to make sure all changes to dependencies have
# been reflected in the frozen/pinned versions, but don't upgrade packages so that
# external changes, such as new PyPI releases, don't turn CI/CD red spuriously and
# unrelated to the contributor's actual changes.
PIP_COMPILE_ARGS=
endif
GITHUB_RELEASE_ARGS=--prerelease
# Only publish releases from the `main` or `develop` branches and only under the
# canonical CI/CD platform:
ifeq ($(GITLAB_CI),true)
ifeq ($(VCS_BRANCH),main)
RELEASE_PUBLISH=true
GITHUB_RELEASE_ARGS=
else ifeq ($(VCS_BRANCH),develop)
# Publish pre-releases from the `develop` branch:
RELEASE_PUBLISH=true
endif
ifeq ($(RELEASE_PUBLISH),true)
PYPI_REPO=pypi
PYPI_HOSTNAME=pypi.org
ifeq ($(PYTHON_MINOR),$(PYTHON_HOST_MINOR))
# Only build and publish multi-platform images for the canonical Python version:
DOCKER_PLATFORMS=linux/amd64 linux/arm64 linux/arm/v7
endif
endif
endif
CI_REGISTRY_USER=$(CI_PROJECT_NAMESPACE)
# Address undefined variables warnings when running under local development
PYPI_PASSWORD=
export PYPI_PASSWORD
TEST_PYPI_PASSWORD=
export TEST_PYPI_PASSWORD
VCS_REMOTE_PUSH_URL=
CODECOV_TOKEN=
DOCKER_PASS=
export DOCKER_PASS
CI_PROJECT_ID=
export CI_PROJECT_ID
CI_JOB_TOKEN=
export CI_JOB_TOKEN
CI_REGISTRY_PASSWORD=
export CI_REGISTRY_PASSWORD
GH_TOKEN=

# Defaults specific to this project:
export NGINX_PORT=80
DEBUG=
POST_MORTEM=

# Done with `$(shell ...)`, echo recipe commands going forward
.SHELLFLAGS+= -x


## Makefile "functions":
#
# Snippets whose output is frequently used including across recipes.  Used for output
# only, not actually making any changes.
# https://www.gnu.org/software/make/manual/html_node/Call-Function.html

# Return the most recently built package:
current_pkg = $(shell ls -t ./dist/*$(1) | head -n 1)


## Top-level targets:

.PHONY: all
### The default target.
all: build

.PHONY: start
### Run the local development end-to-end stack services in the background as daemons.
start: build-docker-volumes-$(PYTHON_ENV) build-docker-$(PYTHON_MINOR) ./.env
	docker compose down
	docker compose up -d

.PHONY: run
### Run the local development end-to-end stack services in the foreground for debugging.
run: build-docker-volumes-$(PYTHON_ENV) build-docker-$(PYTHON_MINOR) ./.env
	docker compose down
	docker compose up

.PHONY: run-debug
### Run the update sub-command in the container via the interactive debugger
run-debug: build
	docker compose run --rm -e DEBUG="$(DEBUG)" -e POST_MORTEM="$(POST_MORTEM)" \
	    --entrypoint="python" "feed-archiver" -m "pdb" \
	    "/usr/local/bin/feed-archiver" "update"


## Build Targets:
#
# Recipes that make artifacts needed for by end-users, development tasks, other recipes.

.PHONY: build
### Set up everything for development from a checkout, local and in containers.
build: ./.git/hooks/pre-commit \
		$(HOME)/.local/var/log/feed-archiver-host-install.log \
		build-docker ./server/.htpasswd \
		./src/feedarchiver/tests/archives/end-to-end/.feed-archiver.yml

.PHONY: build-pkgs
### Ensure the built package is current when used outside of tox.
build-pkgs: ./var/git/refs/remotes/$(VCS_REMOTE)/$(VCS_BRANCH) \
		./var/docker/$(PYTHON_ENV)/log/build-devel.log build-docker-volumes-$(PYTHON_ENV)
# Defined as a .PHONY recipe so that multiple targets can depend on this as a
# pre-requisite and it will only be run once per invocation.
	rm -vf ./dist/*
# Build Python packages/distributions from the development Docker container for
# consistency/reproducibility.
	docker compose run $(DOCKER_COMPOSE_RUN_ARGS) feed-archiver-devel \
	    tox run -e "$(PYTHON_ENV)" --pkg-only
# Copy the wheel to a location accessible to all containers:
	cp -lfv "$$(
	    ls -t ./var/docker/$(PYTHON_ENV)/.tox/.pkg/dist/*.whl | head -n 1
	)" "./dist/"
# Also build the source distribution:
	docker compose run $(DOCKER_COMPOSE_RUN_ARGS) feed-archiver-devel \
	    tox run -e "$(PYTHON_ENV)" --override "testenv.package=sdist" --pkg-only
	cp -lfv "$$(
	    ls -t ./var/docker/$(PYTHON_ENV)/.tox/.pkg/dist/*.tar.gz | head -n 1
	)" "./dist/"

.PHONY: $(PYTHON_ENVS:%=build-requirements-%)
### Compile fixed/pinned dependency versions if necessary.
$(PYTHON_ENVS:%=build-requirements-%):
# Avoid parallel tox recreations stomping on each other
	$(MAKE) -e "$(@:build-requirements-%=./var/log/tox/%/build.log)"
	targets="./requirements/$(@:build-requirements-%=%)/user.txt \
	    ./requirements/$(@:build-requirements-%=%)/devel.txt \
	    ./requirements/$(@:build-requirements-%=%)/build.txt \
	    ./build-host/requirements-$(@:build-requirements-%=%).txt"
# Workaround race conditions in pip's HTTP file cache:
# https://github.com/pypa/pip/issues/6970#issuecomment-527678672
	$(MAKE) -e -j $${targets} ||
	    $(MAKE) -e -j $${targets} ||
	    $(MAKE) -e -j $${targets}

## Docker Build Targets:
#
# Strive for as much consistency as possible in development tasks between the local host
# and inside containers.  To that end, most of the `*-docker` container target recipes
# should run the corresponding `*-local` local host target recipes inside the
# development container.  Top level targets, like `test`, should run as much as possible
# inside the development container.

.PHONY: build-docker
### Set up for development in Docker containers.
build-docker: build-pkgs ./var/log/tox/build/build.log
	$(MAKE) -e -j PYTHON_WHEEL="$(call current_pkg,.whl)" \
	    DOCKER_BUILD_ARGS="$(DOCKER_BUILD_ARGS) --progress plain" \
	    $(PYTHON_MINORS:%=build-docker-%)

.PHONY: $(PYTHON_MINORS:%=build-docker-%)
### Set up for development in a Docker container for one Python version.
$(PYTHON_MINORS:%=build-docker-%):
	$(MAKE) -e \
	    PYTHON_MINORS="$(@:build-docker-%=%)" \
	    PYTHON_MINOR="$(@:build-docker-%=%)" \
	    PYTHON_ENV="py$(subst .,,$(@:build-docker-%=%))" \
	    "./var/docker/py$(subst .,,$(@:build-docker-%=%))/log/build-user.log"

.PHONY: build-docker-tags
### Print the list of image tags for the current registry and variant.
build-docker-tags:
	$(MAKE) -e $(DOCKER_REGISTRIES:%=build-docker-tags-%)

.PHONY: $(DOCKER_REGISTRIES:%=build-docker-tags-%)
### Print the list of image tags for the current registry and variant.
$(DOCKER_REGISTRIES:%=build-docker-tags-%): \
		./var/git/refs/remotes/$(VCS_REMOTE)/$(VCS_BRANCH) \
		./var/log/tox/build/build.log
	docker_image=$(DOCKER_IMAGE_$(@:build-docker-tags-%=%))
	echo $${docker_image}:$(DOCKER_VARIANT_PREFIX)$(PYTHON_ENV)-$(DOCKER_BRANCH_TAG)
ifeq ($(VCS_BRANCH),main)
# Only update tags end users may depend on to be stable from the `main` branch
	VERSION=$$(./.tox/build/bin/cz version --project)
	major_version=$$(echo $${VERSION} | sed -nE 's|([0-9]+).*|\1|p')
	minor_version=$$(
	    echo $${VERSION} | sed -nE 's|([0-9]+\.[0-9]+).*|\1|p'
	)
	echo $${docker_image}:$(DOCKER_VARIANT_PREFIX)$(PYTHON_ENV)-v$${minor_version}
	echo $${docker_image}:$(DOCKER_VARIANT_PREFIX)$(PYTHON_ENV)-v$${major_version}
	echo $${docker_image}:$(DOCKER_VARIANT_PREFIX)$(PYTHON_ENV)
endif
# This variant is the default used for tags such as `latest`
ifeq ($(PYTHON_MINOR),$(PYTHON_HOST_MINOR))
	echo $${docker_image}:$(DOCKER_VARIANT_PREFIX)$(DOCKER_BRANCH_TAG)
ifeq ($(VCS_BRANCH),main)
	echo $${docker_image}:$(DOCKER_VARIANT_PREFIX)v$${minor_version}
	echo $${docker_image}:$(DOCKER_VARIANT_PREFIX)v$${major_version}
ifeq ($(DOCKER_VARIANT),)
	echo $${docker_image}:latest
else
	echo $${docker_image}:$(DOCKER_VARIANT)
endif
endif
endif

.PHONY: build-docker-build
### Run the actual commands used to build the Docker container image.
build-docker-build: $(HOME)/.local/var/log/docker-multi-platform-host-install.log \
		./var/log/tox/build/build.log \
		./var/git/refs/remotes/$(VCS_REMOTE)/$(VCS_BRANCH) \
		./var/log/docker-login-DOCKER.log
# Workaround broken interactive session detection:
	docker pull "python:$(PYTHON_MINOR)"
	docker_build_caches=""
ifeq ($(GITLAB_CI),true)
# Don't cache when building final releases on `main`
	$(MAKE) -e "./var/log/docker-login-GITLAB.log" || true
ifneq ($(VCS_BRANCH),main)
	if $(MAKE) -e pull-docker
	then
	    docker_build_caches+=" --cache-from $(DOCKER_IMAGE_GITLAB):\
	$(DOCKER_VARIANT_PREFIX)$(PYTHON_ENV)-$(DOCKER_BRANCH_TAG)"
	fi
endif
endif
ifeq ($(GITHUB_ACTIONS),true)
	$(MAKE) -e "./var/log/docker-login-GITHUB.log" || true
ifneq ($(VCS_BRANCH),main)
	if $(MAKE) -e pull-docker
	then
	    docker_build_caches+=" --cache-from $(DOCKER_IMAGE_GITHUB):\
	$(DOCKER_VARIANT_PREFIX)$(PYTHON_ENV)-$(DOCKER_BRANCH_TAG)"
	fi
endif
endif
	docker_image_tags=""
	for image_tag in $$(
	    $(MAKE) -e --no-print-directory build-docker-tags
	)
	do
	    docker_image_tags+="--tag $${image_tag} "
	done
# https://github.com/moby/moby/issues/39003#issuecomment-879441675
	docker buildx build $(DOCKER_BUILD_ARGS) \
	    --build-arg BUILDKIT_INLINE_CACHE="1" \
	    --build-arg PYTHON_MINOR="$(PYTHON_MINOR)" \
	    --build-arg PYTHON_ENV="$(PYTHON_ENV)" \
	    --build-arg VERSION="$$(./.tox/build/bin/cz version --project)" \
	    $${docker_image_tags} $${docker_build_caches} --file "$(DOCKER_FILE)" "./"

.PHONY: $(PYTHON_MINORS:%=build-docker-requirements-%)
### Pull container images and compile fixed/pinned dependency versions if necessary.
$(PYTHON_MINORS:%=build-docker-requirements-%): ./.env
	export PYTHON_MINOR="$(@:build-docker-requirements-%=%)"
	export PYTHON_ENV="py$(subst .,,$(@:build-docker-requirements-%=%))"
	$(MAKE) -e build-docker-volumes-$${PYTHON_ENV} \
	    "./var/docker/$${PYTHON_ENV}/log/build-devel.log"
	docker compose run $(DOCKER_COMPOSE_RUN_ARGS) feed-archiver-devel \
	    make -e PYTHON_MINORS="$(@:build-docker-requirements-%=%)" \
	    PIP_COMPILE_ARGS="$(PIP_COMPILE_ARGS)" \
	    build-requirements-py$(subst .,,$(@:build-docker-requirements-%=%))

.PHONY: $(PYTHON_ENVS:%=build-docker-volumes-%)
### Ensure access permissions to build artifacts in Python version container volumes.
# If created by `# dockerd`, they end up owned by `root`.
$(PYTHON_ENVS:%=build-docker-volumes-%): \
		./src/feed_archiver.egg-info/ ./.tox/
	$(MAKE) -e \
	    $(@:build-docker-volumes-%=./var/docker/%/) \
	    $(@:build-docker-volumes-%=./var/docker/%/feed_archiver.egg-info/) \
	    $(@:build-docker-volumes-%=./var/docker/%/.tox/)


## Test Targets:
#
# Recipes that run the test suite.

.PHONY: test
### Format the code and run the full suite of tests, coverage checks, and linters.
test: test-docker-lint test-docker

.PHONY: test-local
### Run the full suite of tests on the local host.
test-local:
	tox $(TOX_RUN_ARGS) -e "$(TOX_ENV_LIST)"

.PHONY: test-debug
### Run tests in the host environment and invoke the debugger on errors/failures.
test-debug: ./var/log/tox/$(PYTHON_ENV)/editable.log
	$(TOX_EXEC_ARGS) -- pytest --pdb

.PHONY: test-docker
### Run the full suite of tests, coverage checks, and code linters in containers.
test-docker: build-pkgs ./var/log/tox/build/build.log ./var/log/codecov-install.log
	$(MAKE) -e -j PYTHON_WHEEL="$(call current_pkg,.whl)" \
	    DOCKER_BUILD_ARGS="$(DOCKER_BUILD_ARGS) --progress plain" \
	    DOCKER_COMPOSE_RUN_ARGS="$(DOCKER_COMPOSE_RUN_ARGS) -T" \
	    $(PYTHON_MINORS:%=test-docker-%)

.PHONY: $(PYTHON_MINORS:%=test-docker-%)
### Run the full suite of tests inside a docker container for one Python version.
$(PYTHON_MINORS:%=test-docker-%):
	$(MAKE) -e \
	    PYTHON_MINORS="$(@:test-docker-%=%)" \
	    PYTHON_MINOR="$(@:test-docker-%=%)" \
	    PYTHON_ENV="py$(subst .,,$(@:test-docker-%=%))" \
	    test-docker-pyminor

.PHONY: test-docker-pyminor
### Run the full suite of tests inside a docker container for this Python version.
test-docker-pyminor: build-docker-volumes-$(PYTHON_ENV) build-docker-$(PYTHON_MINOR) \
		./var/log/codecov-install.log
	docker_run_args="--rm"
	if [ ! -t 0 ]
	then
# No fancy output when running in parallel
	    docker_run_args+=" -T"
	fi
# Ensure the dist/package has been correctly installed in the image
	docker compose run --no-deps $${docker_run_args} feed-archiver \
	    python -m feedarchiver --help
	docker compose run --no-deps $${docker_run_args} feed-archiver \
	    feed-archiver --help
# Run from the development Docker container for consistency
	docker compose run $${docker_run_args} feed-archiver-devel \
	    make -e PYTHON_MINORS="$(PYTHON_MINORS)" PYTHON_WHEEL="$(PYTHON_WHEEL)" \
	        test-local
# Upload any build or test artifacts to CI/CD providers
ifeq ($(GITLAB_CI),true)
ifeq ($(PYTHON_MINOR),$(PYTHON_HOST_MINOR))
ifneq ($(CODECOV_TOKEN),)
	codecov --nonZero -t "$(CODECOV_TOKEN)" \
	    --file "./build/$(PYTHON_ENV)/coverage.xml"
else ifneq ($(CI_IS_FORK),true)
	set +x
	echo "ERROR: CODECOV_TOKEN missing from ./.env or CI secrets"
	false
endif
endif
endif

.PHONY: test-docker-lint
### Check the style and content of the `./Dockerfile*` files.
test-docker-lint: ./.env build-docker-volumes-$(PYTHON_ENV) \
		./var/log/docker-login-DOCKER.log
	docker compose pull --quiet hadolint
	docker compose run $(DOCKER_COMPOSE_RUN_ARGS) hadolint
	docker compose run $(DOCKER_COMPOSE_RUN_ARGS) hadolint \
	    hadolint "./Dockerfile.devel"
	docker compose run $(DOCKER_COMPOSE_RUN_ARGS) hadolint \
	    hadolint "./build-host/Dockerfile"

.PHONY: test-push
### Perform any checks that should only be run before pushing.
test-push: $(VCS_FETCH_TARGETS) \
		$(HOME)/.local/var/log/feed-archiver-host-install.log \
		./var/docker/$(PYTHON_ENV)/log/build-devel.log \
		build-docker-volumes-$(PYTHON_ENV) ./.env
ifeq ($(CI),true)
ifneq ($(PYTHON_MINOR),$(PYTHON_HOST_MINOR))
# Don't waste CI time, only check for the canonical version:
	exit
endif
endif
ifeq ($(VCS_COMPARE_BRANCH),main)
# On `main`, compare with the previous commit on `main`
	vcs_compare_rev="$(VCS_COMPARE_REMOTE)/$(VCS_COMPARE_BRANCH)^"
else
	vcs_compare_rev="$(VCS_COMPARE_REMOTE)/$(VCS_COMPARE_BRANCH)"
	if ! git fetch "$(VCS_COMPARE_REMOTE)" "$(VCS_COMPARE_BRANCH)"
	then
# Compare with the pre-release branch if this branch hasn't been pushed yet:
	    vcs_compare_rev="$(VCS_COMPARE_REMOTE)/develop"
	fi
endif
	exit_code=0
	(
	    $(TOX_EXEC_BUILD_ARGS) -- \
	        cz check --rev-range "$${vcs_compare_rev}..HEAD" &&
	    $(TOX_EXEC_BUILD_ARGS) -- \
	        python ./bin/cz-check-bump --compare-ref "$${vcs_compare_rev}"
	) || exit_code=$$?
	if (( $$exit_code == 3 || $$exit_code == 21 ))
	then
	    exit
	elif (( $$exit_code != 0 ))
	then
	    exit $$exit_code
	else
	    docker compose run $(DOCKER_COMPOSE_RUN_ARGS) \
<<<<<<< HEAD
	        feed-archiver-devel $(TOX_EXEC_ARGS) \
=======
	        python-project-structure-devel $(TOX_EXEC_ARGS) -- \
>>>>>>> e0e66713
	        towncrier check --compare-with "$${vcs_compare_rev}"
	fi

.PHONY: test-clean
### Confirm that the checkout is free of uncommitted VCS changes.
test-clean:
	if [ -n "$$(git status --porcelain)" ]
	then
	    set +x
	    echo "Checkout is not clean"
	    false
	fi


## Release Targets:
#
# Recipes that make an changes needed for releases and publish built artifacts to
# end-users.

.PHONY: release
### Publish installable Python packages and container images as required by commits.
release: release-python release-docker

.PHONY: release-python
### Publish installable Python packages to PyPI.
release-python: ./var/log/tox/build/build.log ./var/log/git-remotes.log \
		./var/git/refs/remotes/$(VCS_REMOTE)/$(VCS_BRANCH) \
		~/.pypirc ./.env build-docker-volumes-$(PYTHON_ENV)
# Only release from the `main` or `develop` branches:
ifeq ($(RELEASE_PUBLISH),true)
# Import the private signing key from CI secrets
	$(MAKE) -e ./var/log/gpg-import.log
# Bump the version and build the final release packages:
	$(MAKE) -e build-pkgs
# https://twine.readthedocs.io/en/latest/#using-twine
	./.tox/build/bin/twine check ./dist/feed?archiver-*
# The VCS remote should reflect the release before the release is published to ensure
# that a published release is never *not* reflected in VCS.  Also ensure the tag is in
# place on any mirrors, using multiple `pushurl` remotes, for those project hosts as
# well:
	$(MAKE) -e test-clean
	./.tox/build/bin/twine upload -s -r "$(PYPI_REPO)" \
	    ./dist/feed?archiver-*
	export VERSION=$$(./.tox/build/bin/cz version --project)
# Create a GitLab release
	./.tox/build/bin/twine upload -s -r "gitlab" \
	    ./dist/feed?archiver-*
	release_cli_args="--description ./NEWS-VERSION.rst"
	release_cli_args+=" --tag-name v$${VERSION}"
	release_cli_args+=" --assets-link {\
	\"name\":\"PyPI\",\
	\"url\":\"https://$(PYPI_HOSTNAME)/project/$(CI_PROJECT_NAME)/$${VERSION}/\",\
	\"link_type\":\"package\"\
	}"
	release_cli_args+=" --assets-link {\
	\"name\":\"GitLab-PyPI-Package-Registry\",\
	\"url\":\"$(CI_SERVER_URL)/$(CI_PROJECT_PATH)/-/packages/\",\
	\"link_type\":\"package\"\
	}"
	release_cli_args+=" --assets-link {\
	\"name\":\"Docker-Hub-Container-Registry\",\
	\"url\":\"https://hub.docker.com/r/merpatterson/$(CI_PROJECT_NAME)/tags\",\
	\"link_type\":\"image\"\
	}"
	docker compose pull gitlab-release-cli
	docker compose run --rm gitlab-release-cli release-cli \
	    --server-url "$(CI_SERVER_URL)" --project-id "$(CI_PROJECT_ID)" \
	    create $${release_cli_args}
# Create a GitHub release
	gh release create "v$${VERSION}" $(GITHUB_RELEASE_ARGS) \
	    --notes-file "./NEWS-VERSION.rst" ./dist/feed?archiver-*
endif

.PHONY: release-docker
### Publish all container images to all container registries.
release-docker: build-docker-volumes-$(PYTHON_ENV) build-docker \
		$(DOCKER_REGISTRIES:%=./var/log/docker-login-%.log)
	$(MAKE) -e -j DOCKER_COMPOSE_RUN_ARGS="$(DOCKER_COMPOSE_RUN_ARGS) -T" \
	    $(PYTHON_MINORS:%=release-docker-%)

.PHONY: $(PYTHON_MINORS:%=release-docker-%)
### Publish the container images for one Python version to all container registries.
$(PYTHON_MINORS:%=release-docker-%): \
		$(DOCKER_REGISTRIES:%=./var/log/docker-login-%.log) \
		$(HOME)/.local/var/log/docker-multi-platform-host-install.log
	export PYTHON_ENV="py$(subst .,,$(@:release-docker-%=%))"
# Build other platforms in emulation and rely on the layer cache for bundling the
# previously built native images into the manifests.
	DOCKER_BUILD_ARGS="$(DOCKER_BUILD_ARGS) --push"
ifneq ($(DOCKER_PLATFORMS),)
	DOCKER_BUILD_ARGS+=" --platform $(subst $(EMPTY) ,$(COMMA),$(DOCKER_PLATFORMS))"
else
endif
	export DOCKER_BUILD_ARGS
# Push the development manifest and images:
	$(MAKE) -e DOCKER_FILE="./Dockerfile.devel" DOCKER_VARIANT="devel" \
	    build-docker-build
# Push the end-user manifest and images:
	PYTHON_WHEEL="$$(ls -t ./dist/*.whl | head -n 1)"
	$(MAKE) -e DOCKER_BUILD_ARGS="$${DOCKER_BUILD_ARGS}\
	    --build-arg PYTHON_WHEEL=$${PYTHON_WHEEL}" build-docker-build
# Update Docker Hub `README.md` from the official/canonical Python version:
ifeq ($(VCS_BRANCH),main)
	if [ "$${PYTHON_ENV}" == "$(PYTHON_HOST_ENV)" ]
	then
	    $(MAKE) -e "./var/log/docker-login-DOCKER.log"
	    docker compose pull --quiet pandoc docker-pushrm
	    docker compose run $(DOCKER_COMPOSE_RUN_ARGS) docker-pushrm
	fi
endif

.PHONY: release-bump
### Bump the package version if on a branch that should trigger a release.
release-bump: ~/.gitconfig $(VCS_RELEASE_FETCH_TARGETS) \
		./var/log/git-remotes.log ./var/log/tox/build/build.log \
		./var/docker/$(PYTHON_ENV)/log/build-devel.log \
		./.env build-docker-volumes-$(PYTHON_ENV)
	if ! git diff --cached --exit-code
	then
	    set +x
	    echo "CRITICAL: Cannot bump version with staged changes"
	    false
	fi
# Ensure the local branch is updated to the forthcoming version bump commit:
	git switch -C "$(VCS_BRANCH)" "$$(git rev-parse HEAD)" --
ifeq ($(VCS_BRANCH),main)
	if ! ./.tox/build/bin/python ./bin/get-base-version $$(
	    ./.tox/build/bin/cz version --project
	)
	then
# There's no pre-release for which to publish a final release:
	    exit
	fi
else
# Only release if required by conventional commits:
	exit_code=0
	./.tox/build/bin/python ./bin/cz-check-bump || exit_code=$$?
	if (( $$exit_code == 3 || $$exit_code == 21 ))
	then
# No commits require a release:
	    exit
	elif (( $$exit_code != 0 ))
	then
	    exit $$exit_code
	fi
endif
# Collect the versions involved in this release according to conventional commits:
	cz_bump_args="--check-consistency --no-verify"
ifneq ($(VCS_BRANCH),main)
	cz_bump_args+=" --prerelease beta"
endif
ifeq ($(RELEASE_PUBLISH),true)
	cz_bump_args+=" --gpg-sign"
# Import the private signing key from CI secrets
	$(MAKE) -e ./var/log/gpg-import.log
endif
# Capture the release notes for *just this* release for creating the GitHub release.
# Have to run before the real `$ towncrier build` run without the `--draft` option
# because after that the `newsfragments` will have been deleted.
	next_version=$$(
	    $(TOX_EXEC_BUILD_ARGS) -qq -- cz bump $${cz_bump_args} --yes --dry-run |
	    sed -nE 's|.* ([^ ]+) *→ *([^ ]+).*|\2|p;q'
	) || true
# Build and stage the release notes to be commited by `$ cz bump`
<<<<<<< HEAD
	docker compose run $(DOCKER_COMPOSE_RUN_ARGS) feed-archiver-devel \
	    tox exec $(TOX_EXEC_OPTS) -e "$(PYTHON_ENV)" -qq -- \
	    towncrier build --version "$${next_version}" --draft --yes \
	    >"./NEWS-VERSION.rst"
	git add -- "./NEWS-VERSION.rst"
	docker compose run $(DOCKER_COMPOSE_RUN_ARGS) feed-archiver-devel \
	    $(TOX_EXEC_ARGS) towncrier build --version "$${next_version}" --yes
=======
	docker compose run $(DOCKER_COMPOSE_RUN_ARGS) python-project-structure-devel \
	    $(TOX_EXEC_ARGS) -qq -- \
	    towncrier build --version "$${next_version}" --draft --yes \
	    >"./NEWS-VERSION.rst"
	git add -- "./NEWS-VERSION.rst"
	docker compose run $(DOCKER_COMPOSE_RUN_ARGS) python-project-structure-devel \
	    $(TOX_EXEC_ARGS) -- towncrier build --version "$${next_version}" --yes
>>>>>>> e0e66713
# Increment the version in VCS
	$(TOX_EXEC_BUILD_ARGS) -- cz bump $${cz_bump_args}
# Ensure the container image reflects the version bump but we don't need to update the
# requirements again.
	touch \
	    $(PYTHON_ENVS:%=./requirements/%/user.txt) \
	    $(PYTHON_ENVS:%=./requirements/%/devel.txt) \
	    $(PYTHON_ENVS:%=./build-host/requirements-%.txt)
# Ensure the image is up-to-date for subsequent recipes.
	$(MAKE) -e "./var/docker/$(PYTHON_ENV)/log/build-user.log"
ifeq ($(VCS_BRANCH),main)
# Merge the bumped version back into `develop`:
	bump_rev="$$(git rev-parse HEAD)"
	git switch -C "develop" --track "$(VCS_COMPARE_REMOTE)/develop" --
	git merge --ff --gpg-sign \
	    -m "Merge branch 'main' release back into develop" "$${bump_rev}"
ifeq ($(CI),true)
	git push --no-verify --tags "$(VCS_COMPARE_REMOTE)" "HEAD:develop"
endif
	git switch -C "$(VCS_BRANCH)" "$${bump_rev}" --
endif
ifneq ($(GITHUB_ACTIONS),true)
ifneq ($(PROJECT_GITHUB_PAT),)
# Ensure the tag is available for creating the GitHub release below but push *before* to
# GitLab to avoid a race with repository mirrorying:
	git push --no-verify --tags "github" "HEAD:$(VCS_BRANCH)"
endif
endif
ifeq ($(CI),true)
	git push --no-verify --tags "$(VCS_REMOTE)" "HEAD:$(VCS_BRANCH)"
endif


## Development Targets:
#
# Recipes used by developers to make changes to the code.

.PHONY: devel-format
### Automatically correct code in this checkout according to linters and style checkers.
<<<<<<< HEAD
devel-format: $(HOME)/.local/var/log/feed-archiver-host-install.log
	$(TOX_EXEC_ARGS) autoflake -r -i --remove-all-unused-imports \
		--remove-duplicate-keys --remove-unused-variables \
		--remove-unused-variables "./src/feedarchiver/"
	$(TOX_EXEC_ARGS) autopep8 -v -i -r "./src/feedarchiver/"
	$(TOX_EXEC_ARGS) black "./src/feedarchiver/"
=======
devel-format: $(HOME)/.local/var/log/python-project-structure-host-install.log
	$(TOX_EXEC_ARGS) -- autoflake -r -i --remove-all-unused-imports \
		--remove-duplicate-keys --remove-unused-variables \
		--remove-unused-variables "./src/pythonprojectstructure/"
	$(TOX_EXEC_ARGS) -- autopep8 -v -i -r "./src/pythonprojectstructure/"
	$(TOX_EXEC_ARGS) -- black "./src/pythonprojectstructure/"
>>>>>>> e0e66713

.PHONY: devel-upgrade
### Update all fixed/pinned dependencies to their latest available versions.
devel-upgrade: ./.env build-docker-volumes-$(PYTHON_ENV) \
		./var/docker/$(PYTHON_ENV)/log/build-devel.log \
		./var/log/tox/build/build.log
	touch "./setup.cfg" "./requirements/build.txt.in" \
	    "./build-host/requirements.txt.in"
# Ensure the network is create first to avoid race conditions
	docker compose create feed-archiver-devel
	$(MAKE) -e -j PIP_COMPILE_ARGS="--upgrade" \
	    DOCKER_COMPOSE_RUN_ARGS="$(DOCKER_COMPOSE_RUN_ARGS) -T" \
	    $(PYTHON_MINORS:%=build-docker-requirements-%)
# Update VCS hooks from remotes to the latest tag.
	$(TOX_EXEC_BUILD_ARGS) -- pre-commit autoupdate

.PHONY: devel-upgrade-branch
### Reset an upgrade branch, commit upgraded dependencies on it, and push for review.
devel-upgrade-branch: ~/.gitconfig ./var/log/gpg-import.log \
		./var/git/refs/remotes/$(VCS_REMOTE)/$(VCS_BRANCH) \
		./var/log/git-remotes.log
	remote_branch_exists=false
	if git fetch "$(VCS_REMOTE)" "$(VCS_BRANCH)-upgrade"
	then
	    remote_branch_exists=true
	fi
	git switch -C "$(VCS_BRANCH)-upgrade" --track "$(VCS_BRANCH)" --
	now=$$(date -u)
	$(MAKE) -e devel-upgrade
	if $(MAKE) -e "test-clean"
	then
# No changes from upgrade, exit successfully but push nothing
	    exit
	fi
# Commit the upgrade changes
	echo "Upgrade all requirements to the latest versions as of $${now}." \
	    >"./src/feedarchiver/newsfragments/+upgrade-requirements.bugfix.rst"
	git add --update './build-host/requirements-*.txt' './requirements/*/*.txt' \
	    "./.pre-commit-config.yaml"
	git add "./src/feedarchiver/newsfragments/+upgrade-requirements.bugfix.rst"
	git_commit_args="--all --gpg-sign"
ifeq ($(CI),true)
# Don't duplicate the CI run from the push below:
	git_push_args+=" --no-verify"
endif
	git commit $${git_commit_args} -m \
	    "fix(deps): Upgrade requirements latest versions"
# Fail if upgrading left untracked files in VCS
	$(MAKE) -e "test-clean"
ifeq ($(CI),true)
# Push any upgrades to the remote for review.  Specify both the ref and the expected ref
# for `--force-with-lease=...` to support pushing to multiple mirrors/remotes via
# multiple `pushUrl`:
	git_push_args="--no-verify"
	if [ "$${remote_branch_exists=true}" == "true" ]
	then
	    git_push_args+=" --force-with-lease=\
	$(VCS_BRANCH)-upgrade:$(VCS_REMOTE)/$(VCS_BRANCH)-upgrade"
	fi
	git push $${git_push_args} "$(VCS_REMOTE)" "HEAD:$(VCS_BRANCH)-upgrade"
endif

.PHONY: devel-merge
### Merge this branch with a suffix back into it's un-suffixed upstream.
devel-merge: ~/.gitconfig ./var/log/git-remotes.log \
		./var/git/refs/remotes/$(VCS_REMOTE)/$(VCS_MERGE_BRANCH)
	merge_rev="$$(git rev-parse HEAD)"
	git switch -C "$(VCS_MERGE_BRANCH)" --track "$(VCS_REMOTE)/$(VCS_MERGE_BRANCH)"
	git merge --ff --gpg-sign -m \
	    $$'Merge branch \'$(VCS_BRANCH)\' into $(VCS_MERGE_BRANCH)\n\n[ci merge]' \
	    "$${merge_rev}"
ifeq ($(CI),true)
	git push --no-verify --tags "$(VCS_REMOTE)" "HEAD:$(VCS_MERGE_BRANCH)"
endif


## Clean Targets:
#
# Recipes used to restore the checkout to initial conditions.

.PHONY: clean
### Restore the checkout to a state as close to an initial clone as possible.
clean:
	docker compose down --remove-orphans --rmi "all" -v || true
	$(TOX_EXEC_BUILD_ARGS) -- pre-commit uninstall \
	    --hook-type "pre-commit" --hook-type "commit-msg" --hook-type "pre-push" \
	    || true
	$(TOX_EXEC_BUILD_ARGS) -- pre-commit clean || true
	git clean -dfx -e "var/" -e ".env"
	rm -rfv "./var/log/"
	rm -rf "./var/docker/"


## Real Targets:
#
# Recipes that make actual changes and create and update files for the target.

# Manage fixed/pinned versions in `./requirements/**.txt` files.  Has to be run for each
# python version in the virtual environment for that Python version:
# https://github.com/jazzband/pip-tools#cross-environment-usage-of-requirementsinrequirementstxt-and-pip-compile
$(PYTHON_ENVS:%=./requirements/%/devel.txt): ./pyproject.toml ./setup.cfg ./tox.ini
	true DEBUG Updated prereqs: $(?)
	$(MAKE) -e "$(@:requirements/%/devel.txt=./var/log/tox/%/build.log)"
	./.tox/$(@:requirements/%/devel.txt=%)/bin/pip-compile \
	    --resolver "backtracking" $(PIP_COMPILE_ARGS) --extra "devel" \
	    --output-file "$(@)" "$(<)"
	mkdir -pv "./var/log/"
	touch "./var/log/rebuild.log"
$(PYTHON_ENVS:%=./requirements/%/user.txt): ./pyproject.toml ./setup.cfg ./tox.ini
	true DEBUG Updated prereqs: $(?)
	$(MAKE) -e "$(@:requirements/%/user.txt=./var/log/tox/%/build.log)"
	./.tox/$(@:requirements/%/user.txt=%)/bin/pip-compile \
	    --resolver "backtracking" $(PIP_COMPILE_ARGS) --output-file "$(@)" "$(<)"
	mkdir -pv "./var/log/"
	touch "./var/log/rebuild.log"
$(PYTHON_ENVS:%=./build-host/requirements-%.txt): ./build-host/requirements.txt.in
	true DEBUG Updated prereqs: $(?)
	$(MAKE) -e "$(@:build-host/requirements-%.txt=./var/log/tox/%/build.log)"
	./.tox/$(@:build-host/requirements-%.txt=%)/bin/pip-compile \
	    --resolver "backtracking" $(PIP_COMPILE_ARGS) --output-file "$(@)" "$(<)"
# Only update the installed tox version for the latest/host/main/default Python version
	if [ "$(@:build-host/requirements-%.txt=%)" = "$(PYTHON_ENV)" ]
	then
# Don't install tox into one of it's own virtual environments
	    if [ -n "$${VIRTUAL_ENV:-}" ]
	    then
	        pip_bin="$$(which -a pip | grep -v "^$${VIRTUAL_ENV}/bin/" | head -n 1)"
	    else
	        pip_bin="pip"
	    fi
	    "$${pip_bin}" install -r "$(@)"
	fi
	mkdir -pv "./var/log/"
	touch "./var/log/rebuild.log"
$(PYTHON_ENVS:%=./requirements/%/build.txt): ./requirements/build.txt.in
	true DEBUG Updated prereqs: $(?)
	$(MAKE) -e "$(@:requirements/%/build.txt=./var/log/tox/%/build.log)"
	./.tox/$(@:requirements/%/build.txt=%)/bin/pip-compile \
	    --resolver "backtracking" $(PIP_COMPILE_ARGS) --output-file "$(@)" "$(<)"

# Targets used as pre-requisites to ensure virtual environments managed by tox have been
# created and can be used directly to save time on Tox's overhead when we don't need
# Tox's logic about when to update/recreate them, e.g.:
#     $ ./.tox/build/bin/cz --help
# Mostly useful for build/release tools.
$(PYTHON_ALL_ENVS:%=./var/log/tox/%/build.log):
	$(MAKE) -e "$(HOME)/.local/var/log/feed-archiver-host-install.log"
	mkdir -pv "$(dir $(@))"
	tox run $(TOX_EXEC_OPTS) -e "$(@:var/log/tox/%/build.log=%)" --notest |&
	    tee -a "$(@)"
# Workaround tox's `usedevelop = true` not working with `./pyproject.toml`.  Use as a
# prerequisite when using Tox-managed virtual environments directly and changes to code
# need to take effect immediately.
$(PYTHON_ENVS:%=./var/log/tox/%/editable.log):
	$(MAKE) -e "$(HOME)/.local/var/log/feed-archiver-host-install.log"
	mkdir -pv "$(dir $(@))"
	tox exec $(TOX_EXEC_OPTS) -e "$(@:var/log/tox/%/editable.log=%)" -- \
	    pip install -e "./" |& tee -a "$(@)"

## Docker real targets:

# Build the development image:
./var/docker/$(PYTHON_ENV)/log/build-devel.log: \
		./Dockerfile.devel ./.dockerignore ./bin/entrypoint \
		./pyproject.toml ./setup.cfg ./tox.ini \
		./build-host/requirements.txt.in ./docker-compose.yml \
		./docker-compose.override.yml ./.env \
		./var/docker/$(PYTHON_ENV)/log/rebuild.log
	true DEBUG Updated prereqs: $(?)
	$(MAKE) -e build-docker-volumes-$(PYTHON_ENV)
	mkdir -pv "$(dir $(@))"
ifeq ($(DOCKER_BUILD_PULL),true)
# Pull the development image and simulate as if it had been built here.
	if $(MAKE) -e DOCKER_VARIANT="devel" pull-docker
	then
	    touch "$(@)" "./var/docker/$(PYTHON_ENV)/log/rebuild.log"
# Ensure the virtualenv in the volume is also current:
	    docker compose run $(DOCKER_COMPOSE_RUN_ARGS) \
	        feed-archiver-devel make -e PYTHON_MINORS="$(PYTHON_MINOR)" \
	        "./var/log/tox/$(PYTHON_ENV)/build.log"
	    exit
	fi
endif
	$(MAKE) -e DOCKER_FILE="./Dockerfile.devel" DOCKER_VARIANT="devel" \
	    DOCKER_BUILD_ARGS="--load" build-docker-build >>"$(@)"
# Update the pinned/frozen versions, if needed, using the container.  If changed, then
# we may need to re-build the container image again to ensure it's current and correct.
	docker compose run $(DOCKER_COMPOSE_RUN_ARGS) feed-archiver-devel \
	    make -e PYTHON_MINORS="$(PYTHON_MINOR)" build-requirements-$(PYTHON_ENV)
ifeq ($(CI),true)
# On CI, any changes from compiling requirements is a failure so no need to waste time
# rebuilding images:
	touch "$(@)"
else
	$(MAKE) -e "$(@)"
endif

# Build the end-user image:
./var/docker/$(PYTHON_ENV)/log/build-user.log: \
		./var/docker/$(PYTHON_ENV)/log/build-devel.log ./Dockerfile \
		./var/docker/$(PYTHON_ENV)/log/rebuild.log
	true DEBUG Updated prereqs: $(?)
ifeq ($(PYTHON_WHEEL),)
	$(MAKE) -e "build-pkgs"
	PYTHON_WHEEL="$$(ls -t ./dist/*.whl | head -n 1)"
endif
# Build the end-user image now that all required artifacts are built"
	mkdir -pv "$(dir $(@))"
	$(MAKE) -e DOCKER_BUILD_ARGS="$(DOCKER_BUILD_ARGS) --load \
	--build-arg PYTHON_WHEEL=$${PYTHON_WHEEL}" build-docker-build >>"$(@)"
# The image installs the host requirements, reflect that in the bind mount volumes
	date >>"$(@:%/build-user.log=%/host-install.log)"

./var/ $(PYTHON_ENVS:%=./var/docker/%/) \
./src/feed_archiver.egg-info/ \
$(PYTHON_ENVS:%=./var/docker/%/feed_archiver.egg-info/) \
./.tox/ $(PYTHON_ENVS:%=./var/docker/%/.tox/):
	mkdir -pv "$(@)"

# Marker file used to trigger the rebuild of the image for just one Python version.
# Useful to workaround async timestamp issues when running jobs in parallel:
./var/docker/$(PYTHON_ENV)/log/rebuild.log:
	mkdir -pv "$(dir $(@))"
	date >>"$(@)"

# Local environment variables from a template:
./.env: ./.env.in
	$(MAKE) -e "template=$(<)" "target=$(@)" expand-template

# Static site server set up
./server/.htpasswd: .SHELLFLAGS = -eu -o pipefail -c
./server/.htpasswd:
	echo "Enter a HTTP Basic authentication password for the static site server."
	if ! which htpasswd
	then
	    sudo apt-get update
	    sudo apt-get install -y apache2-utils
	fi
	htpasswd -c "$(@)" "feed-archiver"

# Extract the Sonarr API key
./sonarr/config/config.xml: ./var/docker/$(PYTHON_ENV)/log/build.log
	mkdir -pv "$(dir $(@))"
	docker compose rm -sf sonarr
	docker compose up -d sonarr
	sleep 1
	until [ -e "$(@)" ]
	do
	    sleep 0.1
	done

./src/feedarchiver/tests/archives/end-to-end/.feed-archiver.yml: \
		./src/feedarchiver/tests/archives/end-to-end/.feed-archiver.yml.in \
		./sonarr/config/config.xml
	export SONARR_API_KEY=$$(
	    sed -nE 's|.*<ApiKey>(.+)</ApiKey>.*|\1|p' "./sonarr/config/config.xml"
	)
	$(MAKE) "template=$(<)" "target=$(@)" expand-template

# Install all tools required by recipes that have to be installed externally on the
# host.  Use a target file outside this checkout to support multiple checkouts.  Use a
# target specific to this project so that other projects can use the same approach but
# with different requirements.
$(HOME)/.local/var/log/feed-archiver-host-install.log:
	mkdir -pv "$(dir $(@))"
# Bootstrap the minimum Python environment
	(
	    if ! which pip
	    then
	        if which apk
	        then
	            sudo apk update
	            sudo apk add "gettext" "py3-pip" "gnupg" "github-cli" "curl"
	        elif which apt-get
	        then
	            sudo apt-get update
	            sudo apt-get install -y \
	                "gettext-base" "python3-pip" "gnupg" "gh" "curl"
	        else
	            set +x
	            echo "ERROR: OS not supported for installing host dependencies"
	            false
	        fi
	    fi
	    if [ -e ./build-host/requirements-$(PYTHON_HOST_ENV).txt ]
	    then
	        pip install -r "./build-host/requirements-$(PYTHON_HOST_ENV).txt"
	    else
	        pip install -r "./build-host/requirements.txt.in"
	    fi
	) |& tee -a "$(@)"

# https://docs.docker.com/build/building/multi-platform/#building-multi-platform-images
$(HOME)/.local/var/log/docker-multi-platform-host-install.log:
	mkdir -pv "$(dir $(@))"
	if ! docker context inspect "multi-platform" |& tee -a "$(@)"
	then
	    docker context create "multi-platform" |& tee -a "$(@)"
	fi
	if ! docker buildx inspect |& tee -a "$(@)" |
	    grep -q '^ *Endpoint: *multi-platform *'
	then
	    (
	        docker buildx create --use "multi-platform" || true
	    ) |& tee -a "$(@)"
	fi

./var/log/codecov-install.log:
	mkdir -pv "$(dir $(@))"
# Install the code test coverage publishing tool
	(
	    if ! which codecov
	    then
	        mkdir -pv ~/.local/bin/
# https://docs.codecov.com/docs/codecov-uploader#using-the-uploader-with-codecovio-cloud
	        if which brew
	        then
# Mac OS X
	            curl --output-dir ~/.local/bin/ -Os \
	                "https://uploader.codecov.io/latest/macos/codecov"
	        elif which apk
	        then
# Alpine
	            wget --directory-prefix ~/.local/bin/ \
	                "https://uploader.codecov.io/latest/alpine/codecov"
	        else
# Other Linux distributions
	            curl --output-dir ~/.local/bin/ -Os \
	                "https://uploader.codecov.io/latest/linux/codecov"
	        fi
	        chmod +x ~/.local/bin/codecov
	    fi
	    if ! which codecov
	    then
	        set +x
	        echo "ERROR: CodeCov CLI tool still not on PATH"
	        false
	    fi
	) | tee -a "$(@)"

# Retrieve VCS data needed for versioning (tags) and release (release notes).
$(VCS_FETCH_TARGETS): ./.git/logs/HEAD
	git_fetch_args=--tags
	if [ "$$(git rev-parse --is-shallow-repository)" == "true" ]
	then
	    git_fetch_args+=" --unshallow"
	fi
	branch_path="$(@:var/git/refs/remotes/%=%)"
	mkdir -pv "$(dir $(@))"
	if ! git fetch $${git_fetch_args} "$${branch_path%%/*}" "$${branch_path#*/}" |&
	    tee -a "$(@)"
	then
# If the local branch doesn't exist, fall back to the pre-release branch:
	    git fetch $${git_fetch_args} "$${branch_path%%/*}" "develop" |&
	        tee -a "$(@)"
	fi

./.git/hooks/pre-commit:
<<<<<<< HEAD
	$(MAKE) -e "$(HOME)/.local/var/log/feed-archiver-host-install.log"
	$(TOX_EXEC_BUILD_ARGS) pre-commit install \
=======
	$(MAKE) -e "$(HOME)/.local/var/log/python-project-structure-host-install.log"
	$(TOX_EXEC_BUILD_ARGS) -- pre-commit install \
>>>>>>> e0e66713
	    --hook-type "pre-commit" --hook-type "commit-msg" --hook-type "pre-push"

# Capture any project initialization tasks for reference.  Not actually usable.
./pyproject.toml:
<<<<<<< HEAD
	$(MAKE) -e "$(HOME)/.local/var/log/feed-archiver-host-install.log"
	$(TOX_EXEC_BUILD_ARGS) cz init
=======
	$(MAKE) -e "$(HOME)/.local/var/log/python-project-structure-host-install.log"
	$(TOX_EXEC_BUILD_ARGS) -- cz init
>>>>>>> e0e66713

# Tell Emacs where to find checkout-local tools needed to check the code.
./.dir-locals.el: ./.dir-locals.el.in
	$(MAKE) -e "template=$(<)" "target=$(@)" expand-template

# Ensure minimal VCS configuration, mostly useful in automation such as CI.
~/.gitconfig:
	git config --global user.name "$(USER_FULL_NAME)"
	git config --global user.email "$(USER_EMAIL)"

./var/log/git-remotes.log:
	mkdir -pv "$(dir $(@))"
	set +x
ifneq ($(VCS_REMOTE_PUSH_URL),)
	if ! git remote get-url --push --all "origin" |
	    grep -q -F "$(VCS_REMOTE_PUSH_URL)"
	then
	    echo "INFO:Adding push url for remote 'origin'"
	    git remote set-url --push --add "origin" "$(VCS_REMOTE_PUSH_URL)" |
	        tee -a "$(@)"
	fi
endif
ifneq ($(GITHUB_ACTIONS),true)
ifneq ($(PROJECT_GITHUB_PAT),)
# Also add a fetch remote for the `$ gh ...` CLI tool to detect:
	if ! git remote get-url "github" >"/dev/null"
	then
	    echo "INFO:Adding remote 'github'"
	    git remote add "github" \
	        "https://$(PROJECT_GITHUB_PAT)@github.com/$(CI_PROJECT_PATH).git" |
	        tee -a "$(@)"
	fi
else ifneq ($(CI_IS_FORK),true)
	set +x
	echo "ERROR: PROJECT_GITHUB_PAT missing from ./.env or CI secrets"
	false
endif
endif
	set -x
# Fail fast if there's still no push access
	git push --no-verify --tags "origin" | tee -a "$(@)"

# Ensure release publishing authentication, mostly useful in automation such as CI.
~/.pypirc: ./home/.pypirc.in
	$(MAKE) -e "template=$(<)" "target=$(@)" expand-template

./var/log/docker-login-DOCKER.log: ./.env
	mkdir -pv "$(dir $(@))"
	set +x
	source "./.env"
	export DOCKER_PASS
	if [ -n "$${DOCKER_PASS}" ]
	then
	    set -x
	    printenv "DOCKER_PASS" | docker login -u "merpatterson" --password-stdin
	elif [ "$(CI_IS_FORK)" != "true" ]
	then
	    echo "ERROR: DOCKER_PASS missing from ./.env or CI secrets"
	    false
	fi
	date | tee -a "$(@)"
./var/log/docker-login-GITLAB.log: ./.env
	mkdir -pv "$(dir $(@))"
	set +x
	source "./.env"
	export CI_REGISTRY_PASSWORD
	if [ -n "$${CI_REGISTRY_PASSWORD}" ]
	then
	    set -x
	    printenv "CI_REGISTRY_PASSWORD" |
	        docker login -u "$(CI_REGISTRY_USER)" --password-stdin "$(CI_REGISTRY)"
	elif [ "$(CI_IS_FORK)" != "true" ]
	then
	    echo "ERROR: CI_REGISTRY_PASSWORD missing from ./.env or CI secrets"
	    false
	fi
	date | tee -a "$(@)"
./var/log/docker-login-GITHUB.log: ./.env
	mkdir -pv "$(dir $(@))"
	set +x
	source "./.env"
	export PROJECT_GITHUB_PAT
	if [ -n "$${PROJECT_GITHUB_PAT}" ]
	then
	    set -x
	    printenv "PROJECT_GITHUB_PAT" |
	        docker login -u "$(GITHUB_REPOSITORY_OWNER)" --password-stdin "ghcr.io"
	elif [ "$(CI_IS_FORK)" != "true" ]
	then
	    echo "ERROR: PROJECT_GITHUB_PAT missing from ./.env or CI secrets"
	    false
	fi
	date | tee -a "$(@)"

# Static site server set up
./server/.htpasswd: .SHELLFLAGS = -eu -o pipefail -c
./server/.htpasswd:
	echo "Enter a HTTP Basic authentication password for the static site server."
	if ! which htpasswd
	then
	    sudo apt-get update
	    sudo apt-get install -y apache2-utils
	fi
	htpasswd -c "$(@)" "feed-archiver"

# Extract the Sonarr API key
./sonarr/config/config.xml: ./var/log/docker-build.log
	docker compose up -d sonarr
	sleep 1
	until [ -e "$(@)" ]
	do
	    sleep 0.1
	done
./src/feedarchiver/tests/archives/end-to-end/.feed-archiver.yml: \
		./src/feedarchiver/tests/archives/end-to-end/.feed-archiver.yml.in \
		./sonarr/config/config.xml
	export SONARR_API_KEY=$$(
	    sed -nE 's|.*<ApiKey>(.+)</ApiKey>.*|\1|p' "./sonarr/config/config.xml"
	)
	$(MAKE) "template=$(<)" "target=$(@)" expand-template

# GPG signing key creation and management in CI
export GPG_PASSPHRASE=
GPG_SIGNING_PRIVATE_KEY=
./var/ci-cd-signing-subkey.asc:
# We need a private key in the CI/CD environment for signing release commits and
# artifacts.  Use a subkey so that it can be revoked without affecting your main key.
# This recipe captures what I had to do to export a private signing subkey.  It's not
# widely tested so it should probably only be used for reference.  It worked for me but
# the risk is leaking your main private key so double and triple check all your
# assumptions and results.
# 1. Create a signing subkey with a NEW, SEPARATE passphrase:
#    https://wiki.debian.org/Subkeys#How.3F
# 2. Get the long key ID for that private subkey:
#	gpg --list-secret-keys --keyid-format "LONG"
# 3. Export *just* that private subkey and verify that the main secret key packet is the
#    GPG dummy packet and that the only other private key included is the intended
#    subkey:
#	gpg --armor --export-secret-subkeys "$(GPG_SIGNING_KEYID)!" |
#	    gpg --list-packets
# 4. Export that key as text to a file:
	gpg --armor --export-secret-subkeys "$(GPG_SIGNING_KEYID)!" >"$(@)"
# 5. Confirm that the exported key can be imported into a temporary GNU PG directory and
#    that temporary directory can then be used to sign files:
#	gnupg_homedir=$$(mktemp -d --suffix=".d" "gnupd.XXXXXXXXXX")
#	printenv 'GPG_PASSPHRASE' >"$${gnupg_homedir}/.passphrase"
#	gpg --homedir "$${gnupg_homedir}" --batch --import <"$(@)"
#	echo "Test signature content" >"$${gnupg_homedir}/test-sig.txt"
#	gpgconf --kill gpg-agent
#	gpg --homedir "$${gnupg_homedir}" --batch --pinentry-mode "loopback" \
#	    --passphrase-file "$${gnupg_homedir}/.passphrase" \
#	    --local-user "$(GPG_SIGNING_KEYID)!" --sign "$${gnupg_homedir}/test-sig.txt"
#	gpg --batch --verify "$${gnupg_homedir}/test-sig.txt.gpg"
# 6. Add the contents of this target as a `GPG_SIGNING_PRIVATE_KEY` secret in CI and the
# passphrase for the signing subkey as a `GPG_PASSPHRASE` secret in CI
./var/log/gpg-import.log: ~/.gitconfig
# In each CI run, import the private signing key from the CI secrets
	mkdir -pv "$(dir $(@))"
ifneq ($(and $(GPG_SIGNING_PRIVATE_KEY),$(GPG_PASSPHRASE)),)
	printenv "GPG_SIGNING_PRIVATE_KEY" | gpg --batch --import | tee -a "$(@)"
	echo 'default-key:0:"$(GPG_SIGNING_KEYID)' | gpgconf —change-options gpg
	git config --global user.signingkey "$(GPG_SIGNING_KEYID)"
# "Unlock" the signing key for the remainder of this CI run:
	printenv 'GPG_PASSPHRASE' >"./var/ci-cd-signing-subkey.passphrase"
	true | gpg --batch --pinentry-mode "loopback" \
	    --passphrase-file "./var/ci-cd-signing-subkey.passphrase" \
	    --sign | gpg --list-packets
else
ifneq ($(CI_IS_FORK),true)
	set +x
	echo "ERROR: GPG_SIGNING_PRIVATE_KEY or GPG_PASSPHRASE " \
	    "missing from ./.env or CI secrets"
	false
endif
	date | tee -a "$(@)"
endif

./var/gitlab-runner/config/config.toml: ./gitlab-runner/config/config.toml.in
	docker compose run --rm gitlab-runner register \
	    --url "https://gitlab.com/" --docker-image "docker" --executor "docker"


## Utility Targets:
#
# Recipes used to make similar changes across targets where using Make's basic syntax
# can't be used.

.PHONY: expand-template
## Create a file from a template replacing environment variables
expand-template:
	$(MAKE) -e "$(HOME)/.local/var/log/feed-archiver-host-install.log"
	set +x
	if [ -e "$(target)" ]
	then
ifeq ($(TEMPLATE_IGNORE_EXISTING),true)
	    exit
else
	    envsubst <"$(template)" | diff -u "$(target)" "-" || true
	    echo "ERROR: Template $(template) has been updated:"
	    echo "       Reconcile changes and \`$$ touch $(target)\`:"
	    false
endif
	fi
	envsubst <"$(template)" >"$(target)"

.PHONY: pull-docker
### Pull an existing image best to use as a cache for building new images
pull-docker: ./var/git/refs/remotes/$(VCS_REMOTE)/$(VCS_BRANCH) \
		./var/log/tox/build/build.log
	export VERSION=$$(./.tox/build/bin/cz version --project)
	for vcs_branch in $(VCS_BRANCHES)
	do
	    docker_tag="$(DOCKER_VARIANT_PREFIX)$(PYTHON_ENV)-$${vcs_branch}"
	    for docker_image in $(DOCKER_IMAGES)
	    do
	        if docker pull "$${docker_image}:$${docker_tag}"
	        then
	            docker tag "$${docker_image}:$${docker_tag}" \
	                "$(DOCKER_IMAGE_DOCKER):$${docker_tag}"
	            exit
	        fi
	    done
	done
	set +x
	echo "ERROR: Could not pull any existing docker image"
	false

.PHONY: bootstrap-project
### Run any tasks needed to be run once for a given project by a maintainer
bootstrap-project: \
		./var/log/docker-login-GITLAB.log \
		./var/log/docker-login-GITHUB.log
# Initially seed the build host Docker image to bootstrap CI/CD environments
# GitLab CI/CD:
	$(MAKE) -e -C "./build-host/" DOCKER_IMAGE="$(DOCKER_IMAGE_GITLAB)" release
# GitHub Actions:
	$(MAKE) -e -C "./build-host/" DOCKER_IMAGE="$(DOCKER_IMAGE_GITHUB)" release


## Makefile Development:
#
# Development primarily requires a balance of 2 priorities:
#
# - Ensure the correctness of the code and build artifacts
# - Minimize iteration time overhead in the inner loop of development
#
# This project uses Make to balance those priorities.  Target recipes capture the
# commands necessary to build artifacts, run tests, and check the code.  Top-level
# targets assemble those recipes to put it all together and ensure correctness.  Target
# prerequisites are used to define when build artifacts need to be updated so that
# time isn't wasted on unnecessary updates in the inner loop of development.
#
# The most important Make concept to understand if making changes here is that of real
# targets and prerequisites, as opposed to "phony" targets.  The target is only updated
# if any of its prerequisites are newer, IOW have a more recent modification time, than
# the target.  For example, if a new feature adds library as a new project dependency
# then correctness requires that the fixed/pinned versions be updated to include the new
# library.  Most of the time, however, the fixed/pinned versions don't need to be
# updated and it would waste significant time to always update them in the inner loop of
# development.  We express this relationship in Make by defining the files containing
# the fixed/pinned versions as targets and the `./setup.cfg` file where dependencies are
# defined as a prerequisite:
#
#    ./requirements.txt: setup.cfg
#        ./.tox/py310/bin/pip-compile --output-file "$(@)" "$(<)"
#
# To that end, developers should use real target files whenever possible when adding
# recipes to this file.
#
# Sometimes the task we need a recipe to accomplish should only be run when certain
# changes have been made and as such we can use those changed files as prerequisites but
# the task doesn't produce an artifact appropriate for use as the target for the recipe.
# In that case, the recipe can write "simulated" artifact such as by piping output to a
# log file:
#
#     ./var/log/foo.log:
#         mkdir -pv "$(dir $(@))"
#         ./.tox/build/bin/python "./bin/foo.py" | tee -a "$(@)"
#
# This is also useful when none of the modification times of produced artifacts can be
# counted on to correctly reflect when any subsequent targets need to be updated when
# using this target as a pre-requisite in turn.  If no output can be captured, then the
# recipe can create arbitrary output:
#
#     ./var/log/foo.log:
#         ./.tox/build/bin/python "./bin/foo.py"
#         mkdir -pv "$(dir $(@))"
#         date | tee -a "$(@)"
#
# If a target is needed by the recipe of another target but should *not* trigger updates
# when it's newer, such as one-time host install tasks, then use that target in a
# sub-make instead of as a prerequisite:
#
#     ./var/log/foo.log:
#         $(MAKE) "./var/log/bar.log"
#
# We use a few more Make features than these core features and welcome further use of
# such features:
#
# - `$(@)`:
#   The automatic variable containing the file path for the target
#
# - `$(<)`:
#   The automatic variable containing the file path for the first prerequisite
#
# - `$(FOO:%=foo-%)`:
#   Substitution references to generate transformations of space-separated values
#
# - `$ make FOO=bar ...`:
#   Overriding variables on the command-line when invoking make as "options"
#
# We want to avoid, however, using many more features of Make, particularly the more
# "magical" features, to keep it readable, discover-able, and otherwise accessible to
# developers who may not have significant familiarity with Make.  If there's a good,
# pragmatic reason to add use of further features feel free to make the case but avoid
# them if possible.<|MERGE_RESOLUTION|>--- conflicted
+++ resolved
@@ -702,11 +702,7 @@
 	    exit $$exit_code
 	else
 	    docker compose run $(DOCKER_COMPOSE_RUN_ARGS) \
-<<<<<<< HEAD
-	        feed-archiver-devel $(TOX_EXEC_ARGS) \
-=======
-	        python-project-structure-devel $(TOX_EXEC_ARGS) -- \
->>>>>>> e0e66713
+	        feed-archiver-devel $(TOX_EXEC_ARGS) -- \
 	        towncrier check --compare-with "$${vcs_compare_rev}"
 	fi
 
@@ -871,23 +867,13 @@
 	    sed -nE 's|.* ([^ ]+) *→ *([^ ]+).*|\2|p;q'
 	) || true
 # Build and stage the release notes to be commited by `$ cz bump`
-<<<<<<< HEAD
 	docker compose run $(DOCKER_COMPOSE_RUN_ARGS) feed-archiver-devel \
-	    tox exec $(TOX_EXEC_OPTS) -e "$(PYTHON_ENV)" -qq -- \
+	    $(TOX_EXEC_ARGS) -qq -- \
 	    towncrier build --version "$${next_version}" --draft --yes \
 	    >"./NEWS-VERSION.rst"
 	git add -- "./NEWS-VERSION.rst"
 	docker compose run $(DOCKER_COMPOSE_RUN_ARGS) feed-archiver-devel \
-	    $(TOX_EXEC_ARGS) towncrier build --version "$${next_version}" --yes
-=======
-	docker compose run $(DOCKER_COMPOSE_RUN_ARGS) python-project-structure-devel \
-	    $(TOX_EXEC_ARGS) -qq -- \
-	    towncrier build --version "$${next_version}" --draft --yes \
-	    >"./NEWS-VERSION.rst"
-	git add -- "./NEWS-VERSION.rst"
-	docker compose run $(DOCKER_COMPOSE_RUN_ARGS) python-project-structure-devel \
 	    $(TOX_EXEC_ARGS) -- towncrier build --version "$${next_version}" --yes
->>>>>>> e0e66713
 # Increment the version in VCS
 	$(TOX_EXEC_BUILD_ARGS) -- cz bump $${cz_bump_args}
 # Ensure the container image reflects the version bump but we don't need to update the
@@ -927,21 +913,12 @@
 
 .PHONY: devel-format
 ### Automatically correct code in this checkout according to linters and style checkers.
-<<<<<<< HEAD
 devel-format: $(HOME)/.local/var/log/feed-archiver-host-install.log
-	$(TOX_EXEC_ARGS) autoflake -r -i --remove-all-unused-imports \
+	$(TOX_EXEC_ARGS) -- autoflake -r -i --remove-all-unused-imports \
 		--remove-duplicate-keys --remove-unused-variables \
 		--remove-unused-variables "./src/feedarchiver/"
-	$(TOX_EXEC_ARGS) autopep8 -v -i -r "./src/feedarchiver/"
-	$(TOX_EXEC_ARGS) black "./src/feedarchiver/"
-=======
-devel-format: $(HOME)/.local/var/log/python-project-structure-host-install.log
-	$(TOX_EXEC_ARGS) -- autoflake -r -i --remove-all-unused-imports \
-		--remove-duplicate-keys --remove-unused-variables \
-		--remove-unused-variables "./src/pythonprojectstructure/"
-	$(TOX_EXEC_ARGS) -- autopep8 -v -i -r "./src/pythonprojectstructure/"
-	$(TOX_EXEC_ARGS) -- black "./src/pythonprojectstructure/"
->>>>>>> e0e66713
+	$(TOX_EXEC_ARGS) -- autopep8 -v -i -r "./src/feedarchiver/"
+	$(TOX_EXEC_ARGS) -- black "./src/feedarchiver/"
 
 .PHONY: devel-upgrade
 ### Update all fixed/pinned dependencies to their latest available versions.
@@ -1300,24 +1277,14 @@
 	fi
 
 ./.git/hooks/pre-commit:
-<<<<<<< HEAD
 	$(MAKE) -e "$(HOME)/.local/var/log/feed-archiver-host-install.log"
-	$(TOX_EXEC_BUILD_ARGS) pre-commit install \
-=======
-	$(MAKE) -e "$(HOME)/.local/var/log/python-project-structure-host-install.log"
 	$(TOX_EXEC_BUILD_ARGS) -- pre-commit install \
->>>>>>> e0e66713
 	    --hook-type "pre-commit" --hook-type "commit-msg" --hook-type "pre-push"
 
 # Capture any project initialization tasks for reference.  Not actually usable.
 ./pyproject.toml:
-<<<<<<< HEAD
 	$(MAKE) -e "$(HOME)/.local/var/log/feed-archiver-host-install.log"
-	$(TOX_EXEC_BUILD_ARGS) cz init
-=======
-	$(MAKE) -e "$(HOME)/.local/var/log/python-project-structure-host-install.log"
 	$(TOX_EXEC_BUILD_ARGS) -- cz init
->>>>>>> e0e66713
 
 # Tell Emacs where to find checkout-local tools needed to check the code.
 ./.dir-locals.el: ./.dir-locals.el.in
