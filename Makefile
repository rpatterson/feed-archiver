# SPDX-FileCopyrightText: 2023 Ross Patterson <me@rpatterson.net>
#
# SPDX-License-Identifier: MIT

## Development, build and maintenance tasks:
#
# To ease discovery for new contributors, variables that act as options affecting
# behavior are at the top.  Then skip to `## Top-level targets:` below to find targets
# intended for use by developers.  The real work, however, is in the recipes for real
# targets that follow.  If making changes here, please start by reading the philosophy
# commentary at the bottom of this file.

# Project specific values:
export PROJECT_NAMESPACE=rpatterson
export PROJECT_NAME=project-structure

# Variables used as options to control behavior:
export TEMPLATE_IGNORE_EXISTING=false
# https://devguide.python.org/versions/#supported-versions
PYTHON_SUPPORTED_MINORS=3.10 3.11 3.9 3.8 3.7
<<<<<<< HEAD
export DOCKER_USER=merpatterson
=======
>>>>>>> fbe64894


## "Private" Variables:

# Variables that aren't likely to be of concern those just using and reading top-level
# targets.  Mostly variables whose values are derived from the environment or other
# values.  If adding a variable whose value isn't a literal constant or intended for use
# on the CLI as an option, add it to the appropriate grouping below.  Unfortunately,
# variables referenced in targets or prerequisites need to be defined above those
# references (as opposed to references in recipes), which means we can't move these
# further below for readability and discover.

### Defensive settings for make:
#     https://tech.davis-hansson.com/p/make/
SHELL:=bash
.ONESHELL:
.SHELLFLAGS:=-eu -o pipefail -c
.SILENT:
.DELETE_ON_ERROR:
MAKEFLAGS+=--warn-undefined-variables
MAKEFLAGS+=--no-builtin-rules
PS1?=$$
EMPTY=
COMMA=,

# Values derived from the environment:
USER_NAME:=$(shell id -u -n)
USER_FULL_NAME:=$(shell \
    getent passwd "$(USER_NAME)" | cut -d ":" -f 5 | cut -d "," -f 1)
ifeq ($(USER_FULL_NAME),)
USER_FULL_NAME=$(USER_NAME)
endif
USER_EMAIL:=$(USER_NAME)@$(shell hostname -f)
export PUID:=$(shell id -u)
export PGID:=$(shell id -g)
export CHECKOUT_DIR=$(PWD)
TZ=Etc/UTC
ifneq ("$(wildcard /usr/share/zoneinfo/)","")
TZ=$(shell \
  realpath --relative-to=/usr/share/zoneinfo/ \
  $(firstword $(realpath /private/etc/localtime /etc/localtime)) \
)
endif
export TZ
export DOCKER_GID=$(shell getent group "docker" | cut -d ":" -f 3)

# Values concerning supported Python versions:
# Use the same Python version tox would as a default.
# https://tox.wiki/en/latest/config.html#base_python
PYTHON_HOST_MINOR:=$(shell \
    pip3 --version | sed -nE 's|.* \(python ([0-9]+.[0-9]+)\)$$|\1|p;q')
export PYTHON_HOST_ENV=py$(subst .,,$(PYTHON_HOST_MINOR))
# Determine the latest installed Python version of the supported versions
PYTHON_BASENAMES=$(PYTHON_SUPPORTED_MINORS:%=python%)
PYTHON_AVAIL_EXECS:=$(foreach \
    PYTHON_BASENAME,$(PYTHON_BASENAMES),$(shell which $(PYTHON_BASENAME)))
PYTHON_LATEST_EXEC=$(firstword $(PYTHON_AVAIL_EXECS))
PYTHON_LATEST_BASENAME=$(notdir $(PYTHON_LATEST_EXEC))
PYTHON_MINOR=$(PYTHON_HOST_MINOR)
ifeq ($(PYTHON_MINOR),)
# Fallback to the latest installed supported Python version
PYTHON_MINOR=$(PYTHON_LATEST_BASENAME:python%=%)
endif
PYTHON_LATEST_MINOR=$(firstword $(PYTHON_SUPPORTED_MINORS))
PYTHON_LATEST_ENV=py$(subst .,,$(PYTHON_LATEST_MINOR))
PYTHON_MINORS=$(PYTHON_SUPPORTED_MINORS)
ifeq ($(PYTHON_MINOR),)
PYTHON_MINOR=$(firstword $(PYTHON_MINORS))
else ifeq ($(findstring $(PYTHON_MINOR),$(PYTHON_MINORS)),)
PYTHON_MINOR=$(firstword $(PYTHON_MINORS))
endif
export PYTHON_MINOR
export PYTHON_ENV=py$(subst .,,$(PYTHON_MINOR))
PYTHON_SHORT_MINORS=$(subst .,,$(PYTHON_MINORS))
PYTHON_ENVS=$(PYTHON_SHORT_MINORS:%=py%)
PYTHON_ALL_ENVS=$(PYTHON_ENVS) build
PYTHON_EXTRAS=test devel
export PYTHON_WHEEL=

# Values concerning supported Python versions:
# Use the same Python version tox would as a default.
# https://tox.wiki/en/latest/config.html#base_python
PYTHON_HOST_MINOR:=$(shell \
    pip3 --version | sed -nE 's|.* \(python ([0-9]+.[0-9]+)\)$$|\1|p;q')
export PYTHON_HOST_ENV=py$(subst .,,$(PYTHON_HOST_MINOR))
# Determine the latest installed Python version of the supported versions
PYTHON_BASENAMES=$(PYTHON_SUPPORTED_MINORS:%=python%)
PYTHON_AVAIL_EXECS:=$(foreach \
    PYTHON_BASENAME,$(PYTHON_BASENAMES),$(shell which $(PYTHON_BASENAME)))
PYTHON_LATEST_EXEC=$(firstword $(PYTHON_AVAIL_EXECS))
PYTHON_LATEST_BASENAME=$(notdir $(PYTHON_LATEST_EXEC))
PYTHON_MINOR=$(PYTHON_HOST_MINOR)
ifeq ($(PYTHON_MINOR),)
# Fallback to the latest installed supported Python version
PYTHON_MINOR=$(PYTHON_LATEST_BASENAME:python%=%)
endif
PYTHON_LATEST_MINOR=$(firstword $(PYTHON_SUPPORTED_MINORS))
PYTHON_LATEST_ENV=py$(subst .,,$(PYTHON_LATEST_MINOR))
PYTHON_MINORS=$(PYTHON_SUPPORTED_MINORS)
ifeq ($(PYTHON_MINOR),)
PYTHON_MINOR=$(firstword $(PYTHON_MINORS))
else ifeq ($(findstring $(PYTHON_MINOR),$(PYTHON_MINORS)),)
PYTHON_MINOR=$(firstword $(PYTHON_MINORS))
endif
export PYTHON_ENV=py$(subst .,,$(PYTHON_MINOR))
PYTHON_SHORT_MINORS=$(subst .,,$(PYTHON_MINORS))
PYTHON_ENVS=$(PYTHON_SHORT_MINORS:%=py%)
PYTHON_ALL_ENVS=$(PYTHON_ENVS) build
PYTHON_EXTRAS=test devel
PYTHON_PROJECT_PACKAGE=$(subst -,,$(PROJECT_NAME))
PYTHON_PROJECT_GLOB=$(subst -,?,$(PROJECT_NAME))

# Values derived from VCS/git:
VCS_LOCAL_BRANCH:=$(shell git branch --show-current)
VCS_TAG=
ifeq ($(VCS_LOCAL_BRANCH),)
# Guess branch name from tag:
ifneq ($(shell echo "$(VCS_TAG)" | grep -E '^v[0-9]+\.[0-9]+\.[0-9]+$$'),)
# Final release, should be from main:
VCS_LOCAL_BRANCH=main
else ifneq ($(shell echo "$(VCS_TAG)" | grep -E '^v[0-9]+\.[0-9]+\.[0-9]+.+$$'),)
# Pre-release, should be from develop:
VCS_LOCAL_BRANCH=develop
endif
endif
# Reproduce what we need of git's branch and remote configuration and logic:
VCS_CLONE_REMOTE:=$(shell git config "clone.defaultRemoteName")
ifeq ($(VCS_CLONE_REMOTE),)
VCS_CLONE_REMOTE=origin
endif
VCS_PUSH_REMOTE:=$(shell git config "branch.$(VCS_LOCAL_BRANCH).pushRemote")
ifeq ($(VCS_PUSH_REMOTE),)
VCS_PUSH_REMOTE:=$(shell git config "remote.pushDefault")
endif
ifeq ($(VCS_PUSH_REMOTE),)
VCS_PUSH_REMOTE=$(VCS_CLONE_REMOTE)
endif
VCS_UPSTREAM_REMOTE:=$(shell git config "branch.$(VCS_LOCAL_BRANCH).remote")
ifeq ($(VCS_UPSTREAM_REMOTE),)
VCS_UPSTREAM_REMOTE:=$(shell git config "checkout.defaultRemote")
endif
VCS_UPSTREAM_REF:=$(shell git config "branch.$(VCS_LOCAL_BRANCH).merge")
VCS_UPSTREAM_BRANCH=$(VCS_UPSTREAM_REF:refs/heads/%=%)
# Determine the best remote and branch for versioning data, e.g. `v*` tags:
VCS_REMOTE=$(VCS_PUSH_REMOTE)
VCS_BRANCH=$(VCS_LOCAL_BRANCH)
# Determine the best remote and branch for release data, e.g. conventional commits:
VCS_COMPARE_REMOTE=$(VCS_UPSTREAM_REMOTE)
ifeq ($(VCS_COMPARE_REMOTE),)
VCS_COMPARE_REMOTE=$(VCS_PUSH_REMOTE)
endif
VCS_COMPARE_BRANCH=$(VCS_UPSTREAM_BRANCH)
ifeq ($(VCS_COMPARE_BRANCH),)
VCS_COMPARE_BRANCH=$(VCS_BRANCH)
endif
# If pushing to upstream release branches, get release data compared to the previous
# release:
ifeq ($(VCS_COMPARE_BRANCH),develop)
VCS_COMPARE_BRANCH=main
endif
VCS_BRANCH_SUFFIX=upgrade
VCS_MERGE_BRANCH=$(VCS_BRANCH:%-$(VCS_BRANCH_SUFFIX)=%)
# Assemble the targets used to avoid redundant fetches during release tasks:
VCS_FETCH_TARGETS=./var/git/refs/remotes/$(VCS_REMOTE)/$(VCS_BRANCH)
ifneq ($(VCS_REMOTE)/$(VCS_BRANCH),$(VCS_COMPARE_REMOTE)/$(VCS_COMPARE_BRANCH))
VCS_FETCH_TARGETS+=./var/git/refs/remotes/$(VCS_COMPARE_REMOTE)/$(VCS_COMPARE_BRANCH)
endif
# Also fetch develop for merging back in the final release:
VCS_RELEASE_FETCH_TARGETS=./var/git/refs/remotes/$(VCS_REMOTE)/$(VCS_BRANCH)
ifeq ($(VCS_BRANCH),main)
VCS_RELEASE_FETCH_TARGETS+=./var/git/refs/remotes/$(VCS_COMPARE_REMOTE)/develop
ifneq ($(VCS_REMOTE)/$(VCS_BRANCH),$(VCS_COMPARE_REMOTE)/develop)
ifneq ($(VCS_COMPARE_REMOTE)/$(VCS_COMPARE_BRANCH),$(VCS_COMPARE_REMOTE)/develop)
VCS_FETCH_TARGETS+=./var/git/refs/remotes/$(VCS_COMPARE_REMOTE)/develop
endif
endif
endif
ifneq ($(VCS_MERGE_BRANCH),$(VCS_BRANCH))
VCS_FETCH_TARGETS+=./var/git/refs/remotes/$(VCS_REMOTE)/$(VCS_MERGE_BRANCH)
endif

# Values used to run Tox:
TOX_ENV_LIST=$(subst $(EMPTY) ,$(COMMA),$(PYTHON_ENVS))
TOX_RUN_ARGS=run-parallel --parallel auto --parallel-live
ifeq ($(words $(PYTHON_MINORS)),1)
TOX_RUN_ARGS=run
endif
<<<<<<< HEAD
ifneq ($(PYTHON_WHEEL),)
TOX_RUN_ARGS+= --installpkg "$(PYTHON_WHEEL)"
endif
export TOX_RUN_ARGS
=======
>>>>>>> fbe64894
# The options that allow for rapid execution of arbitrary commands in the venvs managed
# by tox
TOX_EXEC_OPTS=--no-recreate-pkg --skip-pkg-install
TOX_EXEC_ARGS=tox exec $(TOX_EXEC_OPTS) -e "$(PYTHON_ENV)"
TOX_EXEC_BUILD_ARGS=tox exec $(TOX_EXEC_OPTS) -e "build"
PIP_COMPILE_EXTRA=
<<<<<<< HEAD

# Values used to build Docker images:
DOCKER_FILE=./Dockerfile
export DOCKER_BUILD_ARGS=
export DOCKER_BUILD_PULL=false
# Values used to tag built images:
export DOCKER_VARIANT=
DOCKER_VARIANT_PREFIX=
ifneq ($(DOCKER_VARIANT),)
DOCKER_VARIANT_PREFIX=$(DOCKER_VARIANT)-
endif
export DOCKER_BRANCH_TAG=$(subst /,-,$(VCS_BRANCH))
DOCKER_REGISTRIES=DOCKER
export DOCKER_REGISTRY=$(firstword $(DOCKER_REGISTRIES))
DOCKER_IMAGE_DOCKER=$(DOCKER_USER)/$(PROJECT_NAME)
DOCKER_IMAGE=$(DOCKER_IMAGE_$(DOCKER_REGISTRY))
# Values used to run built images in containers:
DOCKER_COMPOSE_RUN_ARGS=
DOCKER_COMPOSE_RUN_ARGS+= --rm
ifeq ($(shell tty),not a tty)
DOCKER_COMPOSE_RUN_ARGS+= -T
endif
export DOCKER_PASS
=======
>>>>>>> fbe64894

# Values used for publishing releases:
# Safe defaults for testing the release process without publishing to the final/official
# hosts/indexes/registries:
RELEASE_PUBLISH=false
PYPI_REPO=testpypi
# Only publish releases from the `main` or `develop` branches:
ifeq ($(VCS_BRANCH),main)
RELEASE_PUBLISH=true
else ifeq ($(VCS_BRANCH),develop)
# Publish pre-releases from the `develop` branch:
RELEASE_PUBLISH=true
endif
<<<<<<< HEAD
DOCKER_PLATFORMS=
ifeq ($(RELEASE_PUBLISH),true)
PYPI_REPO=pypi
ifeq ($(PYTHON_MINOR),$(PYTHON_HOST_MINOR))
# Only build and publish multi-platform images for the canonical Python version:
# TEMPLATE: Choose the platforms on which your end-users need to be able to run the
# image.  These default platforms should cover most common end-user platforms, including
# modern Apple M1 CPUs, Raspberry Pi devices, etc.:
DOCKER_PLATFORMS=linux/amd64 linux/arm64 linux/arm/v7
endif
=======
ifeq ($(RELEASE_PUBLISH),true)
PYPI_REPO=pypi
>>>>>>> fbe64894
endif
# Address undefined variables warnings when running under local development
PYPI_PASSWORD=
export PYPI_PASSWORD
TEST_PYPI_PASSWORD=
export TEST_PYPI_PASSWORD

# Override variable values if present in `./.env` and if not overridden on the CLI:
include $(wildcard .env)

# Done with `$(shell ...)`, echo recipe commands going forward
.SHELLFLAGS+= -x


## Top-level targets:

.PHONY: all
### The default target.
all: build

.PHONY: start
### Run the local development end-to-end stack services in the background as daemons.
start: build-docker-$(PYTHON_MINOR) ./.env.~out~
	docker compose down
	docker compose up -d

.PHONY: run
### Run the local development end-to-end stack services in the foreground for debugging.
run: build-docker ./.env.~out~
	docker compose down
	docker compose up


## Build Targets:
#
# Recipes that make artifacts needed for by end-users, development tasks, other recipes.

.PHONY: build
### Set up everything for development from a checkout, local and in containers.
build: ./.git/hooks/pre-commit ./.env.~out~ \
		$(HOME)/.local/var/log/$(PROJECT_NAME)-host-install.log \
<<<<<<< HEAD
		build-docker
=======
		$(PYTHON_ENVS:%=./.tox/%/bin/pip-compile)
	$(MAKE) -e -j $(PYTHON_ENVS:%=build-requirements-%)
>>>>>>> fbe64894

.PHONY: $(PYTHON_ENVS:%=build-requirements-%)
### Compile fixed/pinned dependency versions if necessary.
$(PYTHON_ENVS:%=build-requirements-%):
# Avoid parallel tox recreations stomping on each other
	$(MAKE) -e "$(@:build-requirements-%=./.tox/%/bin/pip-compile)"
	targets="./requirements/$(@:build-requirements-%=%)/user.txt \
	    $(PYTHON_EXTRAS:%=./requirements/$(@:build-requirements-%=%)/%.txt) \
	    ./requirements/$(@:build-requirements-%=%)/build.txt \
	    ./build-host/requirements-$(@:build-requirements-%=%).txt"
# Workaround race conditions in pip's HTTP file cache:
# https://github.com/pypa/pip/issues/6970#issuecomment-527678672
	$(MAKE) -e -j $${targets} ||
	    $(MAKE) -e -j $${targets} ||
	    $(MAKE) -e -j $${targets}

.PHONY: build-requirements-compile
### Compile the requirements for one Python version and one type/extra.
build-requirements-compile:
	$(MAKE) -e "./.tox/$(PYTHON_ENV)/bin/pip-compile"
	pip_compile_opts="--resolver backtracking --upgrade"
ifneq ($(PIP_COMPILE_EXTRA),)
	pip_compile_opts+=" --extra $(PIP_COMPILE_EXTRA)"
endif
	./.tox/$(PYTHON_ENV)/bin/pip-compile $${pip_compile_opts} \
	    --output-file "$(PIP_COMPILE_OUT)" "$(PIP_COMPILE_SRC)"

.PHONY: build-pkgs
### Ensure the built package is current when used outside of tox.
<<<<<<< HEAD
build-pkgs: ./var/git/refs/remotes/$(VCS_REMOTE)/$(VCS_BRANCH) \
		./var-docker/$(PYTHON_ENV)/log/build-devel.log
# Defined as a .PHONY recipe so that multiple targets can depend on this as a
# pre-requisite and it will only be run once per invocation.
	rm -vf ./dist/*
# Build Python packages/distributions from the development Docker container for
# consistency/reproducibility.
	docker compose run $(DOCKER_COMPOSE_RUN_ARGS) $(PROJECT_NAME)-devel \
	    tox run -e "$(PYTHON_ENV)" --pkg-only
# Copy the wheel to a location accessible to all containers:
	cp -lfv "$$(
	    ls -t ./var-docker/$(PYTHON_ENV)/.tox/.pkg/dist/*.whl | head -n 1
	)" "./dist/"
# Also build the source distribution:
	docker compose run $(DOCKER_COMPOSE_RUN_ARGS) $(PROJECT_NAME)-devel \
	    tox run -e "$(PYTHON_ENV)" --override "testenv.package=sdist" --pkg-only
	cp -lfv "$$(
	    ls -t ./var-docker/$(PYTHON_ENV)/.tox/.pkg/dist/*.tar.gz | head -n 1
	)" "./dist/"

## Docker Build Targets:
#
# Strive for as much consistency as possible in development tasks between the local host
# and inside containers.  To that end, most of the `*-docker` container target recipes
# should run the corresponding `*-local` local host target recipes inside the
# development container.  Top level targets, like `test`, should run as much as possible
# inside the development container.

.PHONY: build-docker
### Set up for development in Docker containers.
build-docker: build-pkgs ./var-docker/$(PYTHON_ENV)/log/build-user.log
	tox run $(TOX_EXEC_OPTS) --notest -e "build"
	$(MAKE) -e -j PYTHON_WHEEL="$(call current_pkg,.whl)" \
	    DOCKER_BUILD_ARGS="$(DOCKER_BUILD_ARGS) --progress plain" \
	    $(PYTHON_MINORS:%=build-docker-%)

.PHONY: $(PYTHON_MINORS:%=build-docker-%)
### Set up for development in a Docker container for one Python version.
$(PYTHON_MINORS:%=build-docker-%):
	$(MAKE) -e \
	    PYTHON_MINORS="$(@:build-docker-%=%)" \
	    PYTHON_MINOR="$(@:build-docker-%=%)" \
	    PYTHON_ENV="py$(subst .,,$(@:build-docker-%=%))" \
	    "./var-docker/py$(subst .,,$(@:build-docker-%=%))/log/build-user.log"

.PHONY: build-docker-tags
### Print the list of image tags for the current registry and variant.
build-docker-tags:
	$(MAKE) -e $(DOCKER_REGISTRIES:%=build-docker-tags-%)

.PHONY: $(DOCKER_REGISTRIES:%=build-docker-tags-%)
### Print the list of image tags for the current registry and variant.
$(DOCKER_REGISTRIES:%=build-docker-tags-%): \
		./var/git/refs/remotes/$(VCS_REMOTE)/$(VCS_BRANCH)
	docker_image=$(DOCKER_IMAGE_$(@:build-docker-tags-%=%))
	echo $${docker_image}:$(DOCKER_VARIANT_PREFIX)$(PYTHON_ENV)-$(DOCKER_BRANCH_TAG)
ifeq ($(VCS_BRANCH),main)
# Only update tags end users may depend on to be stable from the `main` branch
	VERSION=$$($(TOX_EXEC_BUILD_ARGS) -qq -- cz version --project)
	major_version=$$(echo $${VERSION} | sed -nE 's|([0-9]+).*|\1|p')
	minor_version=$$(
	    echo $${VERSION} | sed -nE 's|([0-9]+\.[0-9]+).*|\1|p'
	)
	echo $${docker_image}:$(DOCKER_VARIANT_PREFIX)$(PYTHON_ENV)-v$${minor_version}
	echo $${docker_image}:$(DOCKER_VARIANT_PREFIX)$(PYTHON_ENV)-v$${major_version}
	echo $${docker_image}:$(DOCKER_VARIANT_PREFIX)$(PYTHON_ENV)
endif
# This variant is the default used for tags such as `latest`
ifeq ($(PYTHON_MINOR),$(PYTHON_HOST_MINOR))
	echo $${docker_image}:$(DOCKER_VARIANT_PREFIX)$(DOCKER_BRANCH_TAG)
ifeq ($(VCS_BRANCH),main)
	echo $${docker_image}:$(DOCKER_VARIANT_PREFIX)v$${minor_version}
	echo $${docker_image}:$(DOCKER_VARIANT_PREFIX)v$${major_version}
ifeq ($(DOCKER_VARIANT),)
	echo $${docker_image}:latest
else
	echo $${docker_image}:$(DOCKER_VARIANT)
endif
endif
endif

.PHONY: build-docker-build
### Run the actual commands used to build the Docker container image.
build-docker-build: ./Dockerfile \
		$(HOME)/.local/var/log/docker-multi-platform-host-install.log \
		./var/git/refs/remotes/$(VCS_REMOTE)/$(VCS_BRANCH) \
		./var/log/docker-login-DOCKER.log
# Workaround broken interactive session detection:
	docker pull "python:$(PYTHON_MINOR)"
	docker_build_args=""
	for image_tag in $$(
	    $(MAKE) -e --no-print-directory build-docker-tags
	)
	do
	    docker_build_args+=" --tag $${image_tag}"
	done
ifeq ($(DOCKER_VARIANT),)
	docker_build_args+=" --target user"
else
	docker_build_args+=" --target $(DOCKER_VARIANT)"
endif
# https://github.com/moby/moby/issues/39003#issuecomment-879441675
	docker buildx build $(DOCKER_BUILD_ARGS) \
	    --build-arg BUILDKIT_INLINE_CACHE="1" \
	    --build-arg PYTHON_MINOR="$(PYTHON_MINOR)" \
	    --build-arg PYTHON_ENV="$(PYTHON_ENV)" \
	    --build-arg VERSION="$$(
	        $(TOX_EXEC_BUILD_ARGS) -qq -- cz version --project
	    )" $${docker_build_args} --file "$(<)" "./"

.PHONY: $(PYTHON_MINORS:%=build-docker-requirements-%)
### Pull container images and compile fixed/pinned dependency versions if necessary.
$(PYTHON_MINORS:%=build-docker-requirements-%): ./.env.~out~
	export PYTHON_MINOR="$(@:build-docker-requirements-%=%)"
	export PYTHON_ENV="py$(subst .,,$(@:build-docker-requirements-%=%))"
	$(MAKE) -e "./var-docker/$${PYTHON_ENV}/log/build-devel.log"
	docker compose run $(DOCKER_COMPOSE_RUN_ARGS) $(PROJECT_NAME)-devel \
	    make -e PYTHON_MINORS="$(@:build-docker-requirements-%=%)" \
	    build-requirements-py$(subst .,,$(@:build-docker-requirements-%=%))
=======
build-pkgs: ./var/git/refs/remotes/$(VCS_REMOTE)/$(VCS_BRANCH)
# Defined as a .PHONY recipe so that multiple targets can depend on this as a
# pre-requisite and it will only be run once per invocation.
	rm -vf ./dist/*
	tox run -e "$(PYTHON_ENV)" --pkg-only
# Copy the wheel to a location not managed by tox:
	cp -lfv "$$(ls -t ./.tox/.pkg/dist/*.whl | head -n 1)" "./dist/"
# Also build the source distribution:
	tox run -e "$(PYTHON_ENV)" --override "testenv.package=sdist" --pkg-only
	cp -lfv "$$(ls -t ./.tox/.pkg/dist/*.tar.gz | head -n 1)" "./dist/"
>>>>>>> fbe64894


## Test Targets:
#
# Recipes that run the test suite.

.PHONY: test
<<<<<<< HEAD
### Format the code and run the full suite of tests, coverage checks, and linters.
test: test-docker-lint test-docker

.PHONY: test-local
### Run the full suite of tests, coverage checks, and linters on the local host.
test-local:
=======
### Run the full suite of tests, coverage checks, and linters.
test: build test-lint
>>>>>>> fbe64894
	tox $(TOX_RUN_ARGS) -e "$(TOX_ENV_LIST)"

.PHONY: test-lint
### Perform any linter or style checks, including non-code checks.
test-lint: $(HOME)/.local/var/log/$(PROJECT_NAME)-host-install.log
# Run non-code checks, e.g. documentation:
	tox run -e "build"

.PHONY: test-debug
### Run tests directly on the host and invoke the debugger on errors/failures.
test-debug: ./.tox/$(PYTHON_ENV)/log/editable.log
	$(TOX_EXEC_ARGS) -- pytest --pdb
<<<<<<< HEAD

.PHONY: test-docker
### Run the full suite of tests, coverage checks, and code linters in containers.
test-docker: build-pkgs
	tox run $(TOX_EXEC_OPTS) --notest -e "build"
	$(MAKE) -e -j PYTHON_WHEEL="$(call current_pkg,.whl)" \
	    DOCKER_BUILD_ARGS="$(DOCKER_BUILD_ARGS) --progress plain" \
	    DOCKER_COMPOSE_RUN_ARGS="$(DOCKER_COMPOSE_RUN_ARGS) -T" \
	    $(PYTHON_MINORS:%=test-docker-%)

.PHONY: $(PYTHON_MINORS:%=test-docker-%)
### Run the full suite of tests inside a docker container for one Python version.
$(PYTHON_MINORS:%=test-docker-%):
	$(MAKE) -e \
	    PYTHON_MINORS="$(@:test-docker-%=%)" \
	    PYTHON_MINOR="$(@:test-docker-%=%)" \
	    PYTHON_ENV="py$(subst .,,$(@:test-docker-%=%))" \
	    test-docker-pyminor

.PHONY: test-docker-pyminor
### Run the full suite of tests inside a docker container for this Python version.
test-docker-pyminor: build-docker-$(PYTHON_MINOR)
	docker_run_args="--rm"
	if [ ! -t 0 ]
	then
# No fancy output when running in parallel
	    docker_run_args+=" -T"
	fi
# Ensure the dist/package has been correctly installed in the image
	docker compose run --no-deps $${docker_run_args} $(PROJECT_NAME) \
	    python -c 'import projectstructure; print(projectstructure)'
# Run from the development Docker container for consistency
	docker compose run $${docker_run_args} $(PROJECT_NAME)-devel \
	    make -e PYTHON_MINORS="$(PYTHON_MINORS)" PYTHON_WHEEL="$(PYTHON_WHEEL)" \
	        test-local

.PHONY: test-docker-lint
### Check the style and content of the `./Dockerfile*` files
test-docker-lint: ./.env.~out~ ./var/log/docker-login-DOCKER.log
	docker compose pull --quiet hadolint
	docker compose run $(DOCKER_COMPOSE_RUN_ARGS) hadolint
	docker compose run $(DOCKER_COMPOSE_RUN_ARGS) hadolint \
	    hadolint "./build-host/Dockerfile"
=======
>>>>>>> fbe64894

.PHONY: test-push
### Perform any checks that should only be run before pushing.
test-push: $(VCS_FETCH_TARGETS) \
		$(HOME)/.local/var/log/$(PROJECT_NAME)-host-install.log \
		./var-docker/$(PYTHON_ENV)/log/build-devel.log ./.env.~out~
	vcs_compare_rev="$(VCS_COMPARE_REMOTE)/$(VCS_COMPARE_BRANCH)"
	if ! git fetch "$(VCS_COMPARE_REMOTE)" "$(VCS_COMPARE_BRANCH)"
	then
# Compare with the pre-release branch if this branch hasn't been pushed yet:
	    vcs_compare_rev="$(VCS_COMPARE_REMOTE)/develop"
	fi
	exit_code=0
	(
	    $(TOX_EXEC_BUILD_ARGS) -- \
	        cz check --rev-range "$${vcs_compare_rev}..HEAD" &&
	    $(TOX_EXEC_BUILD_ARGS) -- \
	        python ./bin/cz-check-bump --compare-ref "$${vcs_compare_rev}"
	) || exit_code=$$?
	if (( $$exit_code == 3 || $$exit_code == 21 ))
	then
	    exit
	elif (( $$exit_code != 0 ))
	then
	    exit $$exit_code
	else
	    docker compose run $(DOCKER_COMPOSE_RUN_ARGS) \
	        $(PROJECT_NAME)-devel $(TOX_EXEC_ARGS) -- \
	        towncrier check --compare-with "$${vcs_compare_rev}"
	fi

.PHONY: test-clean
### Confirm that the checkout is free of uncommitted VCS changes.
test-clean:
	if [ -n "$$(git status --porcelain)" ]
	then
	    set +x
	    echo "Checkout is not clean"
	    false
	fi


## Release Targets:
#
# Recipes that make an changes needed for releases and publish built artifacts to
# end-users.

.PHONY: release
<<<<<<< HEAD
### Publish installable Python packages and container images as required by commits.
release: release-pkgs release-docker

.PHONY: release-pkgs
### Publish installable Python packages to PyPI if conventional commits require.
release-pkgs: $(HOME)/.local/var/log/$(PROJECT_NAME)-host-install.log \
		~/.pypirc.~out~
=======
### Publish installable Python packages if conventional commits require a release.
release: $(HOME)/.local/var/log/$(PROJECT_NAME)-host-install.log ~/.pypirc.~out~
>>>>>>> fbe64894
# Only release from the `main` or `develop` branches:
ifeq ($(RELEASE_PUBLISH),true)
	$(MAKE) -e build-pkgs
# https://twine.readthedocs.io/en/latest/#using-twine
<<<<<<< HEAD
	$(TOX_EXEC_BUILD_ARGS) -- twine check ./dist/project?structure-*
=======
	$(TOX_EXEC_BUILD_ARGS) -- twine check ./dist/$(PYTHON_PROJECT_GLOB)-*
>>>>>>> fbe64894
# The VCS remote should reflect the release before the release is published to ensure
# that a published release is never *not* reflected in VCS.
	$(MAKE) -e test-clean
	$(TOX_EXEC_BUILD_ARGS) -- twine upload -s -r "$(PYPI_REPO)" \
<<<<<<< HEAD
	    ./dist/project?structure-*
endif

.PHONY: release-docker
### Publish all container images to all container registries.
release-docker: build-docker \
		$(DOCKER_REGISTRIES:%=./var/log/docker-login-%.log)
	$(MAKE) -e -j DOCKER_COMPOSE_RUN_ARGS="$(DOCKER_COMPOSE_RUN_ARGS) -T" \
	    $(PYTHON_MINORS:%=release-docker-%)

.PHONY: $(PYTHON_MINORS:%=release-docker-%)
### Publish the container images for one Python version to all container registries.
$(PYTHON_MINORS:%=release-docker-%): \
		$(DOCKER_REGISTRIES:%=./var/log/docker-login-%.log) \
		$(HOME)/.local/var/log/docker-multi-platform-host-install.log
	export PYTHON_ENV="py$(subst .,,$(@:release-docker-%=%))"
# Build other platforms in emulation and rely on the layer cache for bundling the
# previously built native images into the manifests.
	DOCKER_BUILD_ARGS="$(DOCKER_BUILD_ARGS) --push"
ifneq ($(DOCKER_PLATFORMS),)
	DOCKER_BUILD_ARGS+=" --platform $(subst $(EMPTY) ,$(COMMA),$(DOCKER_PLATFORMS))"
else
endif
	export DOCKER_BUILD_ARGS
# Push the end-user manifest and images:
	PYTHON_WHEEL="$$(ls -t ./dist/*.whl | head -n 1)"
	$(MAKE) -e DOCKER_BUILD_ARGS="$${DOCKER_BUILD_ARGS}\
	    --build-arg PYTHON_WHEEL=$${PYTHON_WHEEL}" build-docker-build
# Push the development manifest and images:
	$(MAKE) -e DOCKER_VARIANT="devel" build-docker-build
# Update Docker Hub `README.md` using the `./README.rst` reStructuredText version using
# the official/canonical Python version:
ifeq ($(VCS_BRANCH),main)
	if [ "$${PYTHON_ENV}" == "$(PYTHON_HOST_ENV)" ]
	then
	    $(MAKE) -e "./var/log/docker-login-DOCKER.log"
	    docker compose pull --quiet pandoc docker-pushrm
	    docker compose up docker-pushrm
	fi
=======
	    ./dist/$(PYTHON_PROJECT_GLOB)-*
>>>>>>> fbe64894
endif

.PHONY: release-bump
### Bump the package version if on a branch that should trigger a release.
release-bump: ~/.gitconfig $(VCS_RELEASE_FETCH_TARGETS) \
		./var/log/git-remotes.log \
		$(HOME)/.local/var/log/$(PROJECT_NAME)-host-install.log \
		./var-docker/$(PYTHON_ENV)/log/build-devel.log ./.env.~out~
	if ! git diff --cached --exit-code
	then
	    set +x
	    echo "CRITICAL: Cannot bump version with staged changes"
	    false
	fi
# Ensure the local branch is updated to the forthcoming version bump commit:
	git switch -C "$(VCS_BRANCH)" "$$(git rev-parse HEAD)"
# Check if a release is required:
	exit_code=0
	if [ "$(VCS_BRANCH)" = "main" ] &&
	    $(TOX_EXEC_BUILD_ARGS) -- python ./bin/get-base-version $$(
	        $(TOX_EXEC_BUILD_ARGS) -qq -- cz version --project
	    )
	then
# Release a previous pre-release as final regardless of whether commits since then
# require a release:
	    true
	else
# Is a release required by conventional commits:
	    $(TOX_EXEC_BUILD_ARGS) -- python ./bin/cz-check-bump || exit_code=$$?
	    if (( $$exit_code == 3 || $$exit_code == 21 ))
	    then
# No commits require a release:
	        exit
	    elif (( $$exit_code != 0 ))
	    then
	        exit $$exit_code
	    fi
	fi
# Collect the versions involved in this release according to conventional commits:
	cz_bump_args="--check-consistency --no-verify"
ifneq ($(VCS_BRANCH),main)
	cz_bump_args+=" --prerelease beta"
endif
# Build and stage the release notes to be commited by `$ cz bump`
	next_version=$$(
	    $(TOX_EXEC_BUILD_ARGS) -qq -- cz bump $${cz_bump_args} --yes --dry-run |
	    sed -nE 's|.* ([^ ]+) *→ *([^ ]+).*|\2|p;q'
	) || true
	docker compose run $(DOCKER_COMPOSE_RUN_ARGS) $(PROJECT_NAME)-devel \
	    $(TOX_EXEC_ARGS) -qq -- \
	    towncrier build --version "$${next_version}" --draft --yes \
	    >"./NEWS-VERSION.rst"
	git add -- "./NEWS-VERSION.rst"
	docker compose run $(DOCKER_COMPOSE_RUN_ARGS) $(PROJECT_NAME)-devel \
	    $(TOX_EXEC_ARGS) -- towncrier build --version "$${next_version}" --yes
# Increment the version in VCS
	$(TOX_EXEC_BUILD_ARGS) -- cz bump $${cz_bump_args}
# Ensure the container image reflects the version bump but we don't need to update the
# requirements again.
	touch \
	    $(PYTHON_ENVS:%=./requirements/%/user.txt) \
	    $(PYTHON_ENVS:%=./requirements/%/devel.txt) \
	    $(PYTHON_ENVS:%=./build-host/requirements-%.txt)
ifeq ($(VCS_BRANCH),main)
# Merge the bumped version back into `develop`:
	$(MAKE) VCS_BRANCH="main" VCS_MERGE_BRANCH="develop" \
	    VCS_REMOTE="$(VCS_COMPARE_REMOTE)" VCS_MERGE_BRANCH="develop" devel-merge
	git switch -C "$(VCS_BRANCH)" "$$(git rev-parse HEAD)"
endif


## Development Targets:
#
# Recipes used by developers to make changes to the code.

.PHONY: devel-format
### Automatically correct code in this checkout according to linters and style checkers.
devel-format: $(HOME)/.local/var/log/$(PROJECT_NAME)-host-install.log
	$(TOX_EXEC_ARGS) -- autoflake -r -i --remove-all-unused-imports \
		--remove-duplicate-keys --remove-unused-variables \
<<<<<<< HEAD
		--remove-unused-variables "./src/projectstructure/"
	$(TOX_EXEC_ARGS) -- autopep8 -v -i -r "./src/projectstructure/"
	$(TOX_EXEC_ARGS) -- black "./src/projectstructure/"
=======
		--remove-unused-variables "./src/$(PYTHON_PROJECT_PACKAGE)/"
	$(TOX_EXEC_ARGS) -- autopep8 -v -i -r "./src/$(PYTHON_PROJECT_PACKAGE)/"
	$(TOX_EXEC_ARGS) -- black "./src/$(PYTHON_PROJECT_PACKAGE)/"
>>>>>>> fbe64894
	$(TOX_EXEC_ARGS) -- reuse addheader -r --skip-unrecognised \
	    --copyright "Ross Patterson <me@rpatterson.net>" --license "MIT" "./"

.PHONY: devel-upgrade
### Update all fixed/pinned dependencies to their latest available versions.
<<<<<<< HEAD
devel-upgrade: ./.env.~out~ build-docker
	touch "./setup.cfg" "./requirements/build.txt.in" \
	    "./build-host/requirements.txt.in"
# Ensure the network is create first to avoid race conditions
	docker compose create $(PROJECT_NAME)-devel
	$(MAKE) -e -j PIP_COMPILE_ARGS="--upgrade" \
	    DOCKER_COMPOSE_RUN_ARGS="$(DOCKER_COMPOSE_RUN_ARGS) -T" \
	    $(PYTHON_MINORS:%=build-docker-requirements-%)
=======
devel-upgrade: $(PYTHON_ENVS:%=./.tox/%/bin/pip-compile)
	touch "./setup.cfg" "./requirements/build.txt.in" \
	    "./build-host/requirements.txt.in"
	$(MAKE) -e -j $(PYTHON_ENVS:%=build-requirements-%)
>>>>>>> fbe64894
# Update VCS hooks from remotes to the latest tag.
	$(TOX_EXEC_BUILD_ARGS) -- pre-commit autoupdate

.PHONY: devel-upgrade-branch
### Reset an upgrade branch, commit upgraded dependencies on it, and push for review.
devel-upgrade-branch: ~/.gitconfig ./var/git/refs/remotes/$(VCS_REMOTE)/$(VCS_BRANCH)
	git switch -C "$(VCS_BRANCH)-upgrade"
	now=$$(date -u)
	$(MAKE) -e devel-upgrade
	if $(MAKE) -e "test-clean"
	then
# No changes from upgrade, exit successfully but push nothing
	    exit
	fi
# Commit the upgrade changes
	echo "Upgrade all requirements to the latest versions as of $${now}." \
	    >"./newsfragments/+upgrade-requirements.bugfix.rst"
	git add --update './build-host/requirements-*.txt' './requirements/*/*.txt' \
	    "./.pre-commit-config.yaml"
	git add "./newsfragments/+upgrade-requirements.bugfix.rst"
	git commit --all --gpg-sign -m \
	    "fix(deps): Upgrade requirements latest versions"
# Fail if upgrading left untracked files in VCS
	$(MAKE) -e "test-clean"

.PHONY: devel-merge
### Merge this branch with a suffix back into it's un-suffixed upstream.
devel-merge: ~/.gitconfig ./var/git/refs/remotes/$(VCS_REMOTE)/$(VCS_MERGE_BRANCH)
	merge_rev="$$(git rev-parse HEAD)"
	git switch -C "$(VCS_MERGE_BRANCH)" --track "$(VCS_REMOTE)/$(VCS_MERGE_BRANCH)"
	git merge --ff --gpg-sign -m \
	    $$'Merge branch \'$(VCS_BRANCH)\' into $(VCS_MERGE_BRANCH)\n\n[ci merge]' \
	    "$${merge_rev}"


## Clean Targets:
#
# Recipes used to restore the checkout to initial conditions.

.PHONY: clean
### Restore the checkout to a state as close to an initial clone as possible.
clean:
	docker compose down --remove-orphans --rmi "all" -v || true
	$(TOX_EXEC_BUILD_ARGS) -- pre-commit uninstall \
	    --hook-type "pre-commit" --hook-type "commit-msg" --hook-type "pre-push" \
	    || true
	$(TOX_EXEC_BUILD_ARGS) -- pre-commit clean || true
	git clean -dfx -e "/var" -e "var-docker/" -e "/.env" -e "*~"
	git clean -dfx "./var-docker/py*/.tox/" \
	    "./var-docker/py*/project_structure.egg-info/"
	rm -rfv "./var/log/" ./var-docker/py*/log/


## Real Targets:
#
# Recipes that make actual changes and create and update files for the target.

# Manage fixed/pinned versions in `./requirements/**.txt` files.  Has to be run for each
# python version in the virtual environment for that Python version:
# https://github.com/jazzband/pip-tools#cross-environment-usage-of-requirementsinrequirementstxt-and-pip-compile
python_combine_requirements=$(PYTHON_ENVS:%=./requirements/%/$(1).txt)
$(foreach extra,$(PYTHON_EXTRAS),$(call python_combine_requirements,$(extra))): \
		./pyproject.toml ./setup.cfg ./tox.ini
	true DEBUG Updated prereqs: $(?)
	extra_basename="$$(basename "$(@)")"
	$(MAKE) -e PYTHON_ENV="$$(basename "$$(dirname "$(@)")")" \
	    PIP_COMPILE_EXTRA="$${extra_basename%.txt}" \
	    PIP_COMPILE_SRC="$(<)" PIP_COMPILE_OUT="$(@)" \
	    build-requirements-compile
<<<<<<< HEAD
	mkdir -pv "./var/log/"
	touch "./var/log/rebuild.log"
=======
>>>>>>> fbe64894
$(PYTHON_ENVS:%=./requirements/%/user.txt): ./pyproject.toml ./setup.cfg ./tox.ini
	true DEBUG Updated prereqs: $(?)
	$(MAKE) -e PYTHON_ENV="$(@:requirements/%/user.txt=%)" PIP_COMPILE_SRC="$(<)" \
	    PIP_COMPILE_OUT="$(@)" build-requirements-compile
<<<<<<< HEAD
	mkdir -pv "./var/log/"
	touch "./var/log/rebuild.log"
=======
>>>>>>> fbe64894
$(PYTHON_ENVS:%=./build-host/requirements-%.txt): ./build-host/requirements.txt.in
	true DEBUG Updated prereqs: $(?)
	$(MAKE) -e PYTHON_ENV="$(@:build-host/requirements-%.txt=%)" \
	    PIP_COMPILE_SRC="$(<)" PIP_COMPILE_OUT="$(@)" build-requirements-compile
# Only update the installed tox version for the latest/host/main/default Python version
	if [ "$(@:build-host/requirements-%.txt=%)" = "$(PYTHON_ENV)" ]
	then
# Don't install tox into one of it's own virtual environments
	    if [ -n "$${VIRTUAL_ENV:-}" ]
	    then
	        pip_bin="$$(which -a pip3 | grep -v "^$${VIRTUAL_ENV}/bin/" | head -n 1)"
	    else
<<<<<<< HEAD
	        pip_bin="pip3"
	    fi
	    "$${pip_bin}" install -r "$(@)"
	fi
	mkdir -pv "./var/log/"
	touch "./var/log/rebuild.log"
=======
	        pip_bin="pip"
	    fi
	    "$${pip_bin}" install -r "$(@)"
	fi
>>>>>>> fbe64894
$(PYTHON_ENVS:%=./requirements/%/build.txt): ./requirements/build.txt.in
	true DEBUG Updated prereqs: $(?)
	$(MAKE) -e PYTHON_ENV="$(@:requirements/%/build.txt=%)" PIP_COMPILE_SRC="$(<)" \
	    PIP_COMPILE_OUT="$(@)" build-requirements-compile

# Targets used as pre-requisites to ensure virtual environments managed by tox have been
# created and can be used directly to save time on Tox's overhead when we don't need
# Tox's logic about when to update/recreate them, e.g.:
#     $ ./.tox/build/bin/cz --help
# Mostly useful for build/release tools.
$(PYTHON_ALL_ENVS:%=./.tox/%/bin/pip-compile):
	$(MAKE) -e "$(HOME)/.local/var/log/$(PROJECT_NAME)-host-install.log"
	tox run $(TOX_EXEC_OPTS) -e "$(@:.tox/%/bin/pip-compile=%)" --notest
# Workaround tox's `usedevelop = true` not working with `./pyproject.toml`.  Use as a
# prerequisite when using Tox-managed virtual environments directly and changes to code
# need to take effect immediately.
$(PYTHON_ENVS:%=./.tox/%/log/editable.log):
	$(MAKE) -e "$(HOME)/.local/var/log/$(PROJECT_NAME)-host-install.log"
	mkdir -pv "$(dir $(@))"
	tox exec $(TOX_EXEC_OPTS) -e "$(@:./.tox/%/log/editable.log=%)" -- \
	    pip3 install -e "./" |& tee -a "$(@)"

<<<<<<< HEAD
## Docker real targets:

# Build the development image:
./var-docker/$(PYTHON_ENV)/log/build-devel.log: ./Dockerfile ./.dockerignore \
		./bin/entrypoint ./build-host/requirements.txt.in \
		./var-docker/$(PYTHON_ENV)/log/rebuild.log \
		./pyproject.toml ./setup.cfg ./tox.ini \
		./docker-compose.yml ./docker-compose.override.yml ./.env.~out~ \
		./bin/host-install
	true DEBUG Updated prereqs: $(?)
	mkdir -pv "$(dir $(@))"
ifeq ($(DOCKER_BUILD_PULL),true)
# Pull the development image and simulate as if it had been built here.
	if docker compose pull --quiet $(PROJECT_NAME)-devel
	then
	    touch "$(@)" "./var-docker/$(PYTHON_ENV)/log/rebuild.log"
# Ensure the virtualenv in the volume is also current:
	    docker compose run $(DOCKER_COMPOSE_RUN_ARGS) $(PROJECT_NAME)-devel \
	        tox run $(TOX_EXEC_OPTS) -e "$(PYTHON_ENV)" --notest
	    exit
	fi
endif
	$(MAKE) -e DOCKER_VARIANT="devel" DOCKER_BUILD_ARGS="--load" \
	    build-docker-build | tee -a "$(@)"
# Represent that host install is baked into the image in the `${HOME}` bind volume:
	docker compose run --rm -T --workdir "/home/$(PROJECT_NAME)/" \
	    $(PROJECT_NAME)-devel mkdir -pv "./.local/var/log/"
	docker run --rm --workdir "/home/$(PROJECT_NAME)/" --entrypoint "cat" \
	    "$$(docker compose config --images $(PROJECT_NAME)-devel | head -n 1)" \
	    "./.local/var/log/$(PROJECT_NAME)-host-install.log" |
	    docker compose run --rm -T --workdir "/home/$(PROJECT_NAME)/" \
	        $(PROJECT_NAME)-devel tee -a \
	        "./.local/var/log/$(PROJECT_NAME)-host-install.log" >"/dev/null"
# Update the pinned/frozen versions, if needed, using the container.  If changed, then
# we may need to re-build the container image again to ensure it's current and correct.
	docker compose run $(DOCKER_COMPOSE_RUN_ARGS) $(PROJECT_NAME)-devel \
	    make -e PYTHON_MINORS="$(PYTHON_MINOR)" build-requirements-$(PYTHON_ENV)
	$(MAKE) -e "$(@)"

# Build the end-user image:
./var-docker/$(PYTHON_ENV)/log/build-user.log: \
		./var-docker/$(PYTHON_ENV)/log/build-devel.log ./Dockerfile \
		./.dockerignore ./bin/entrypoint ./build-host/requirements.txt.in \
		./var-docker/$(PYTHON_ENV)/log/rebuild.log
	true DEBUG Updated prereqs: $(?)
ifeq ($(PYTHON_WHEEL),)
	$(MAKE) -e "build-pkgs"
	PYTHON_WHEEL="$$(ls -t ./dist/*.whl | head -n 1)"
endif
# Build the end-user image now that all required artifacts are built"
	mkdir -pv "$(dir $(@))"
	$(MAKE) -e DOCKER_BUILD_ARGS="$(DOCKER_BUILD_ARGS) --load \
	--build-arg PYTHON_WHEEL=$${PYTHON_WHEEL}" build-docker-build >>"$(@)"
# The image installs the host requirements, reflect that in the bind mount volumes
	date >>"$(@:%/build-user.log=%/host-install.log)"

# Marker file used to trigger the rebuild of the image for just one Python version.
# Useful to workaround async timestamp issues when running jobs in parallel:
./var-docker/$(PYTHON_ENV)/log/rebuild.log:
	mkdir -pv "$(dir $(@))"
	date >>"$(@)"
=======
./README.md: README.rst
	docker compose run --rm "pandoc"
>>>>>>> fbe64894

# Local environment variables and secrets from a template:
./.env.~out~: ./.env.in
	$(call expand_template,$(<),$(@))

# Install all tools required by recipes that have to be installed externally on the
# host.  Use a target file outside this checkout to support multiple checkouts.  Use a
# target specific to this project so that other projects can use the same approach but
# with different requirements.
$(HOME)/.local/var/log/$(PROJECT_NAME)-host-install.log: ./bin/host-install \
		./build-host/requirements.txt.in
	mkdir -pv "$(dir $(@))"
	"$(<)" |& tee -a "$(@)"

# https://docs.docker.com/build/building/multi-platform/#building-multi-platform-images
$(HOME)/.local/var/log/docker-multi-platform-host-install.log:
	mkdir -pv "$(dir $(@))"
	if ! docker context inspect "multi-platform" |& tee -a "$(@)"
	then
	    docker context create "multi-platform" |& tee -a "$(@)"
	fi
	if ! docker buildx inspect |& tee -a "$(@)" |
	    grep -q '^ *Endpoint: *multi-platform *'
	then
	    (
	        docker buildx create --use "multi-platform" || true
	    ) |& tee -a "$(@)"
	fi

# Retrieve VCS data needed for versioning (tags) and release (release notes).
$(VCS_FETCH_TARGETS): ./.git/logs/HEAD
	git_fetch_args=--tags
	if [ "$$(git rev-parse --is-shallow-repository)" == "true" ]
	then
	    git_fetch_args+=" --unshallow"
	fi
	branch_path="$(@:var/git/refs/remotes/%=%)"
	mkdir -pv "$(dir $(@))"
	if ! git fetch $${git_fetch_args} "$${branch_path%%/*}" "$${branch_path#*/}" |&
	    tee -a "$(@)"
	then
# If the local branch doesn't exist, fall back to the pre-release branch:
	    git fetch $${git_fetch_args} "$${branch_path%%/*}" "develop" |&
	        tee -a "$(@)"
	fi

./.git/hooks/pre-commit:
	$(MAKE) -e "$(HOME)/.local/var/log/$(PROJECT_NAME)-host-install.log"
	$(TOX_EXEC_BUILD_ARGS) -- pre-commit install \
	    --hook-type "pre-commit" --hook-type "commit-msg" --hook-type "pre-push"

# Capture any project initialization tasks for reference.  Not actually usable.
./pyproject.toml:
	$(MAKE) -e "$(HOME)/.local/var/log/$(PROJECT_NAME)-host-install.log"
	$(TOX_EXEC_BUILD_ARGS) -- cz init

# Tell Emacs where to find checkout-local tools needed to check the code.
./.dir-locals.el.~out~: ./.dir-locals.el.in
	$(call expand_template,$(<),$(@))

# Ensure minimal VCS configuration, mostly useful in automation such as CI.
~/.gitconfig:
	git config --global user.name "$(USER_FULL_NAME)"
	git config --global user.email "$(USER_EMAIL)"

# Ensure release publishing authentication, mostly useful in automation such as CI.
~/.pypirc.~out~: ./home/.pypirc.in
	$(call expand_template,$(<),$(@))

<<<<<<< HEAD
./var/log/docker-login-DOCKER.log:
	$(MAKE) "./.env.~out~"
	mkdir -pv "$(dir $(@))"
	if [ -n "$${DOCKER_PASS}" ]
	then
	    printenv "DOCKER_PASS" | docker login -u "$(DOCKER_USER)" --password-stdin
	elif [ "$(CI_IS_FORK)" != "true" ]
	then
	    echo "ERROR: DOCKER_PASS missing from ./.env"
	    false
	fi
	date | tee -a "$(@)"

=======
>>>>>>> fbe64894

## Makefile "functions":
#
# Snippets whose output is frequently used including across recipes:
# https://www.gnu.org/software/make/manual/html_node/Call-Function.html

# Return the most recently built package:
current_pkg=$(shell ls -t ./dist/*$(1) | head -n 1)

# Have to use a placeholder `*.~out~` as the target instead of the real expanded
# template because we can't disable `.DELETE_ON_ERROR` on a per-target basis.
#
# Short-circuit/repeat the host-install recipe here because expanded templates should
# *not* be updated when `./bin/host-install` is, so we can't use it as a prerequisite,
# *but* it is required to expand templates.  We can't use a sub-make because any
# expanded templates we use in `include ...` directives, such as `./.env`, are updated
# as targets when reading the `./Makefile` leading to endless recursion.
define expand_template=
if ! which envsubst
then
    mkdir -pv "$(HOME)/.local/var/log/"
    ./bin/host-install >"$(HOME)/.local/var/log/$(PROJECT_NAME)-host-install.log"
fi
if [ "$(2:%.~out~=%)" -nt "$(1)" ]
then
    envsubst <"$(1)" >"$(2)"
    exit
fi
if [ ! -e "$(2:%.~out~=%)" ]
then
    touch -d "@0" "$(2:%.~out~=%)"
fi
envsubst <"$(1)" | diff -u "$(2:%.~out~=%)" "-" || true
set +x
echo "WARNING:Template $(1) has been updated."
echo "        Reconcile changes and \`$$ touch $(2:%.~out~=%)\`."
set -x
if [ ! -s "$(2:%.~out~=%)" ]
then
    envsubst <"$(1)" >"$(2:%.~out~=%)"
    touch -d "@0" "$(2:%.~out~=%)"
fi
if [ "$(TEMPLATE_IGNORE_EXISTING)" == "true" ]
then
    envsubst <"$(1)" >"$(2)"
    exit
fi
exit 1
endef


## Makefile Development:
#
# Development primarily requires a balance of 2 priorities:
#
# - Ensure the correctness of the code and build artifacts
# - Minimize iteration time overhead in the inner loop of development
#
# This project uses Make to balance those priorities.  Target recipes capture the
# commands necessary to build artifacts, run tests, and check the code.  Top-level
# targets assemble those recipes to put it all together and ensure correctness.  Target
# prerequisites are used to define when build artifacts need to be updated so that
# time isn't wasted on unnecessary updates in the inner loop of development.
#
# The most important Make concept to understand if making changes here is that of real
# targets and prerequisites, as opposed to "phony" targets.  The target is only updated
# if any of its prerequisites are newer, IOW have a more recent modification time, than
# the target.  For example, if a new feature adds library as a new project dependency
# then correctness requires that the fixed/pinned versions be updated to include the new
# library.  Most of the time, however, the fixed/pinned versions don't need to be
# updated and it would waste significant time to always update them in the inner loop of
# development.  We express this relationship in Make by defining the files containing
# the fixed/pinned versions as targets and the `./setup.cfg` file where dependencies are
# defined as a prerequisite:
#
#    ./requirements.txt: setup.cfg
#        ./.tox/py310/bin/pip-compile --output-file "$(@)" "$(<)"
#
# To that end, developers should use real target files whenever possible when adding
# recipes to this file.
#
# Sometimes the task we need a recipe to accomplish should only be run when certain
# changes have been made and as such we can use those changed files as prerequisites but
# the task doesn't produce an artifact appropriate for use as the target for the recipe.
# In that case, the recipe can write "simulated" artifact such as by piping output to a
# log file:
#
#     ./var/log/foo.log:
#         mkdir -pv "$(dir $(@))"
#         ./.tox/build/bin/python "./bin/foo.py" | tee -a "$(@)"
#
# This is also useful when none of the modification times of produced artifacts can be
# counted on to correctly reflect when any subsequent targets need to be updated when
# using this target as a pre-requisite in turn.  If no output can be captured, then the
# recipe can create arbitrary output:
#
#     ./var/log/foo.log:
#         ./.tox/build/bin/python "./bin/foo.py"
#         mkdir -pv "$(dir $(@))"
#         date | tee -a "$(@)"
#
# If a target is needed by the recipe of another target but should *not* trigger updates
# when it's newer, such as one-time host install tasks, then use that target in a
# sub-make instead of as a prerequisite:
#
#     ./var/log/foo.log:
#         $(MAKE) "./var/log/bar.log"
#
# We use a few more Make features than these core features and welcome further use of
# such features:
#
# - `$(@)`:
#   The automatic variable containing the file path for the target
#
# - `$(<)`:
#   The automatic variable containing the file path for the first prerequisite
#
# - `$(FOO:%=foo-%)`:
#   Substitution references to generate transformations of space-separated values
#
# - `$ make FOO=bar ...`:
#   Overriding variables on the command-line when invoking make as "options"
#
# We want to avoid, however, using many more features of Make, particularly the more
# "magical" features, to keep it readable, discover-able, and otherwise accessible to
# developers who may not have significant familiarity with Make.  If there's a good,
# pragmatic reason to add use of further features feel free to make the case but avoid
# them if possible.


## Maintainer targets:
#
# Recipes not used during the normal course of development.

# TEMPLATE: Run this once for your project.  See the `./var/log/docker-login*.log`
# targets for the authentication environment variables that need to be set or just login
# to those container registries manually and touch these targets.
.PHONY: bootstrap-project
### Run any tasks needed to be run once for a given project by a maintainer
bootstrap-project: ./var/log/docker-login-DOCKER.log
# Initially seed the build host Docker image to bootstrap CI/CD environments
	$(MAKE) -e -C "./build-host/" release<|MERGE_RESOLUTION|>--- conflicted
+++ resolved
@@ -18,10 +18,7 @@
 export TEMPLATE_IGNORE_EXISTING=false
 # https://devguide.python.org/versions/#supported-versions
 PYTHON_SUPPORTED_MINORS=3.10 3.11 3.9 3.8 3.7
-<<<<<<< HEAD
 export DOCKER_USER=merpatterson
-=======
->>>>>>> fbe64894
 
 
 ## "Private" Variables:
@@ -99,40 +96,9 @@
 PYTHON_ENVS=$(PYTHON_SHORT_MINORS:%=py%)
 PYTHON_ALL_ENVS=$(PYTHON_ENVS) build
 PYTHON_EXTRAS=test devel
-export PYTHON_WHEEL=
-
-# Values concerning supported Python versions:
-# Use the same Python version tox would as a default.
-# https://tox.wiki/en/latest/config.html#base_python
-PYTHON_HOST_MINOR:=$(shell \
-    pip3 --version | sed -nE 's|.* \(python ([0-9]+.[0-9]+)\)$$|\1|p;q')
-export PYTHON_HOST_ENV=py$(subst .,,$(PYTHON_HOST_MINOR))
-# Determine the latest installed Python version of the supported versions
-PYTHON_BASENAMES=$(PYTHON_SUPPORTED_MINORS:%=python%)
-PYTHON_AVAIL_EXECS:=$(foreach \
-    PYTHON_BASENAME,$(PYTHON_BASENAMES),$(shell which $(PYTHON_BASENAME)))
-PYTHON_LATEST_EXEC=$(firstword $(PYTHON_AVAIL_EXECS))
-PYTHON_LATEST_BASENAME=$(notdir $(PYTHON_LATEST_EXEC))
-PYTHON_MINOR=$(PYTHON_HOST_MINOR)
-ifeq ($(PYTHON_MINOR),)
-# Fallback to the latest installed supported Python version
-PYTHON_MINOR=$(PYTHON_LATEST_BASENAME:python%=%)
-endif
-PYTHON_LATEST_MINOR=$(firstword $(PYTHON_SUPPORTED_MINORS))
-PYTHON_LATEST_ENV=py$(subst .,,$(PYTHON_LATEST_MINOR))
-PYTHON_MINORS=$(PYTHON_SUPPORTED_MINORS)
-ifeq ($(PYTHON_MINOR),)
-PYTHON_MINOR=$(firstword $(PYTHON_MINORS))
-else ifeq ($(findstring $(PYTHON_MINOR),$(PYTHON_MINORS)),)
-PYTHON_MINOR=$(firstword $(PYTHON_MINORS))
-endif
-export PYTHON_ENV=py$(subst .,,$(PYTHON_MINOR))
-PYTHON_SHORT_MINORS=$(subst .,,$(PYTHON_MINORS))
-PYTHON_ENVS=$(PYTHON_SHORT_MINORS:%=py%)
-PYTHON_ALL_ENVS=$(PYTHON_ENVS) build
-PYTHON_EXTRAS=test devel
 PYTHON_PROJECT_PACKAGE=$(subst -,,$(PROJECT_NAME))
 PYTHON_PROJECT_GLOB=$(subst -,?,$(PROJECT_NAME))
+export PYTHON_WHEEL=
 
 # Values derived from VCS/git:
 VCS_LOCAL_BRANCH:=$(shell git branch --show-current)
@@ -209,20 +175,16 @@
 ifeq ($(words $(PYTHON_MINORS)),1)
 TOX_RUN_ARGS=run
 endif
-<<<<<<< HEAD
 ifneq ($(PYTHON_WHEEL),)
 TOX_RUN_ARGS+= --installpkg "$(PYTHON_WHEEL)"
 endif
 export TOX_RUN_ARGS
-=======
->>>>>>> fbe64894
 # The options that allow for rapid execution of arbitrary commands in the venvs managed
 # by tox
 TOX_EXEC_OPTS=--no-recreate-pkg --skip-pkg-install
 TOX_EXEC_ARGS=tox exec $(TOX_EXEC_OPTS) -e "$(PYTHON_ENV)"
 TOX_EXEC_BUILD_ARGS=tox exec $(TOX_EXEC_OPTS) -e "build"
 PIP_COMPILE_EXTRA=
-<<<<<<< HEAD
 
 # Values used to build Docker images:
 DOCKER_FILE=./Dockerfile
@@ -246,8 +208,6 @@
 DOCKER_COMPOSE_RUN_ARGS+= -T
 endif
 export DOCKER_PASS
-=======
->>>>>>> fbe64894
 
 # Values used for publishing releases:
 # Safe defaults for testing the release process without publishing to the final/official
@@ -261,7 +221,6 @@
 # Publish pre-releases from the `develop` branch:
 RELEASE_PUBLISH=true
 endif
-<<<<<<< HEAD
 DOCKER_PLATFORMS=
 ifeq ($(RELEASE_PUBLISH),true)
 PYPI_REPO=pypi
@@ -272,10 +231,6 @@
 # modern Apple M1 CPUs, Raspberry Pi devices, etc.:
 DOCKER_PLATFORMS=linux/amd64 linux/arm64 linux/arm/v7
 endif
-=======
-ifeq ($(RELEASE_PUBLISH),true)
-PYPI_REPO=pypi
->>>>>>> fbe64894
 endif
 # Address undefined variables warnings when running under local development
 PYPI_PASSWORD=
@@ -317,12 +272,7 @@
 ### Set up everything for development from a checkout, local and in containers.
 build: ./.git/hooks/pre-commit ./.env.~out~ \
 		$(HOME)/.local/var/log/$(PROJECT_NAME)-host-install.log \
-<<<<<<< HEAD
 		build-docker
-=======
-		$(PYTHON_ENVS:%=./.tox/%/bin/pip-compile)
-	$(MAKE) -e -j $(PYTHON_ENVS:%=build-requirements-%)
->>>>>>> fbe64894
 
 .PHONY: $(PYTHON_ENVS:%=build-requirements-%)
 ### Compile fixed/pinned dependency versions if necessary.
@@ -352,7 +302,6 @@
 
 .PHONY: build-pkgs
 ### Ensure the built package is current when used outside of tox.
-<<<<<<< HEAD
 build-pkgs: ./var/git/refs/remotes/$(VCS_REMOTE)/$(VCS_BRANCH) \
 		./var-docker/$(PYTHON_ENV)/log/build-devel.log
 # Defined as a .PHONY recipe so that multiple targets can depend on this as a
@@ -472,18 +421,6 @@
 	docker compose run $(DOCKER_COMPOSE_RUN_ARGS) $(PROJECT_NAME)-devel \
 	    make -e PYTHON_MINORS="$(@:build-docker-requirements-%=%)" \
 	    build-requirements-py$(subst .,,$(@:build-docker-requirements-%=%))
-=======
-build-pkgs: ./var/git/refs/remotes/$(VCS_REMOTE)/$(VCS_BRANCH)
-# Defined as a .PHONY recipe so that multiple targets can depend on this as a
-# pre-requisite and it will only be run once per invocation.
-	rm -vf ./dist/*
-	tox run -e "$(PYTHON_ENV)" --pkg-only
-# Copy the wheel to a location not managed by tox:
-	cp -lfv "$$(ls -t ./.tox/.pkg/dist/*.whl | head -n 1)" "./dist/"
-# Also build the source distribution:
-	tox run -e "$(PYTHON_ENV)" --override "testenv.package=sdist" --pkg-only
-	cp -lfv "$$(ls -t ./.tox/.pkg/dist/*.tar.gz | head -n 1)" "./dist/"
->>>>>>> fbe64894
 
 
 ## Test Targets:
@@ -491,17 +428,12 @@
 # Recipes that run the test suite.
 
 .PHONY: test
-<<<<<<< HEAD
 ### Format the code and run the full suite of tests, coverage checks, and linters.
 test: test-docker-lint test-docker
 
 .PHONY: test-local
 ### Run the full suite of tests, coverage checks, and linters on the local host.
 test-local:
-=======
-### Run the full suite of tests, coverage checks, and linters.
-test: build test-lint
->>>>>>> fbe64894
 	tox $(TOX_RUN_ARGS) -e "$(TOX_ENV_LIST)"
 
 .PHONY: test-lint
@@ -514,7 +446,6 @@
 ### Run tests directly on the host and invoke the debugger on errors/failures.
 test-debug: ./.tox/$(PYTHON_ENV)/log/editable.log
 	$(TOX_EXEC_ARGS) -- pytest --pdb
-<<<<<<< HEAD
 
 .PHONY: test-docker
 ### Run the full suite of tests, coverage checks, and code linters in containers.
@@ -544,8 +475,8 @@
 	    docker_run_args+=" -T"
 	fi
 # Ensure the dist/package has been correctly installed in the image
-	docker compose run --no-deps $${docker_run_args} $(PROJECT_NAME) \
-	    python -c 'import projectstructure; print(projectstructure)'
+	docker compose run --no-deps $${docker_run_args} $(PROJECT_NAME) python -c \
+	    'import $(PYTHON_PROJECT_PACKAGE); print($(PYTHON_PROJECT_PACKAGE))'
 # Run from the development Docker container for consistency
 	docker compose run $${docker_run_args} $(PROJECT_NAME)-devel \
 	    make -e PYTHON_MINORS="$(PYTHON_MINORS)" PYTHON_WHEEL="$(PYTHON_WHEEL)" \
@@ -558,8 +489,6 @@
 	docker compose run $(DOCKER_COMPOSE_RUN_ARGS) hadolint
 	docker compose run $(DOCKER_COMPOSE_RUN_ARGS) hadolint \
 	    hadolint "./build-host/Dockerfile"
-=======
->>>>>>> fbe64894
 
 .PHONY: test-push
 ### Perform any checks that should only be run before pushing.
@@ -608,7 +537,6 @@
 # end-users.
 
 .PHONY: release
-<<<<<<< HEAD
 ### Publish installable Python packages and container images as required by commits.
 release: release-pkgs release-docker
 
@@ -616,25 +544,16 @@
 ### Publish installable Python packages to PyPI if conventional commits require.
 release-pkgs: $(HOME)/.local/var/log/$(PROJECT_NAME)-host-install.log \
 		~/.pypirc.~out~
-=======
-### Publish installable Python packages if conventional commits require a release.
-release: $(HOME)/.local/var/log/$(PROJECT_NAME)-host-install.log ~/.pypirc.~out~
->>>>>>> fbe64894
 # Only release from the `main` or `develop` branches:
 ifeq ($(RELEASE_PUBLISH),true)
 	$(MAKE) -e build-pkgs
 # https://twine.readthedocs.io/en/latest/#using-twine
-<<<<<<< HEAD
-	$(TOX_EXEC_BUILD_ARGS) -- twine check ./dist/project?structure-*
-=======
 	$(TOX_EXEC_BUILD_ARGS) -- twine check ./dist/$(PYTHON_PROJECT_GLOB)-*
->>>>>>> fbe64894
 # The VCS remote should reflect the release before the release is published to ensure
 # that a published release is never *not* reflected in VCS.
 	$(MAKE) -e test-clean
 	$(TOX_EXEC_BUILD_ARGS) -- twine upload -s -r "$(PYPI_REPO)" \
-<<<<<<< HEAD
-	    ./dist/project?structure-*
+	    ./dist/$(PYTHON_PROJECT_GLOB)-*
 endif
 
 .PHONY: release-docker
@@ -673,9 +592,6 @@
 	    docker compose pull --quiet pandoc docker-pushrm
 	    docker compose up docker-pushrm
 	fi
-=======
-	    ./dist/$(PYTHON_PROJECT_GLOB)-*
->>>>>>> fbe64894
 endif
 
 .PHONY: release-bump
@@ -756,21 +672,14 @@
 devel-format: $(HOME)/.local/var/log/$(PROJECT_NAME)-host-install.log
 	$(TOX_EXEC_ARGS) -- autoflake -r -i --remove-all-unused-imports \
 		--remove-duplicate-keys --remove-unused-variables \
-<<<<<<< HEAD
-		--remove-unused-variables "./src/projectstructure/"
-	$(TOX_EXEC_ARGS) -- autopep8 -v -i -r "./src/projectstructure/"
-	$(TOX_EXEC_ARGS) -- black "./src/projectstructure/"
-=======
 		--remove-unused-variables "./src/$(PYTHON_PROJECT_PACKAGE)/"
 	$(TOX_EXEC_ARGS) -- autopep8 -v -i -r "./src/$(PYTHON_PROJECT_PACKAGE)/"
 	$(TOX_EXEC_ARGS) -- black "./src/$(PYTHON_PROJECT_PACKAGE)/"
->>>>>>> fbe64894
 	$(TOX_EXEC_ARGS) -- reuse addheader -r --skip-unrecognised \
 	    --copyright "Ross Patterson <me@rpatterson.net>" --license "MIT" "./"
 
 .PHONY: devel-upgrade
 ### Update all fixed/pinned dependencies to their latest available versions.
-<<<<<<< HEAD
 devel-upgrade: ./.env.~out~ build-docker
 	touch "./setup.cfg" "./requirements/build.txt.in" \
 	    "./build-host/requirements.txt.in"
@@ -779,12 +688,6 @@
 	$(MAKE) -e -j PIP_COMPILE_ARGS="--upgrade" \
 	    DOCKER_COMPOSE_RUN_ARGS="$(DOCKER_COMPOSE_RUN_ARGS) -T" \
 	    $(PYTHON_MINORS:%=build-docker-requirements-%)
-=======
-devel-upgrade: $(PYTHON_ENVS:%=./.tox/%/bin/pip-compile)
-	touch "./setup.cfg" "./requirements/build.txt.in" \
-	    "./build-host/requirements.txt.in"
-	$(MAKE) -e -j $(PYTHON_ENVS:%=build-requirements-%)
->>>>>>> fbe64894
 # Update VCS hooks from remotes to the latest tag.
 	$(TOX_EXEC_BUILD_ARGS) -- pre-commit autoupdate
 
@@ -854,20 +757,14 @@
 	    PIP_COMPILE_EXTRA="$${extra_basename%.txt}" \
 	    PIP_COMPILE_SRC="$(<)" PIP_COMPILE_OUT="$(@)" \
 	    build-requirements-compile
-<<<<<<< HEAD
 	mkdir -pv "./var/log/"
 	touch "./var/log/rebuild.log"
-=======
->>>>>>> fbe64894
 $(PYTHON_ENVS:%=./requirements/%/user.txt): ./pyproject.toml ./setup.cfg ./tox.ini
 	true DEBUG Updated prereqs: $(?)
 	$(MAKE) -e PYTHON_ENV="$(@:requirements/%/user.txt=%)" PIP_COMPILE_SRC="$(<)" \
 	    PIP_COMPILE_OUT="$(@)" build-requirements-compile
-<<<<<<< HEAD
 	mkdir -pv "./var/log/"
 	touch "./var/log/rebuild.log"
-=======
->>>>>>> fbe64894
 $(PYTHON_ENVS:%=./build-host/requirements-%.txt): ./build-host/requirements.txt.in
 	true DEBUG Updated prereqs: $(?)
 	$(MAKE) -e PYTHON_ENV="$(@:build-host/requirements-%.txt=%)" \
@@ -880,19 +777,12 @@
 	    then
 	        pip_bin="$$(which -a pip3 | grep -v "^$${VIRTUAL_ENV}/bin/" | head -n 1)"
 	    else
-<<<<<<< HEAD
 	        pip_bin="pip3"
 	    fi
 	    "$${pip_bin}" install -r "$(@)"
 	fi
 	mkdir -pv "./var/log/"
 	touch "./var/log/rebuild.log"
-=======
-	        pip_bin="pip"
-	    fi
-	    "$${pip_bin}" install -r "$(@)"
-	fi
->>>>>>> fbe64894
 $(PYTHON_ENVS:%=./requirements/%/build.txt): ./requirements/build.txt.in
 	true DEBUG Updated prereqs: $(?)
 	$(MAKE) -e PYTHON_ENV="$(@:requirements/%/build.txt=%)" PIP_COMPILE_SRC="$(<)" \
@@ -915,7 +805,6 @@
 	tox exec $(TOX_EXEC_OPTS) -e "$(@:./.tox/%/log/editable.log=%)" -- \
 	    pip3 install -e "./" |& tee -a "$(@)"
 
-<<<<<<< HEAD
 ## Docker real targets:
 
 # Build the development image:
@@ -977,10 +866,6 @@
 ./var-docker/$(PYTHON_ENV)/log/rebuild.log:
 	mkdir -pv "$(dir $(@))"
 	date >>"$(@)"
-=======
-./README.md: README.rst
-	docker compose run --rm "pandoc"
->>>>>>> fbe64894
 
 # Local environment variables and secrets from a template:
 ./.env.~out~: ./.env.in
@@ -1050,7 +935,6 @@
 ~/.pypirc.~out~: ./home/.pypirc.in
 	$(call expand_template,$(<),$(@))
 
-<<<<<<< HEAD
 ./var/log/docker-login-DOCKER.log:
 	$(MAKE) "./.env.~out~"
 	mkdir -pv "$(dir $(@))"
@@ -1064,8 +948,6 @@
 	fi
 	date | tee -a "$(@)"
 
-=======
->>>>>>> fbe64894
 
 ## Makefile "functions":
 #
