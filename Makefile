--- conflicted
+++ resolved
@@ -224,15 +224,9 @@
 endif
 export DOCKER_BRANCH_TAG=$(subst /,-,$(VCS_BRANCH))
 DOCKER_VOLUMES=\
-<<<<<<< HEAD
-./var/ ./var/docker/$(PYTHON_ENV)/ \
+./var/docker/$(PYTHON_ENV)/ \
 ./src/feed_archiver.egg-info/ \
 ./var/docker/$(PYTHON_ENV)/feed_archiver.egg-info/ \
-=======
-./var/docker/$(PYTHON_ENV)/ \
-./src/python_project_structure.egg-info/ \
-./var/docker/$(PYTHON_ENV)/python_project_structure.egg-info/ \
->>>>>>> ea1050de
 ./.tox/ ./var/docker/$(PYTHON_ENV)/.tox/
 export DOCKER_BUILD_PULL=false
 
@@ -382,24 +376,14 @@
 	rm -vf ./dist/*
 # Build Python packages/distributions from the development Docker container for
 # consistency/reproducibility.
-<<<<<<< HEAD
-	docker compose run $(DOCKER_COMPOSE_RUN_ARGS) -T \
-	    feed-archiver-devel tox run -e "$(PYTHON_ENV)" --pkg-only
-=======
-	docker compose run $(DOCKER_COMPOSE_RUN_ARGS) python-project-structure-devel \
+	docker compose run $(DOCKER_COMPOSE_RUN_ARGS) feed-archiver-devel \
 	    tox run -e "$(PYTHON_ENV)" --pkg-only
->>>>>>> ea1050de
 # Copy the wheel to a location accessible to all containers:
 	cp -lfv "$$(
 	    ls -t ./var/docker/$(PYTHON_ENV)/.tox/.pkg/dist/*.whl | head -n 1
 	)" "./dist/"
 # Also build the source distribution:
-<<<<<<< HEAD
-	docker compose run $(DOCKER_COMPOSE_RUN_ARGS) -T \
-	    feed-archiver-devel \
-=======
-	docker compose run $(DOCKER_COMPOSE_RUN_ARGS) python-project-structure-devel \
->>>>>>> ea1050de
+	docker compose run $(DOCKER_COMPOSE_RUN_ARGS) feed-archiver-devel \
 	    tox run -e "$(PYTHON_ENV)" --override "testenv.package=sdist" --pkg-only
 	cp -lfv "$$(
 	    ls -t ./var/docker/$(PYTHON_ENV)/.tox/.pkg/dist/*.tar.gz | head -n 1
@@ -486,68 +470,19 @@
 $(PYTHON_MINORS:%=build-docker-requirements-%): ./.env
 	export PYTHON_MINOR="$(@:build-docker-requirements-%=%)"
 	export PYTHON_ENV="py$(subst .,,$(@:build-docker-requirements-%=%))"
-<<<<<<< HEAD
-	$(MAKE) build-docker-volumes-$${PYTHON_ENV}
-	docker compose run $(DOCKER_COMPOSE_RUN_ARGS) -T \
-	    feed-archiver-devel make -e \
-	    PYTHON_MINORS="$(@:build-docker-requirements-%=%)" \
-	    PIP_COMPILE_ARGS="$(PIP_COMPILE_ARGS)" \
-	    build-requirements-py$(subst .,,$(@:build-docker-requirements-%=%))
-
-.PHONY: pull-docker
-### Pull an existing image best to use as a cache for building new images
-pull-docker:
-	for vcs_branch in $(VCS_BRANCHES)
-	do
-	    docker_tag="$(DOCKER_VARIANT_PREFIX)$(PYTHON_ENV)-$${vcs_branch}"
-	    for docker_image in $(DOCKER_IMAGES)
-	    do
-	        if docker pull "$${docker_image}:$${docker_tag}"
-	        then
-	            docker tag "$${docker_image}:$${docker_tag}" \
-	                "$(DOCKER_IMAGE_DOCKER):$${docker_tag}"
-	            exit
-	        fi
-	    done
-	done
-	set +x
-	echo "ERROR: Could not pull any existing docker image"
-	false
-.PHONY: build-docker-pull
-### Pull the development image and simulate as if it had been built here.
-build-docker-pull: ./.env ./var/git/refs/remotes/$(VCS_REMOTE)/$(VCS_BRANCH) \
-		build-docker-volumes-$(PYTHON_ENV) ./var/log/tox/build/build.log
-	export VERSION=$$(./.tox/build/bin/cz version --project)
-	if $(MAKE) -e pull-docker
-	then
-	    mkdir -pv "./var/docker/$(PYTHON_ENV)/log/"
-	    touch "./var/docker/$(PYTHON_ENV)/log/build-devel.log" \
-	        "./var/docker/$(PYTHON_ENV)/log/rebuild.log"
-	    $(MAKE) -e "./var/docker/$(PYTHON_ENV)/.tox/$(PYTHON_ENV)/bin/activate"
-	else
-	    $(MAKE) "./var/docker/$(PYTHON_ENV)/log/build-devel.log"
-	fi
-
-=======
 	$(MAKE) -e build-docker-volumes-$${PYTHON_ENV} \
 	    "./var/docker/$(PYTHON_ENV)/log/build-devel.log"
-	docker compose run $(DOCKER_COMPOSE_RUN_ARGS) python-project-structure-devel \
+	docker compose run $(DOCKER_COMPOSE_RUN_ARGS) feed-archiver-devel \
 	    make -e PYTHON_MINORS="$(@:build-docker-requirements-%=%)" \
 	    PIP_COMPILE_ARGS="$(PIP_COMPILE_ARGS)" \
 	    build-requirements-py$(subst .,,$(@:build-docker-requirements-%=%))
 
->>>>>>> ea1050de
 .PHONY: $(PYTHON_ENVS:%=build-docker-volumes-%)
 ### Ensure access permissions to build artifacts in Python version container volumes.
 # If created by `# dockerd`, they end up owned by `root`.
 $(PYTHON_ENVS:%=build-docker-volumes-%): \
-<<<<<<< HEAD
-		./var/ ./src/feed_archiver.egg-info/ ./.tox/
-	$(MAKE) \
-=======
-		./src/python_project_structure.egg-info/ ./.tox/
+		./src/feed_archiver.egg-info/ ./.tox/
 	$(MAKE) -e \
->>>>>>> ea1050de
 	    $(@:build-docker-volumes-%=./var/docker/%/) \
 	    $(@:build-docker-volumes-%=./var/docker/%/feed_archiver.egg-info/) \
 	    $(@:build-docker-volumes-%=./var/docker/%/.tox/)
@@ -634,14 +569,9 @@
 .PHONY: test-push
 ### Perform any checks that should only be run before pushing.
 test-push: $(VCS_FETCH_TARGETS) \
-<<<<<<< HEAD
 		$(HOME)/.local/var/log/feed-archiver-host-install.log \
-		build-docker-volumes-$(PYTHON_ENV) build-docker-$(PYTHON_MINOR) ./.env
-=======
-		$(HOME)/.local/var/log/python-project-structure-host-install.log \
 		./var/docker/$(PYTHON_ENV)/log/build-devel.log \
 		build-docker-volumes-$(PYTHON_ENV) ./.env
->>>>>>> ea1050de
 ifeq ($(CI),true)
 ifneq ($(PYTHON_MINOR),$(PYTHON_HOST_MINOR))
 # Don't waste CI time, only check for the canonical version:
@@ -671,14 +601,8 @@
 	    exit $$exit_code
 	else
 	    docker compose run $(DOCKER_COMPOSE_RUN_ARGS) \
-<<<<<<< HEAD
 	        feed-archiver-devel $(TOX_EXEC_ARGS) \
-	        towncrier check --compare-with \
-		"$(VCS_COMPARE_REMOTE)/$(VCS_COMPARE_BRANCH)"
-=======
-	        python-project-structure-devel $(TOX_EXEC_ARGS) \
 	        towncrier check --compare-with "$${vcs_compare_rev}"
->>>>>>> ea1050de
 	fi
 
 .PHONY: test-clean
@@ -733,7 +657,7 @@
 # Bump the version and build the final release packages:
 	$(MAKE) -e release-bump build-pkgs
 # https://twine.readthedocs.io/en/latest/#using-twine
-	./.tox/build/bin/twine check ./dist/python?project?structure-*
+	./.tox/build/bin/twine check ./dist/feed?archiver-*
 # The VCS remote should reflect the release before the release is published to ensure
 # that a published release is never *not* reflected in VCS.  Also ensure the tag is in
 # place on any mirrors, using multiple `pushurl` remotes, for those project hosts as
@@ -757,17 +681,13 @@
 endif
 	git push --no-verify --tags "$(VCS_REMOTE)" "HEAD:$(VCS_BRANCH)"
 	./.tox/build/bin/twine upload -s -r "$(PYPI_REPO)" \
-	    ./dist/python?project?structure-*.whl \
-	    ./dist/python?project?structure-*.tar.gz
+	    ./dist/feed?archiver-*.whl \
+	    ./dist/feed?archiver-*.tar.gz
 	export VERSION=$$(./.tox/build/bin/cz version --project)
 # Create a GitLab release
-<<<<<<< HEAD
-	./.tox/build/bin/twine upload -s -r "gitlab" ./dist/feed?archiver-*
-=======
 	./.tox/build/bin/twine upload -s -r "gitlab" \
-	    ./dist/python?project?structure-*.whl \
-	    ./dist/python?project?structure-*.tar.gz
->>>>>>> ea1050de
+	    ./dist/feed?archiver-*.whl \
+	    ./dist/feed?archiver-*.tar.gz
 	release_cli_args="--description ./NEWS-release.rst"
 	release_cli_args+=" --tag-name v$${VERSION}"
 	release_cli_args+=" --assets-link {\
@@ -936,18 +856,13 @@
 	git add --update './build-host/requirements-*.txt' './requirements/*/*.txt' \
 	    "./.pre-commit-config.yaml"
 	git add \
-<<<<<<< HEAD
 	    "./src/feedarchiver/newsfragments/upgrade-requirements.bugfix.rst"
-	git commit --all --signoff -m \
-=======
-	    "./src/pythonprojectstructure/newsfragments/upgrade-requirements.bugfix.rst"
 	git_commit_args="--all --gpg-sign"
 ifeq ($(CI),true)
 # Don't duplicate the CI run from the push below:
 	git_push_args+=" --no-verify"
 endif
 	git commit $${git_commit_args} -m \
->>>>>>> ea1050de
 	    "fix(deps): Upgrade requirements latest versions"
 # Fail if upgrading left untracked files in VCS
 	$(MAKE) -e "test-clean"
@@ -1035,11 +950,7 @@
 #     $ ./.tox/build/bin/cz --help
 # Mostly useful for build/release tools.
 $(PYTHON_ALL_ENVS:%=./var/log/tox/%/build.log):
-<<<<<<< HEAD
-	$(MAKE) "$(HOME)/.local/var/log/feed-archiver-host-install.log"
-=======
-	$(MAKE) -e "$(HOME)/.local/var/log/python-project-structure-host-install.log"
->>>>>>> ea1050de
+	$(MAKE) -e "$(HOME)/.local/var/log/feed-archiver-host-install.log"
 	mkdir -pv "$(dir $(@))"
 	tox run $(TOX_EXEC_OPTS) -e "$(@:var/log/tox/%/build.log=%)" --notest |
 	    tee -a "$(@)"
@@ -1047,11 +958,7 @@
 # prerequisite when using Tox-managed virtual environments directly and changes to code
 # need to take effect immediately.
 $(PYTHON_ENVS:%=./var/log/tox/%/editable.log):
-<<<<<<< HEAD
-	$(MAKE) "$(HOME)/.local/var/log/feed-archiver-host-install.log"
-=======
-	$(MAKE) -e "$(HOME)/.local/var/log/python-project-structure-host-install.log"
->>>>>>> ea1050de
+	$(MAKE) -e "$(HOME)/.local/var/log/feed-archiver-host-install.log"
 	mkdir -pv "$(dir $(@))"
 	tox exec $(TOX_EXEC_OPTS) -e "$(@:var/log/tox/%/editable.log=%)" -- \
 	    pip install -e "./" | tee -a "$(@)"
@@ -1071,11 +978,7 @@
 	mkdir -pv "$(dir $(@))"
 # Workaround issues with local images and the development image depending on the end
 # user image.  It seems that `depends_on` isn't sufficient.
-<<<<<<< HEAD
-	$(MAKE) $(HOME)/.local/var/log/feed-archiver-host-install.log
-=======
-	$(MAKE) -e $(HOME)/.local/var/log/python-project-structure-host-install.log
->>>>>>> ea1050de
+	$(MAKE) -e $(HOME)/.local/var/log/feed-archiver-host-install.log
 	export VERSION=$$(./.tox/build/bin/cz version --project)
 ifeq ($(DOCKER_BUILD_PULL),true)
 # Pull the development image and simulate as if it had been built here.
@@ -1084,7 +987,7 @@
 	    touch "$(@)" "./var/docker/$(PYTHON_ENV)/log/rebuild.log"
 # Ensure the virtualenv in the volume is also current:
 	    docker compose run $(DOCKER_COMPOSE_RUN_ARGS) \
-	        python-project-structure-devel make -e PYTHON_MINORS="$(PYTHON_MINOR)" \
+	        feed-archiver-devel make -e PYTHON_MINORS="$(PYTHON_MINOR)" \
 	        "./var/log/tox/$(PYTHON_ENV)/build.log"
 	    exit
 	fi
@@ -1144,20 +1047,13 @@
 	date >>"$(@)"
 # Update the pinned/frozen versions, if needed, using the container.  If changed, then
 # we may need to re-build the container image again to ensure it's current and correct.
-<<<<<<< HEAD
-ifeq ($(BUILD_REQUIREMENTS),true)
-	docker compose run $(DOCKER_COMPOSE_RUN_ARGS) -T \
-	    feed-archiver-devel make -e PYTHON_MINORS="$(PYTHON_MINOR)" \
-	    build-requirements-$(PYTHON_ENV)
-=======
-	docker compose run $(DOCKER_COMPOSE_RUN_ARGS) python-project-structure-devel \
+	docker compose run $(DOCKER_COMPOSE_RUN_ARGS) feed-archiver-devel \
 	    make -e PYTHON_MINORS="$(PYTHON_MINOR)" build-requirements-$(PYTHON_ENV)
 ifeq ($(CI),true)
 # On CI, any changes from compiling requirements is a failure so no need to waste time
 # rebuilding images:
 	touch "$(@)"
 else
->>>>>>> ea1050de
 	$(MAKE) -e "$(@)"
 endif
 endif
@@ -1233,19 +1129,6 @@
 	mkdir -pv "$(dir $(@))"
 	date >>"$(@)"
 
-<<<<<<< HEAD
-# Target for use as a prerequisite in host targets that depend on the virtualenv having
-# been built:
-$(PYTHON_ALL_ENVS:%=./var/docker/%/.tox/%/bin/activate):
-	python_env=$(notdir $(@:%/bin/activate=%))
-	$(MAKE) build-docker-volumes-$(PYTHON_ENV) \
-	    "./var/docker/$${python_env}/log/build-devel.log"
-	docker compose run $(DOCKER_COMPOSE_RUN_ARGS) -T \
-	    feed-archiver-devel make -e PYTHON_MINORS="$(PYTHON_MINOR)" \
-	    "./var/log/tox/$${python_env}/build.log"
-
-=======
->>>>>>> ea1050de
 # Local environment variables from a template:
 ./.env: ./.env.in
 	$(MAKE) -e "template=$(<)" "target=$(@)" expand-template
@@ -1363,17 +1246,13 @@
 	fi
 
 ./.git/hooks/pre-commit:
-	$(MAKE) -e "$(HOME)/.local/var/log/python-project-structure-host-install.log"
+	$(MAKE) -e "$(HOME)/.local/var/log/feed-archiver-host-install.log"
 	$(TOX_EXEC_BUILD_ARGS) pre-commit install \
 	    --hook-type "pre-commit" --hook-type "commit-msg" --hook-type "pre-push"
 
 # Capture any project initialization tasks for reference.  Not actually usable.
 ./pyproject.toml:
-<<<<<<< HEAD
-	$(MAKE) "$(HOME)/.local/var/log/feed-archiver-host-install.log"
-=======
-	$(MAKE) -e "$(HOME)/.local/var/log/python-project-structure-host-install.log"
->>>>>>> ea1050de
+	$(MAKE) -e "$(HOME)/.local/var/log/feed-archiver-host-install.log"
 	$(TOX_EXEC_BUILD_ARGS) cz init
 
 # Tell Emacs where to find checkout-local tools needed to check the code.
@@ -1524,11 +1403,7 @@
 .PHONY: expand-template
 ## Create a file from a template replacing environment variables
 expand-template:
-<<<<<<< HEAD
-	$(MAKE) "$(HOME)/.local/var/log/feed-archiver-host-install.log"
-=======
-	$(MAKE) -e "$(HOME)/.local/var/log/python-project-structure-host-install.log"
->>>>>>> ea1050de
+	$(MAKE) -e "$(HOME)/.local/var/log/feed-archiver-host-install.log"
 	set +x
 	if [ -e "$(target)" ]
 	then
