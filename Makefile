## Development, build and maintenance tasks:
#
# To ease discovery for new contributors, variables that act as options affecting
# behavior are at the top.  Then skip to `## Top-level targets:` below to find targets
# intended for use by developers.  The real work, however, is in the recipes for real
# targets that follow.  If making changes here, please start by reading the philosophy
# commentary at the bottom of this file.

# Variables used as options to control behavior:
export TEMPLATE_IGNORE_EXISTING=false
# https://devguide.python.org/versions/#supported-versions
PYTHON_SUPPORTED_MINORS=3.11 3.10 3.9 3.8 3.7
# Project-specific variables
export DOCKER_USER=merpatterson
# TEMPLATE: See comments towards the bottom and update.
GPG_SIGNING_KEYID=2EFF7CCE6828E359
CI_UPSTREAM_NAMESPACE=rpatterson
CI_PROJECT_NAME=python-project-structure


## "Private" Variables:

# Variables that aren't likely to be of concern those just using and reading top-level
# targets.  Mostly variables whose values are derived from the environment or other
# values.  If adding a variable whose value isn't a literal constant or intended for use
# on the CLI as an option, add it to the appropriate grouping below.  Unfortunately,
# variables referenced in targets or prerequisites need to be defined above those
# references (as opposed to references in recipes), which means we can't move these
# further below for readability and discover.

### Defensive settings for make:
#     https://tech.davis-hansson.com/p/make/
SHELL:=bash
.ONESHELL:
.SHELLFLAGS:=-eu -o pipefail -c
.SILENT:
.DELETE_ON_ERROR:
MAKEFLAGS+=--warn-undefined-variables
MAKEFLAGS+=--no-builtin-rules
PS1?=$$
EMPTY=
COMMA=,

# Values derived from the environment:
USER_NAME:=$(shell id -u -n)
USER_FULL_NAME:=$(shell \
    getent passwd "$(USER_NAME)" | cut -d ":" -f 5 | cut -d "," -f 1)
ifeq ($(USER_FULL_NAME),)
USER_FULL_NAME=$(USER_NAME)
endif
USER_EMAIL:=$(USER_NAME)@$(shell hostname -f)
export PUID:=$(shell id -u)
export PGID:=$(shell id -g)
export CHECKOUT_DIR=$(PWD)
TZ=Etc/UTC
ifneq ("$(wildcard /usr/share/zoneinfo/)","")
TZ=$(shell \
  realpath --relative-to=/usr/share/zoneinfo/ \
  $(firstword $(realpath /private/etc/localtime /etc/localtime)) \
)
endif
export TZ
export DOCKER_GID=$(shell getent group "docker" | cut -d ":" -f 3)

# Values concerning supported Python versions:
# Use the same Python version tox would as a default.
# https://tox.wiki/en/latest/config.html#base_python
PYTHON_HOST_MINOR:=$(shell \
    pip --version | sed -nE 's|.* \(python ([0-9]+.[0-9]+)\)$$|\1|p')
export PYTHON_HOST_ENV=py$(subst .,,$(PYTHON_HOST_MINOR))
# Determine the latest installed Python version of the supported versions
PYTHON_BASENAMES=$(PYTHON_SUPPORTED_MINORS:%=python%)
PYTHON_AVAIL_EXECS:=$(foreach \
    PYTHON_BASENAME,$(PYTHON_BASENAMES),$(shell which $(PYTHON_BASENAME)))
PYTHON_LATEST_EXEC=$(firstword $(PYTHON_AVAIL_EXECS))
PYTHON_LATEST_BASENAME=$(notdir $(PYTHON_LATEST_EXEC))
PYTHON_MINOR=$(PYTHON_HOST_MINOR)
ifeq ($(PYTHON_MINOR),)
# Fallback to the latest installed supported Python version
PYTHON_MINOR=$(PYTHON_LATEST_BASENAME:python%=%)
endif
PYTHON_LATEST_MINOR=$(firstword $(PYTHON_SUPPORTED_MINORS))
PYTHON_LATEST_ENV=py$(subst .,,$(PYTHON_LATEST_MINOR))
PYTHON_MINORS=$(PYTHON_SUPPORTED_MINORS)
ifeq ($(PYTHON_MINOR),)
export PYTHON_MINOR=$(firstword $(PYTHON_MINORS))
else ifeq ($(findstring $(PYTHON_MINOR),$(PYTHON_MINORS)),)
export PYTHON_MINOR=$(firstword $(PYTHON_MINORS))
endif
export PYTHON_MINOR
export PYTHON_ENV=py$(subst .,,$(PYTHON_MINOR))
PYTHON_SHORT_MINORS=$(subst .,,$(PYTHON_MINORS))
PYTHON_ENVS=$(PYTHON_SHORT_MINORS:%=py%)
PYTHON_ALL_ENVS=$(PYTHON_ENVS) build
export PYTHON_WHEEL=

# Values derived from VCS/git:
VCS_LOCAL_BRANCH:=$(shell git branch --show-current)
<<<<<<< HEAD
CI_COMMIT_BRANCH=
GITHUB_REF_TYPE=
GITHUB_REF_NAME=
ifeq ($(VCS_LOCAL_BRANCH),)
ifneq ($(CI_COMMIT_BRANCH),)
VCS_LOCAL_BRANCH=$(CI_COMMIT_BRANCH)
else ifeq ($(GITHUB_REF_TYPE),branch)
VCS_LOCAL_BRANCH=$(GITHUB_REF_NAME)
=======
VCS_TAG=
ifeq ($(VCS_LOCAL_BRANCH),)
# Guess branch name from tag:
ifneq ($(shell echo "$(VCS_TAG)" | grep -E '^v[0-9]+\.[0-9]+\.[0-9]+$'),)
# Final release, should be from master:
VCS_LOCAL_BRANCH=master
else ifneq ($(shell echo "$(VCS_TAG)" | grep -E '^v[0-9]+\.[0-9]+\.[0-9]+.+$'),)
# Pre-release, should be from develop:
VCS_LOCAL_BRANCH=develop
>>>>>>> 4c27e8fe
endif
endif
# Reproduce what we need of git's branch and remote configuration and logic:
VCS_CLONE_REMOTE:=$(shell git config "clone.defaultRemoteName")
ifeq ($(VCS_CLONE_REMOTE),)
VCS_CLONE_REMOTE=origin
endif
VCS_PUSH_REMOTE:=$(shell git config "branch.$(VCS_LOCAL_BRANCH).pushRemote")
ifeq ($(VCS_PUSH_REMOTE),)
VCS_PUSH_REMOTE:=$(shell git config "remote.pushDefault")
endif
ifeq ($(VCS_PUSH_REMOTE),)
VCS_PUSH_REMOTE=$(VCS_CLONE_REMOTE)
endif
VCS_UPSTREAM_REMOTE:=$(shell git config "branch.$(VCS_LOCAL_BRANCH).remote")
ifeq ($(VCS_UPSTREAM_REMOTE),)
VCS_UPSTREAM_REMOTE:=$(shell git config "checkout.defaultRemote")
endif
VCS_UPSTREAM_REF:=$(shell git config "branch.$(VCS_LOCAL_BRANCH).merge")
VCS_UPSTREAM_BRANCH=$(VCS_UPSTREAM_REF:refs/heads/%=%)
# Determine the best remote and branch for versioning data, e.g. `v*` tags:
VCS_REMOTE=$(VCS_PUSH_REMOTE)
VCS_BRANCH=$(VCS_LOCAL_BRANCH)
export VCS_BRANCH
# Determine the best remote and branch for release data, e.g. conventional commits:
VCS_COMPARE_REMOTE=$(VCS_UPSTREAM_REMOTE)
ifeq ($(VCS_COMPARE_REMOTE),)
VCS_COMPARE_REMOTE=$(VCS_PUSH_REMOTE)
endif
VCS_COMPARE_BRANCH=$(VCS_UPSTREAM_BRANCH)
ifeq ($(VCS_COMPARE_BRANCH),)
VCS_COMPARE_BRANCH=$(VCS_BRANCH)
endif
# Under CI, check commits and release notes against the branch to be merged into:
CI=false
ifeq ($(CI),true)
ifeq ($(VCS_COMPARE_BRANCH),develop)
VCS_COMPARE_BRANCH=master
else ifneq ($(VCS_BRANCH),master)
VCS_COMPARE_BRANCH=develop
endif
# If pushing to upstream release branches, get release data compared to the previous
# release:
else ifeq ($(VCS_COMPARE_BRANCH),develop)
VCS_COMPARE_BRANCH=master
endif
# Assemble the targets used to avoid redundant fetches during release tasks:
VCS_FETCH_TARGETS=./var/git/refs/remotes/$(VCS_REMOTE)/$(VCS_BRANCH)
ifneq ($(VCS_REMOTE)/$(VCS_BRANCH),$(VCS_COMPARE_REMOTE)/$(VCS_COMPARE_BRANCH))
VCS_FETCH_TARGETS+=./var/git/refs/remotes/$(VCS_COMPARE_REMOTE)/$(VCS_COMPARE_BRANCH)
endif
# Also fetch develop for merging back in the final release:
VCS_RELEASE_FETCH_TARGETS=./var/git/refs/remotes/$(VCS_REMOTE)/$(VCS_BRANCH)
ifeq ($(VCS_BRANCH),master)
VCS_RELEASE_FETCH_TARGETS+=./var/git/refs/remotes/$(VCS_COMPARE_REMOTE)/develop
ifneq ($(VCS_REMOTE)/$(VCS_BRANCH),$(VCS_COMPARE_REMOTE)/develop)
ifneq ($(VCS_COMPARE_REMOTE)/$(VCS_COMPARE_BRANCH),$(VCS_COMPARE_REMOTE)/develop)
VCS_FETCH_TARGETS+=./var/git/refs/remotes/$(VCS_COMPARE_REMOTE)/develop
endif
endif
endif
# Determine the sequence of branches to find closes existing build artifacts, such as
# docker images:
VCS_BRANCHES=$(VCS_BRANCH)
ifneq ($(VCS_BRANCH),master)
ifneq ($(VCS_BRANCH),develop)
VCS_BRANCHES+=develop
endif
VCS_BRANCHES+=master
endif

# Values used to run Tox:
TOX_ENV_LIST=$(subst $(EMPTY) ,$(COMMA),$(PYTHON_ENVS))
ifeq ($(words $(PYTHON_MINORS)),1)
TOX_RUN_ARGS=run
else
TOX_RUN_ARGS=run-parallel --parallel auto --parallel-live
endif
ifneq ($(PYTHON_WHEEL),)
TOX_RUN_ARGS+= --installpkg "$(PYTHON_WHEEL)"
endif
export TOX_RUN_ARGS
# The options that allow for rapid execution of arbitrary commands in the venvs managed
# by tox
TOX_EXEC_OPTS=--no-recreate-pkg --skip-pkg-install
TOX_EXEC_ARGS=tox exec $(TOX_EXEC_OPTS) -e "$(PYTHON_ENV)" --
TOX_EXEC_BUILD_ARGS=tox exec $(TOX_EXEC_OPTS) -e "build" --

# Values used to build Docker images and run containers:
GITLAB_CI=false
GITHUB_ACTIONS=false
CI_PROJECT_NAMESPACE=$(CI_UPSTREAM_NAMESPACE)
CI_TEMPLATE_REGISTRY_HOST=registry.gitlab.com
CI_REGISTRY=$(CI_TEMPLATE_REGISTRY_HOST)/$(CI_PROJECT_NAMESPACE)
CI_REGISTRY_IMAGE=$(CI_REGISTRY)/$(CI_PROJECT_NAME)
DOCKER_COMPOSE_RUN_ARGS=--rm
ifneq ($(CI),true)
DOCKER_COMPOSE_RUN_ARGS+= --quiet-pull
endif
ifeq ($(shell tty),not a tty)
DOCKER_COMPOSE_RUN_ARGS+= -T
endif
DOCKER_BUILD_ARGS=
DOCKER_REGISTRIES=DOCKER GITLAB GITHUB
export DOCKER_REGISTRY=$(firstword $(DOCKER_REGISTRIES))
DOCKER_IMAGE_DOCKER=$(DOCKER_USER)/$(CI_PROJECT_NAME)
DOCKER_IMAGE_GITLAB=$(CI_REGISTRY_IMAGE)
DOCKER_IMAGE_GITHUB=ghcr.io/$(CI_PROJECT_NAMESPACE)/$(CI_PROJECT_NAME)
DOCKER_IMAGE=$(DOCKER_IMAGE_$(DOCKER_REGISTRY))
DOCKER_IMAGES=
ifeq ($(GITLAB_CI),true)
DOCKER_IMAGES+=$(DOCKER_IMAGE_GITLAB)
else ifeq ($(GITHUB_ACTIONS),true)
DOCKER_IMAGES+=$(DOCKER_IMAGE_GITHUB)
else
DOCKER_IMAGES+=$(DOCKER_IMAGE_DOCKER)
endif
export DOCKER_VARIANT=
DOCKER_VARIANT_PREFIX=
ifneq ($(DOCKER_VARIANT),)
DOCKER_VARIANT_PREFIX=$(DOCKER_VARIANT)-
endif
export DOCKER_BRANCH_TAG=$(subst /,-,$(VCS_BRANCH))
DOCKER_VOLUMES=\
./var/docker/$(PYTHON_ENV)/ \
./src/python_project_structure.egg-info/ \
./var/docker/$(PYTHON_ENV)/python_project_structure.egg-info/ \
./.tox/ ./var/docker/$(PYTHON_ENV)/.tox/
export DOCKER_BUILD_PULL=false

# Values derived from or overridden by CI environments:
GITHUB_REPOSITORY_OWNER=$(CI_UPSTREAM_NAMESPACE)
# Determine if this checkout is a fork of the upstream project:
CI_IS_FORK=false
ifeq ($(GITLAB_CI),true)
USER_EMAIL=$(USER_NAME)@runners-manager.gitlab.com
ifneq ($(CI_PROJECT_NAMESPACE),$(CI_UPSTREAM_NAMESPACE))
CI_IS_FORK=true
DOCKER_REGISTRIES=GITLAB
DOCKER_IMAGES+=$(CI_TEMPLATE_REGISTRY_HOST)/$(CI_UPSTREAM_NAMESPACE)/$(CI_PROJECT_NAME)
endif
else ifeq ($(GITHUB_ACTIONS),true)
USER_EMAIL=$(USER_NAME)@actions.github.com
ifneq ($(GITHUB_REPOSITORY_OWNER),$(CI_UPSTREAM_NAMESPACE))
CI_IS_FORK=true
DOCKER_REGISTRIES=GITHUB
DOCKER_IMAGES+=ghcr.io/$(GITHUB_REPOSITORY_OWNER)/$(CI_PROJECT_NAME)
endif
endif
# Take GitHub auth from env under GitHub actions but from secrets on other hosts:
GITHUB_TOKEN=
PROJECT_GITHUB_PAT=
ifeq ($(GITHUB_TOKEN),)
GITHUB_TOKEN=$(PROJECT_GITHUB_PAT)
else ifeq ($(PROJECT_GITHUB_PAT),)
PROJECT_GITHUB_PAT=$(GITHUB_TOKEN)
endif
GH_TOKEN=$(GITHUB_TOKEN)
export GH_TOKEN
export GITHUB_TOKEN
export PROJECT_GITHUB_PAT

# Values used for publishing releases:
# Safe defaults for testing the release process without publishing to the final/official
# hosts/indexes/registries:
PIP_COMPILE_ARGS=--upgrade
RELEASE_PUBLISH=false
PYPI_REPO=testpypi
PYPI_HOSTNAME=test.pypi.org
# Only publish releases from the `master` or `develop` branches:
ifeq ($(CI),true)
# Compile requirements on CI/CD as a check to make sure all changes to dependencies have
# been reflected in the frozen/pinned versions, but don't upgrade packages so that
# external changes, such as new PyPI releases, don't turn CI/CD red spuriously and
# unrelated to the contributor's actual changes.
PIP_COMPILE_ARGS=
endif
GITHUB_RELEASE_ARGS=--prerelease
# Only publish releases from the `master` or `develop` branches and only under the
# canonical CI/CD platform:
ifeq ($(GITLAB_CI),true)
ifeq ($(VCS_BRANCH),master)
RELEASE_PUBLISH=true
PYPI_REPO=pypi
PYPI_HOSTNAME=pypi.org
GITHUB_RELEASE_ARGS=
else ifeq ($(VCS_BRANCH),develop)
# Publish pre-releases from the `develop` branch:
RELEASE_PUBLISH=true
PYPI_REPO=pypi
endif
endif
CI_REGISTRY_USER=$(CI_PROJECT_NAMESPACE)
CI_REGISTRY_IMAGE=$(CI_REGISTRY)/$(CI_PROJECT_NAME)
# Address undefined variables warnings when running under local development
PYPI_PASSWORD=
export PYPI_PASSWORD
TEST_PYPI_PASSWORD=
export TEST_PYPI_PASSWORD
VCS_REMOTE_PUSH_URL=
CODECOV_TOKEN=
DOCKER_PASS=
export DOCKER_PASS
CI_PROJECT_ID=
export CI_PROJECT_ID
CI_JOB_TOKEN=
export CI_JOB_TOKEN
CI_REGISTRY_PASSWORD=
export CI_REGISTRY_PASSWORD
GH_TOKEN=

# Done with `$(shell ...)`, echo recipe commands going forward
.SHELLFLAGS+= -x


## Makefile "functions":
#
# Snippets whose output is frequently used including across recipes.  Used for output
# only, not actually making any changes.
# https://www.gnu.org/software/make/manual/html_node/Call-Function.html

# Return the most recently built package:
current_pkg = $(shell ls -t ./dist/*$(1) | head -n 1)


## Top-level targets:

.PHONY: all
### The default target.
all: build

.PHONY: start
### Run the local development end-to-end stack services in the background as daemons.
start: build-docker-volumes-$(PYTHON_ENV) build-docker-$(PYTHON_MINOR) ./.env
	docker compose down
	docker compose up -d

.PHONY: run
### Run the local development end-to-end stack services in the foreground for debugging.
run: build-docker-volumes-$(PYTHON_ENV) build-docker-$(PYTHON_MINOR) ./.env
	docker compose down
	docker compose up


## Build Targets:
#
# Recipes that make artifacts needed for by end-users, development tasks, other recipes.

.PHONY: build
### Set up everything for development from a checkout, local and in containers.
build: ./.git/hooks/pre-commit \
		$(HOME)/.local/var/log/python-project-structure-host-install.log \
		build-docker

.PHONY: build-pkgs
### Ensure the built package is current when used outside of tox.
build-pkgs: ./var/git/refs/remotes/$(VCS_REMOTE)/$(VCS_BRANCH) \
		./var/docker/$(PYTHON_ENV)/log/build-devel.log build-docker-volumes-$(PYTHON_ENV)
# Defined as a .PHONY recipe so that multiple targets can depend on this as a
# pre-requisite and it will only be run once per invocation.
	rm -vf ./dist/*
# Build Python packages/distributions from the development Docker container for
# consistency/reproducibility.
	docker compose run $(DOCKER_COMPOSE_RUN_ARGS) python-project-structure-devel \
	    tox run -e "$(PYTHON_ENV)" --pkg-only
# Copy the wheel to a location accessible to all containers:
	cp -lfv "$$(
	    ls -t ./var/docker/$(PYTHON_ENV)/.tox/.pkg/dist/*.whl | head -n 1
	)" "./dist/"
# Also build the source distribution:
	docker compose run $(DOCKER_COMPOSE_RUN_ARGS) python-project-structure-devel \
	    tox run -e "$(PYTHON_ENV)" --override "testenv.package=sdist" --pkg-only
	cp -lfv "$$(
	    ls -t ./var/docker/$(PYTHON_ENV)/.tox/.pkg/dist/*.tar.gz | head -n 1
	)" "./dist/"

.PHONY: $(PYTHON_ENVS:%=build-requirements-%)
### Compile fixed/pinned dependency versions if necessary.
$(PYTHON_ENVS:%=build-requirements-%):
# Avoid parallel tox recreations stomping on each other
	$(MAKE) -e "$(@:build-requirements-%=./var/log/tox/%/build.log)"
	targets="./requirements/$(@:build-requirements-%=%)/user.txt \
	    ./requirements/$(@:build-requirements-%=%)/devel.txt \
	    ./requirements/$(@:build-requirements-%=%)/build.txt \
	    ./build-host/requirements-$(@:build-requirements-%=%).txt"
# Workaround race conditions in pip's HTTP file cache:
# https://github.com/pypa/pip/issues/6970#issuecomment-527678672
	$(MAKE) -e -j $${targets} ||
	    $(MAKE) -e -j $${targets} ||
	    $(MAKE) -e -j $${targets}

## Docker Build Targets:
#
# Strive for as much consistency as possible in development tasks between the local host
# and inside containers.  To that end, most of the `*-docker` container target recipes
# should run the corresponding `*-local` local host target recipes inside the
# development container.  Top level targets, like `test`, should run as much as possible
# inside the development container.

.PHONY: build-docker
### Set up for development in Docker containers.
build-docker: build-pkgs
	$(MAKE) -e -j PYTHON_WHEEL="$(call current_pkg,.whl)" \
	    DOCKER_BUILD_ARGS="--progress plain" \
	    $(PYTHON_MINORS:%=build-docker-%)

.PHONY: $(PYTHON_MINORS:%=build-docker-%)
### Set up for development in a Docker container for one Python version.
$(PYTHON_MINORS:%=build-docker-%):
	$(MAKE) -e \
	    PYTHON_MINORS="$(@:build-docker-%=%)" \
	    PYTHON_MINOR="$(@:build-docker-%=%)" \
	    PYTHON_ENV="py$(subst .,,$(@:build-docker-%=%))" \
	    "./var/docker/py$(subst .,,$(@:build-docker-%=%))/log/build-user.log"

.PHONY: build-docker-tags
### Print the list of image tags for the current registry and variant.
build-docker-tags:
	$(MAKE) -e $(DOCKER_REGISTRIES:%=build-docker-tags-%)

.PHONY: $(DOCKER_REGISTRIES:%=build-docker-tags-%)
### Print the list of image tags for the current registry and variant.
$(DOCKER_REGISTRIES:%=build-docker-tags-%): \
		./var/git/refs/remotes/$(VCS_REMOTE)/$(VCS_BRANCH) \
		./var/log/tox/build/build.log
	docker_image=$(DOCKER_IMAGE_$(@:build-docker-tags-%=%))
	echo $${docker_image}:$(DOCKER_VARIANT_PREFIX)$(PYTHON_ENV)-$(DOCKER_BRANCH_TAG)
ifeq ($(VCS_BRANCH),master)
# Only update tags end users may depend on to be stable from the `master` branch
	VERSION=$$(./.tox/build/bin/cz version --project)
	major_version=$$(echo $${VERSION} | sed -nE 's|([0-9]+).*|\1|p')
	minor_version=$$(
	    echo $${VERSION} | sed -nE 's|([0-9]+\.[0-9]+).*|\1|p'
	)
	echo $${docker_image}:$(DOCKER_VARIANT_PREFIX)$(PYTHON_ENV)-$${minor_version}
	echo $${docker_image}:$(DOCKER_VARIANT_PREFIX)$(PYTHON_ENV)-$${major_version}
	echo $${docker_image}:$(DOCKER_VARIANT_PREFIX)$(PYTHON_ENV)
endif
# This variant is the default used for tags such as `latest`
ifeq ($(PYTHON_MINOR),$(PYTHON_HOST_MINOR))
	echo $${docker_image}:$(DOCKER_VARIANT_PREFIX)$(DOCKER_BRANCH_TAG)
ifeq ($(VCS_BRANCH),master)
	echo $${docker_image}:$(DOCKER_VARIANT_PREFIX)$${minor_version}
	echo $${docker_image}:$(DOCKER_VARIANT_PREFIX)$${major_version}
ifeq ($(DOCKER_VARIANT),)
	echo $${docker_image}:latest
else
	echo $${docker_image}:$(DOCKER_VARIANT)
endif
endif
endif

.PHONY: $(PYTHON_MINORS:%=build-docker-requirements-%)
### Pull container images and compile fixed/pinned dependency versions if necessary.
$(PYTHON_MINORS:%=build-docker-requirements-%): ./.env
	export PYTHON_MINOR="$(@:build-docker-requirements-%=%)"
	export PYTHON_ENV="py$(subst .,,$(@:build-docker-requirements-%=%))"
	$(MAKE) -e build-docker-volumes-$${PYTHON_ENV} \
	    "./var/docker/$(PYTHON_ENV)/log/build-devel.log"
	docker compose run $(DOCKER_COMPOSE_RUN_ARGS) python-project-structure-devel \
	    make -e PYTHON_MINORS="$(@:build-docker-requirements-%=%)" \
	    PIP_COMPILE_ARGS="$(PIP_COMPILE_ARGS)" \
	    build-requirements-py$(subst .,,$(@:build-docker-requirements-%=%))

.PHONY: $(PYTHON_ENVS:%=build-docker-volumes-%)
### Ensure access permissions to build artifacts in Python version container volumes.
# If created by `# dockerd`, they end up owned by `root`.
$(PYTHON_ENVS:%=build-docker-volumes-%): \
		./src/python_project_structure.egg-info/ ./.tox/
	$(MAKE) -e \
	    $(@:build-docker-volumes-%=./var/docker/%/) \
	    $(@:build-docker-volumes-%=./var/docker/%/python_project_structure.egg-info/) \
	    $(@:build-docker-volumes-%=./var/docker/%/.tox/)


## Test Targets:
#
# Recipes that run the test suite.

.PHONY: test
### Format the code and run the full suite of tests, coverage checks, and linters.
test: test-docker-lint test-docker

.PHONY: test-local
### Run the full suite of tests on the local host.
test-local:
	tox $(TOX_RUN_ARGS) -e "$(TOX_ENV_LIST)"

.PHONY: test-debug
### Run tests in the host environment and invoke the debugger on errors/failures.
test-debug: ./var/log/tox/$(PYTHON_ENV)/editable.log
	$(TOX_EXEC_ARGS) pytest --pdb

.PHONY: test-docker
### Run the full suite of tests, coverage checks, and code linters in containers.
test-docker: build-pkgs ./var/log/codecov-install.log
	$(MAKE) -e -j PYTHON_WHEEL="$(call current_pkg,.whl)" \
	    DOCKER_BUILD_ARGS="--progress plain" \
	    $(PYTHON_MINORS:%=test-docker-%)

.PHONY: $(PYTHON_MINORS:%=test-docker-%)
### Run the full suite of tests inside a docker container for one Python version.
$(PYTHON_MINORS:%=test-docker-%):
	$(MAKE) -e \
	    PYTHON_MINORS="$(@:test-docker-%=%)" \
	    PYTHON_MINOR="$(@:test-docker-%=%)" \
	    PYTHON_ENV="py$(subst .,,$(@:test-docker-%=%))" \
	    test-docker-pyminor

.PHONY: test-docker-pyminor
### Run the full suite of tests inside a docker container for this Python version.
test-docker-pyminor: build-docker-volumes-$(PYTHON_ENV) build-docker-$(PYTHON_MINOR) \
		./var/log/codecov-install.log
	docker_run_args="--rm"
	if [ ! -t 0 ]
	then
# No fancy output when running in parallel
	    docker_run_args+=" -T"
	fi
# Ensure the dist/package has been correctly installed in the image
	docker compose run --no-deps $${docker_run_args} python-project-structure \
	    python -m pythonprojectstructure --help
	docker compose run --no-deps $${docker_run_args} python-project-structure \
	    python-project-structure --help
# Run from the development Docker container for consistency
	docker compose run $${docker_run_args} python-project-structure-devel \
	    make -e PYTHON_MINORS="$(PYTHON_MINORS)" PYTHON_WHEEL="$(PYTHON_WHEEL)" \
	        test-local
# Upload any build or test artifacts to CI/CD providers
ifeq ($(GITLAB_CI),true)
ifeq ($(PYTHON_MINOR),$(PYTHON_HOST_MINOR))
ifneq ($(CODECOV_TOKEN),)
	codecov --nonZero -t "$(CODECOV_TOKEN)" \
	    --file "./build/$(PYTHON_ENV)/coverage.xml"
else ifneq ($(CI_IS_FORK),true)
	set +x
	echo "ERROR: CODECOV_TOKEN missing from ./.env or CI secrets"
	false
endif
endif
endif

.PHONY: test-docker-lint
### Check the style and content of the `./Dockerfile*` files.
test-docker-lint: ./.env build-docker-volumes-$(PYTHON_ENV) \
		./var/log/docker-login-DOCKER.log
	docker compose pull hadolint
	docker compose run $(DOCKER_COMPOSE_RUN_ARGS) hadolint
	docker compose run $(DOCKER_COMPOSE_RUN_ARGS) hadolint \
	    hadolint "./Dockerfile.devel"
	docker compose run $(DOCKER_COMPOSE_RUN_ARGS) hadolint \
	    hadolint "./build-host/Dockerfile"

.PHONY: test-push
### Perform any checks that should only be run before pushing.
test-push: $(VCS_FETCH_TARGETS) \
		$(HOME)/.local/var/log/python-project-structure-host-install.log \
		./var/docker/$(PYTHON_ENV)/log/build-devel.log \
		build-docker-volumes-$(PYTHON_ENV) ./.env
ifeq ($(CI),true)
ifneq ($(PYTHON_MINOR),$(PYTHON_HOST_MINOR))
# Don't waste CI time, only check for the canonical version:
	exit
endif
endif
ifeq ($(VCS_COMPARE_BRANCH),master)
# On `master`, compare with the previous commit on `master`
	vcs_compare_rev="$(VCS_COMPARE_REMOTE)/$(VCS_COMPARE_BRANCH)^"
else
	vcs_compare_rev="$(VCS_COMPARE_REMOTE)/$(VCS_COMPARE_BRANCH)"
	if ! git fetch "$(VCS_COMPARE_REMOTE)" "$(VCS_COMPARE_BRANCH)"
	then
# Compare with the pre-release branch if this branch hasn't been pushed yet:
	    vcs_compare_rev="$(VCS_COMPARE_REMOTE)/develop"
	fi
endif
	$(TOX_EXEC_BUILD_ARGS) cz check --rev-range "$${vcs_compare_rev}..HEAD"
	exit_code=0
	$(TOX_EXEC_BUILD_ARGS) python ./bin/cz-check-bump --compare-ref \
	    "$${vcs_compare_rev}" || exit_code=$$?
	if (( $$exit_code == 3 || $$exit_code == 21 ))
	then
	    exit
	elif (( $$exit_code != 0 ))
	then
	    exit $$exit_code
	else
	    docker compose run $(DOCKER_COMPOSE_RUN_ARGS) \
	        python-project-structure-devel $(TOX_EXEC_ARGS) \
	        towncrier check --compare-with "$${vcs_compare_rev}"
	fi

.PHONY: test-clean
### Confirm that the checkout is free of uncommitted VCS changes.
test-clean:
	if [ -n "$$(git status --porcelain)" ]
	then
	    set +x
	    echo "Checkout is not clean"
	    false
	fi


## Release Targets:
#
# Recipes that make an changes needed for releases and publish built artifacts to
# end-users.

.PHONY: release
### Publish installable Python packages and container images as required by commits.
release: release-python release-docker

.PHONY: release-python
### Publish installable Python packages to PyPI.
release-python: ./var/log/tox/build/build.log $(VCS_RELEASE_FETCH_TARGETS) \
		~/.pypirc ./.env build-docker-volumes-$(PYTHON_ENV)
# Only release from the `master` or `develop` branches:
ifeq ($(RELEASE_PUBLISH),true)
# Import the private signing key from CI secrets
	$(MAKE) -e ./var/log/gpg-import.log
# Bump the version and build the final release packages:
	$(MAKE) -e build-pkgs
# https://twine.readthedocs.io/en/latest/#using-twine
	./.tox/build/bin/twine check ./dist/python?project?structure-*
# The VCS remote should reflect the release before the release is published to ensure
# that a published release is never *not* reflected in VCS.  Also ensure the tag is in
# place on any mirrors, using multiple `pushurl` remotes, for those project hosts as
# well:
	$(MAKE) -e test-clean
	./.tox/build/bin/twine upload -s -r "$(PYPI_REPO)" \
	    ./dist/python?project?structure-*
	export VERSION=$$(./.tox/build/bin/cz version --project)
# Create a GitLab release
	./.tox/build/bin/twine upload -s -r "gitlab" \
	    ./dist/python?project?structure-*
	release_cli_args="--description ./NEWS-VERSION.rst"
	release_cli_args+=" --tag-name v$${VERSION}"
	release_cli_args+=" --assets-link {\
	\"name\":\"PyPI\",\
	\"url\":\"https://$(PYPI_HOSTNAME)/project/$(CI_PROJECT_NAME)/$${VERSION}/\",\
	\"link_type\":\"package\"\
	}"
	release_cli_args+=" --assets-link {\
	\"name\":\"GitLab-PyPI-Package-Registry\",\
	\"url\":\"$(CI_SERVER_URL)/$(CI_PROJECT_PATH)/-/packages/\",\
	\"link_type\":\"package\"\
	}"
	release_cli_args+=" --assets-link {\
	\"name\":\"Docker-Hub-Container-Registry\",\
	\"url\":\"https://hub.docker.com/r/merpatterson/$(CI_PROJECT_NAME)/tags\",\
	\"link_type\":\"image\"\
	}"
	docker compose pull gitlab-release-cli
	docker compose run --rm gitlab-release-cli release-cli \
	    --server-url "$(CI_SERVER_URL)" --project-id "$(CI_PROJECT_ID)" \
	    create $${release_cli_args}
# Create a GitHub release
	gh release create "v$${VERSION}" $(GITHUB_RELEASE_ARGS) \
	    --notes-file "./NEWS-VERSION.rst" ./dist/python?project?structure-*
endif

.PHONY: release-docker
### Publish all container images to all container registries.
release-docker: build-docker-volumes-$(PYTHON_ENV) build-docker \
		$(DOCKER_REGISTRIES:%=./var/log/docker-login-%.log)
	$(MAKE) -e -j $(PYTHON_MINORS:%=release-docker-%)

.PHONY: $(PYTHON_MINORS:%=release-docker-%)
### Publish the container images for one Python version to all container registry.
$(PYTHON_MINORS:%=release-docker-%): $(DOCKER_REGISTRIES:%=./var/log/docker-login-%.log)
	export PYTHON_ENV="py$(subst .,,$(@:release-docker-%=%))"
	$(MAKE) -e -j $(DOCKER_REGISTRIES:%=release-docker-registry-%)
ifeq ($${PYTHON_ENV},$(PYTHON_HOST_ENV))
	$(MAKE) -e "./var/log/docker-login-DOCKER.log"
	docker compose pull pandoc docker-pushrm
	docker compose run $(DOCKER_COMPOSE_RUN_ARGS) docker-pushrm
endif

.PHONY: $(DOCKER_REGISTRIES:%=release-docker-registry-%)
### Publish all container images to one container registry.
$(DOCKER_REGISTRIES:%=release-docker-registry-%):
# https://docs.docker.com/docker-hub/#step-5-build-and-push-a-container-image-to-docker-hub-from-your-computer
	$(MAKE) -e "./var/log/docker-login-$(@:release-docker-registry-%=%).log"
	for user_tag in $$(
	    $(MAKE) -e --no-print-directory \
	        build-docker-tags-$(@:release-docker-registry-%=%)
	)
	do
	    docker push "$${user_tag}"
	done
	for devel_tag in $$(
	    $(MAKE) -e DOCKER_VARIANT="devel" --no-print-directory \
	        build-docker-tags-$(@:release-docker-registry-%=%)
	)
	do
	    docker push "$${devel_tag}"
	done

.PHONY: release-bump
### Bump the package version if on a branch that should trigger a release.
release-bump: ~/.gitconfig ./var/git/refs/remotes/$(VCS_REMOTE)/$(VCS_BRANCH) \
		./var/log/git-remotes.log ./var/log/tox/build/build.log \
		./var/docker/$(PYTHON_ENV)/log/build-devel.log \
		./.env build-docker-volumes-$(PYTHON_ENV)
	if ! git diff --cached --exit-code
	then
	    set +x
	    echo "CRITICAL: Cannot bump version with staged changes"
	    false
	fi
ifeq ($(VCS_BRANCH),master)
	if ! ./.tox/build/bin/python ./bin/get-base-version $$(
	    ./.tox/build/bin/cz version --project
	)
	then
# There's no pre-release for which to publish a final release:
	    exit
	fi
else
# Only release if required by conventional commits:
	exit_code=0
	./.tox/build/bin/python ./bin/cz-check-bump || exit_code=$$?
	if (( $$exit_code == 3 || $$exit_code == 21 ))
	then
# No commits require a release:
	    exit
	elif (( $$exit_code != 0 ))
	then
	    exit $$exit_code
	fi
endif
# Collect the versions involved in this release according to conventional commits:
	cz_bump_args="--check-consistency --no-verify"
ifneq ($(VCS_BRANCH),master)
	cz_bump_args+=" --prerelease beta"
endif
ifeq ($(RELEASE_PUBLISH),true)
	cz_bump_args+=" --gpg-sign"
# Import the private signing key from CI secrets
	$(MAKE) -e ./var/log/gpg-import.log
endif
# Capture the release notes for *just this* release for creating the GitHub release.
# Have to run before the real `$ towncrier build` run without the `--draft` option
# because after that the `newsfragments` will have been deleted.
	next_version=$$(
	    $(TOX_EXEC_BUILD_ARGS) cz bump $${cz_bump_args} --yes --dry-run |
	    sed -nE 's|.* ([^ ]+) *→ *([^ ]+).*|\2|p'
	) || true
# Build and stage the release notes to be commited by `$ cz bump`
	docker compose run $(DOCKER_COMPOSE_RUN_ARGS) python-project-structure-devel \
	    tox exec $(TOX_EXEC_OPTS) -e "$(PYTHON_ENV)" -qq -- \
	    towncrier build --version "$${next_version}" --draft --yes \
	    >"./NEWS-VERSION.rst"
	git add -- "./NEWS-VERSION.rst"
	docker compose run $(DOCKER_COMPOSE_RUN_ARGS) python-project-structure-devel \
	    $(TOX_EXEC_ARGS) towncrier build --version "$${next_version}" --yes
# Increment the version in VCS
	$(TOX_EXEC_BUILD_ARGS) cz bump $${cz_bump_args}
# Ensure the container image reflects the version bump but we don't need to update the
# requirements again.
	touch \
	    $(PYTHON_ENVS:%=./requirements/%/user.txt) \
	    $(PYTHON_ENVS:%=./requirements/%/devel.txt) \
	    $(PYTHON_ENVS:%=./build-host/requirements-%.txt)
ifneq ($(CI),true)
# If running under CI/CD then the image will be updated in the next pipeline stage.
# For testing locally, however, ensure the image is up-to-date for subsequent recipes.
	$(MAKE) -e "./var/docker/$(PYTHON_ENV)/log/build-user.log"
endif
ifeq ($(VCS_BRANCH),master)
# Merge the bumped version back into `develop`:
	bump_rev="$$(git rev-parse HEAD)"
	git checkout --track "$(VCS_COMPARE_REMOTE)/develop" --
	git merge --ff --gpg-sign \
	    -m "Merge branch 'master' release back into develop" "$${bump_rev}"
ifeq ($(CI),true)
	git push --no-verify --tags "$(VCS_COMPARE_REMOTE)" "HEAD:develop"
endif
	git checkout "$(VCS_BRANCH)" --
endif
ifneq ($(GITHUB_ACTIONS),true)
ifneq ($(PROJECT_GITHUB_PAT),)
# Ensure the tag is available for creating the GitHub release below but push *before* to
# GitLab to avoid a race with repository mirrorying:
	git push --no-verify --tags "github" "HEAD:$(VCS_BRANCH)"
endif
endif
ifeq ($(CI),true)
	git push --no-verify --tags "$(VCS_REMOTE)" "HEAD:$(VCS_BRANCH)"
endif


## Development Targets:
#
# Recipes used by developers to make changes to the code.

.PHONY: devel-format
### Automatically correct code in this checkout according to linters and style checkers.
devel-format: $(HOME)/.local/var/log/python-project-structure-host-install.log
	$(TOX_EXEC_ARGS) autoflake -r -i --remove-all-unused-imports \
		--remove-duplicate-keys --remove-unused-variables \
		--remove-unused-variables "./src/pythonprojectstructure/"
	$(TOX_EXEC_ARGS) autopep8 -v -i -r "./src/pythonprojectstructure/"
	$(TOX_EXEC_ARGS) black "./src/pythonprojectstructure/"

.PHONY: devel-upgrade
### Update all fixed/pinned dependencies to their latest available versions.
devel-upgrade: ./.env build-docker-volumes-$(PYTHON_ENV)
	touch "./setup.cfg" "./requirements/build.txt.in" \
	    "./build-host/requirements.txt.in"
# Ensure the network is create first to avoid race conditions
	docker compose create python-project-structure-devel
	$(MAKE) -e PIP_COMPILE_ARGS="--upgrade" -j \
	    $(PYTHON_MINORS:%=build-docker-requirements-%)
# Update VCS hooks from remotes to the latest tag.
	$(TOX_EXEC_BUILD_ARGS) pre-commit autoupdate

.PHONY: devel-upgrade-branch
### Reset an upgrade branch, commit upgraded dependencies on it, and push for review.
devel-upgrade-branch: ~/.gitconfig ./var/git/refs/remotes/$(VCS_REMOTE)/$(VCS_BRANCH) \
		./var/log/git-remotes.log
	remote_branch_exists=false
	if git fetch "$(VCS_REMOTE)" "$(VCS_BRANCH)-upgrade"
	then
	    remote_branch_exists=true
	fi
	if git show-ref -q --heads "$(VCS_BRANCH)-upgrade"
	then
# Reset an existing local branch to the latest upstream before upgrading
	    git checkout "$(VCS_BRANCH)-upgrade"
	    git reset --hard "$(VCS_BRANCH)" --
	else
# Create a new local branch from the latest upstream before upgrading
	    git checkout -b "$(VCS_BRANCH)-upgrade" "$(VCS_BRANCH)"
	fi
	now=$$(date -u)
	$(MAKE) -e devel-upgrade
	if $(MAKE) -e "test-clean"
	then
# No changes from upgrade, exit successfully but push nothing
	    exit
	fi
# Commit the upgrade changes
	echo "Upgrade all requirements to the latest versions as of $${now}." \
	    >"./src/pythonprojectstructure/newsfragments/upgrade-requirements.bugfix.rst"
	git add --update './build-host/requirements-*.txt' './requirements/*/*.txt' \
	    "./.pre-commit-config.yaml"
	git add \
	    "./src/pythonprojectstructure/newsfragments/upgrade-requirements.bugfix.rst"
	git_commit_args="--all --gpg-sign"
ifeq ($(CI),true)
# Don't duplicate the CI run from the push below:
	git_push_args+=" --no-verify"
endif
	git commit $${git_commit_args} -m \
	    "fix(deps): Upgrade requirements latest versions"
# Fail if upgrading left untracked files in VCS
	$(MAKE) -e "test-clean"
ifeq ($(CI),true)
# Push any upgrades to the remote for review.  Specify both the ref and the expected ref
# for `--force-with-lease=...` to support pushing to multiple mirrors/remotes via
# multiple `pushUrl`:
	git_push_args="--no-verify"
	if [ "$${remote_branch_exists=true}" == "true" ]
	then
	    git_push_args+=" --force-with-lease=\
	$(VCS_BRANCH)-upgrade:$(VCS_REMOTE)/$(VCS_BRANCH)-upgrade"
	fi
	git push $${git_push_args} "$(VCS_REMOTE)" "HEAD:$(VCS_BRANCH)-upgrade"
endif


## Clean Targets:
#
# Recipes used to restore the checkout to initial conditions.

.PHONY: clean
### Restore the checkout to a state as close to an initial clone as possible.
clean:
	docker compose down --remove-orphans --rmi "all" -v || true
	$(TOX_EXEC_BUILD_ARGS) pre-commit uninstall \
	    --hook-type "pre-commit" --hook-type "commit-msg" --hook-type "pre-push" \
	    || true
	$(TOX_EXEC_BUILD_ARGS) pre-commit clean || true
	git clean -dfx -e "var/" -e ".env"
	rm -rfv "./var/log/"
	rm -rf "./var/docker/"


## Real Targets:
#
# Recipes that make actual changes and create and update files for the target.

# Manage fixed/pinned versions in `./requirements/**.txt` files.  Has to be run for each
# python version in the virtual environment for that Python version:
# https://github.com/jazzband/pip-tools#cross-environment-usage-of-requirementsinrequirementstxt-and-pip-compile
$(PYTHON_ENVS:%=./requirements/%/devel.txt): ./pyproject.toml ./setup.cfg ./tox.ini
	true DEBUG Updated prereqs: $(?)
	$(MAKE) -e "$(@:requirements/%/devel.txt=./var/log/tox/%/build.log)"
	./.tox/$(@:requirements/%/devel.txt=%)/bin/pip-compile \
	    --resolver "backtracking" $(PIP_COMPILE_ARGS) --extra "devel" \
	    --output-file "$(@)" "$(<)"
	mkdir -pv "./var/log/"
	touch "./var/log/rebuild.log"
$(PYTHON_ENVS:%=./requirements/%/user.txt): ./pyproject.toml ./setup.cfg ./tox.ini
	true DEBUG Updated prereqs: $(?)
	$(MAKE) -e "$(@:requirements/%/user.txt=./var/log/tox/%/build.log)"
	./.tox/$(@:requirements/%/user.txt=%)/bin/pip-compile \
	    --resolver "backtracking" $(PIP_COMPILE_ARGS) --output-file "$(@)" "$(<)"
	mkdir -pv "./var/log/"
	touch "./var/log/rebuild.log"
$(PYTHON_ENVS:%=./build-host/requirements-%.txt): ./build-host/requirements.txt.in
	true DEBUG Updated prereqs: $(?)
	$(MAKE) -e "$(@:build-host/requirements-%.txt=./var/log/tox/%/build.log)"
	./.tox/$(@:build-host/requirements-%.txt=%)/bin/pip-compile \
	    --resolver "backtracking" $(PIP_COMPILE_ARGS) --output-file "$(@)" "$(<)"
# Only update the installed tox version for the latest/host/main/default Python version
	if [ "$(@:build-host/requirements-%.txt=%)" = "$(PYTHON_ENV)" ]
	then
# Don't install tox into one of it's own virtual environments
	    if [ -n "$${VIRTUAL_ENV:-}" ]
	    then
	        pip_bin="$$(which -a pip | grep -v "^$${VIRTUAL_ENV}/bin/" | head -n 1)"
	    else
	        pip_bin="pip"
	    fi
	    "$${pip_bin}" install -r "$(@)"
	fi
	mkdir -pv "./var/log/"
	touch "./var/log/rebuild.log"
$(PYTHON_ENVS:%=./requirements/%/build.txt): ./requirements/build.txt.in
	true DEBUG Updated prereqs: $(?)
	$(MAKE) -e "$(@:requirements/%/build.txt=./var/log/tox/%/build.log)"
	./.tox/$(@:requirements/%/build.txt=%)/bin/pip-compile \
	    --resolver "backtracking" $(PIP_COMPILE_ARGS) --output-file "$(@)" "$(<)"

# Targets used as pre-requisites to ensure virtual environments managed by tox have been
# created and can be used directly to save time on Tox's overhead when we don't need
# Tox's logic about when to update/recreate them, e.g.:
#     $ ./.tox/build/bin/cz --help
# Mostly useful for build/release tools.
$(PYTHON_ALL_ENVS:%=./var/log/tox/%/build.log):
	$(MAKE) -e "$(HOME)/.local/var/log/python-project-structure-host-install.log"
	mkdir -pv "$(dir $(@))"
	tox run $(TOX_EXEC_OPTS) -e "$(@:var/log/tox/%/build.log=%)" --notest |
	    tee -a "$(@)"
# Workaround tox's `usedevelop = true` not working with `./pyproject.toml`.  Use as a
# prerequisite when using Tox-managed virtual environments directly and changes to code
# need to take effect immediately.
$(PYTHON_ENVS:%=./var/log/tox/%/editable.log):
	$(MAKE) -e "$(HOME)/.local/var/log/python-project-structure-host-install.log"
	mkdir -pv "$(dir $(@))"
	tox exec $(TOX_EXEC_OPTS) -e "$(@:var/log/tox/%/editable.log=%)" -- \
	    pip install -e "./" | tee -a "$(@)"

## Docker real targets:

# Build the development image:
./var/docker/$(PYTHON_ENV)/log/build-devel.log: \
		./Dockerfile.devel ./.dockerignore ./bin/entrypoint \
		./pyproject.toml ./setup.cfg ./tox.ini \
		./build-host/requirements.txt.in ./docker-compose.yml \
		./docker-compose.override.yml ./.env \
		./var/docker/$(PYTHON_ENV)/log/rebuild.log
	true DEBUG Updated prereqs: $(?)
	$(MAKE) -e "./var/git/refs/remotes/$(VCS_REMOTE)/$(VCS_BRANCH)" \
	    build-docker-volumes-$(PYTHON_ENV) "./var/log/tox/build/build.log" \
	    "./var/log/docker-login-DOCKER.log"
	mkdir -pv "$(dir $(@))"
# Workaround issues with local images and the development image depending on the end
# user image.  It seems that `depends_on` isn't sufficient.
	$(MAKE) -e $(HOME)/.local/var/log/python-project-structure-host-install.log
	export VERSION=$$(./.tox/build/bin/cz version --project)
ifeq ($(DOCKER_BUILD_PULL),true)
# Pull the development image and simulate as if it had been built here.
	if $(MAKE) -e DOCKER_VARIANT="devel" pull-docker
	then
	    touch "$(@)" "./var/docker/$(PYTHON_ENV)/log/rebuild.log"
# Ensure the virtualenv in the volume is also current:
	    docker compose run $(DOCKER_COMPOSE_RUN_ARGS) \
	        python-project-structure-devel make -e PYTHON_MINORS="$(PYTHON_MINOR)" \
	        "./var/log/tox/$(PYTHON_ENV)/build.log"
	    exit
	fi
else
# https://github.com/moby/moby/issues/39003#issuecomment-879441675
	docker_build_args="$(DOCKER_BUILD_ARGS) \
	    --build-arg BUILDKIT_INLINE_CACHE=1 \
	    --build-arg PYTHON_MINOR=$(PYTHON_MINOR) \
	    --build-arg PYTHON_ENV=$(PYTHON_ENV) \
	    --build-arg VERSION=$${VERSION}"
ifeq ($(CI),true)
# Workaround broken interactive session detection
	docker pull "python:${PYTHON_MINOR}"
endif
	docker_build_devel_tags=""
	for devel_tag in $$(
	    $(MAKE) -e DOCKER_VARIANT="devel" --no-print-directory build-docker-tags
	)
	do
	    docker_build_devel_tags+="--tag $${devel_tag} "
	done
	docker_build_caches=""
ifeq ($(GITLAB_CI),true)
# Don't cache when building final releases on `master`
	$(MAKE) -e "./var/log/docker-login-GITLAB.log" || true
ifneq ($(VCS_BRANCH),master)
	if $(MAKE) -e DOCKER_VARIANT="devel" pull-docker
	then
	    docker_build_caches+=" --cache-from \
	$(DOCKER_IMAGE_GITLAB):devel-$(PYTHON_ENV)-$(DOCKER_BRANCH_TAG)"
	fi
endif
endif
ifeq ($(GITHUB_ACTIONS),true)
	$(MAKE) -e "./var/log/docker-login-GITHUB.log" || true
ifneq ($(VCS_BRANCH),master)
	if $(MAKE) -e DOCKER_VARIANT="devel" pull-docker
	then
	    docker_build_caches+=" --cache-from \
	$(DOCKER_IMAGE_GITHUB):devel-$(PYTHON_ENV)-$(DOCKER_BRANCH_TAG)"
	fi
endif
endif
	docker buildx build $${docker_build_args} $${docker_build_devel_tags} \
	    $${docker_build_caches} --file "./Dockerfile.devel" "./"
# Ensure any subsequent builds have optimal caches
ifeq ($(GITLAB_CI),true)
	docker push \
	    "$(DOCKER_IMAGE_GITLAB):devel-$(PYTHON_ENV)-$(DOCKER_BRANCH_TAG)"
endif
ifeq ($(GITHUB_ACTIONS),true)
ifneq ($(CI_IS_FORK),true)
	docker push \
	    "$(DOCKER_IMAGE_GITHUB):devel-$(PYTHON_ENV)-$(DOCKER_BRANCH_TAG)"
endif
endif
	date >>"$(@)"
# Update the pinned/frozen versions, if needed, using the container.  If changed, then
# we may need to re-build the container image again to ensure it's current and correct.
	docker compose run $(DOCKER_COMPOSE_RUN_ARGS) python-project-structure-devel \
	    make -e PYTHON_MINORS="$(PYTHON_MINOR)" build-requirements-$(PYTHON_ENV)
ifeq ($(CI),true)
# On CI, any changes from compiling requirements is a failure so no need to waste time
# rebuilding images:
	touch "$(@)"
else
	$(MAKE) -e "$(@)"
endif
endif

# Build the end-user image:
./var/docker/$(PYTHON_ENV)/log/build-user.log: \
		./var/docker/$(PYTHON_ENV)/log/build-devel.log ./Dockerfile \
		./var/docker/$(PYTHON_ENV)/log/rebuild.log
	true DEBUG Updated prereqs: $(?)
	$(MAKE) -e "./var/git/refs/remotes/$(VCS_REMOTE)/$(VCS_BRANCH)" \
	    "./var/log/tox/build/build.log"
	mkdir -pv "$(dir $(@))"
	export VERSION=$$(./.tox/build/bin/cz version --project)
# https://github.com/moby/moby/issues/39003#issuecomment-879441675
	docker_build_args="$(DOCKER_BUILD_ARGS) \
	    --build-arg BUILDKIT_INLINE_CACHE=1 \
	    --build-arg PYTHON_MINOR=$(PYTHON_MINOR) \
	    --build-arg PYTHON_ENV=$(PYTHON_ENV) \
	    --build-arg VERSION=$${VERSION}"
# Build the end-user image now that all required artifacts are built"
ifeq ($(PYTHON_WHEEL),)
	$(MAKE) -e "build-pkgs"
	PYTHON_WHEEL="$$(ls -t ./dist/*.whl | head -n 1)"
endif
	docker_build_user_tags=""
	for user_tag in $$($(MAKE) -e --no-print-directory build-docker-tags)
	do
	    docker_build_user_tags+="--tag $${user_tag} "
	done
	docker_build_caches=""
ifeq ($(GITLAB_CI),true)
ifneq ($(VCS_BRANCH),master)
	if $(MAKE) -e pull-docker
	then
	    docker_build_caches+=" \
	--cache-from $(DOCKER_IMAGE_GITLAB):$(PYTHON_ENV)-$(DOCKER_BRANCH_TAG)"
	fi
endif
endif
ifeq ($(GITHUB_ACTIONS),true)
ifneq ($(VCS_BRANCH),master)
	if $(MAKE) -e pull-docker
	then
	    docker_build_caches+=" \
	--cache-from $(DOCKER_IMAGE_GITHUB):$(PYTHON_ENV)-$(DOCKER_BRANCH_TAG)"
	fi
endif
endif
	docker buildx build $${docker_build_args} $${docker_build_user_tags} \
	    --build-arg PYTHON_WHEEL="$${PYTHON_WHEEL}" $${docker_build_caches} "./"
# Ensure any subsequent builds have optimal caches
ifeq ($(GITLAB_CI),true)
	docker push "$(DOCKER_IMAGE_GITLAB):$(PYTHON_ENV)-$(DOCKER_BRANCH_TAG)"
endif
ifeq ($(GITHUB_ACTIONS),true)
ifneq ($(CI_IS_FORK),true)
	docker push "$(DOCKER_IMAGE_GITHUB):$(PYTHON_ENV)-$(DOCKER_BRANCH_TAG)"
endif
endif
	date >>"$(@)"
# The images install the host requirements, reflect that in the bind mount volumes
	date >>"$(@:%/build.log=%/host-install.log)"

./var/ $(PYTHON_ENVS:%=./var/docker/%/) \
./src/python_project_structure.egg-info/ \
$(PYTHON_ENVS:%=./var/docker/%/python_project_structure.egg-info/) \
./.tox/ $(PYTHON_ENVS:%=./var/docker/%/.tox/):
	mkdir -pv "$(@)"

# Marker file used to trigger the rebuild of the image for just one Python version.
# Useful to workaround async timestamp issues when running jobs in parallel:
./var/docker/$(PYTHON_ENV)/log/rebuild.log:
	mkdir -pv "$(dir $(@))"
	date >>"$(@)"

# Local environment variables from a template:
./.env: ./.env.in
	$(MAKE) -e "template=$(<)" "target=$(@)" expand-template

# Install all tools required by recipes that have to be installed externally on the
# host.  Use a target file outside this checkout to support multiple checkouts.  Use a
# target specific to this project so that other projects can use the same approach but
# with different requirements.
$(HOME)/.local/var/log/python-project-structure-host-install.log:
	mkdir -pv "$(dir $(@))"
# Bootstrap the minimum Python environment
	(
	    if ! which pip
	    then
	        if which apk
	        then
	            sudo apk update
	            sudo apk add "gettext" "py3-pip" "gnupg" "github-cli" "curl"
	        elif which apt-get
	        then
	            sudo apt-get update
	            sudo apt-get install -y \
	                "gettext-base" "python3-pip" "gnupg" "gh" "curl"
	        else
	            set +x
	            echo "ERROR: OS not supported for installing host dependencies"
	            false
	        fi
	    fi
	    if [ -e ./build-host/requirements-$(PYTHON_HOST_ENV).txt ]
	    then
	        pip install -r "./build-host/requirements-$(PYTHON_HOST_ENV).txt"
	    else
	        pip install -r "./build-host/requirements.txt.in"
	    fi
	) | tee -a "$(@)"

./var/log/codecov-install.log:
	mkdir -pv "$(dir $(@))"
# Install the code test coverage publishing tool
	(
	    if ! which codecov
	    then
	        mkdir -pv ~/.local/bin/
# https://docs.codecov.com/docs/codecov-uploader#using-the-uploader-with-codecovio-cloud
	        if which brew
	        then
# Mac OS X
	            curl --output-dir ~/.local/bin/ -Os \
	                "https://uploader.codecov.io/latest/macos/codecov"
	        elif which apk
	        then
# Alpine
	            wget --directory-prefix ~/.local/bin/ \
	                "https://uploader.codecov.io/latest/alpine/codecov"
	        else
# Other Linux distributions
	            curl --output-dir ~/.local/bin/ -Os \
	                "https://uploader.codecov.io/latest/linux/codecov"
	        fi
	        chmod +x ~/.local/bin/codecov
	    fi
	    if ! which codecov
	    then
	        set +x
	        echo "ERROR: CodeCov CLI tool still not on PATH"
	        false
	    fi
	) | tee -a "$(@)"

# Retrieve VCS data needed for versioning (tags) and release (release notes).
$(VCS_FETCH_TARGETS): ./.git/logs/HEAD
	git_fetch_args=--tags
	if [ "$$(git rev-parse --is-shallow-repository)" == "true" ]
	then
	    git_fetch_args+=" --unshallow"
	fi
	branch_path="$(@:var/git/refs/remotes/%=%)"
	mkdir -pv "$(dir $(@))"
	if ! git fetch $${git_fetch_args} "$${branch_path%%/*}" "$${branch_path#*/}" |
	    tee -a "$(@)"
	then
# If the local branch doesn't exist, fall back to the pre-release branch:
	    git fetch $${git_fetch_args} "$${branch_path%%/*}" "develop" | tee -a "$(@)"
	fi

./.git/hooks/pre-commit:
	$(MAKE) -e "$(HOME)/.local/var/log/python-project-structure-host-install.log"
	$(TOX_EXEC_BUILD_ARGS) pre-commit install \
	    --hook-type "pre-commit" --hook-type "commit-msg" --hook-type "pre-push"

# Capture any project initialization tasks for reference.  Not actually usable.
./pyproject.toml:
	$(MAKE) -e "$(HOME)/.local/var/log/python-project-structure-host-install.log"
	$(TOX_EXEC_BUILD_ARGS) cz init

# Tell Emacs where to find checkout-local tools needed to check the code.
./.dir-locals.el: ./.dir-locals.el.in
	$(MAKE) -e "template=$(<)" "target=$(@)" expand-template

# Ensure minimal VCS configuration, mostly useful in automation such as CI.
~/.gitconfig:
	git config --global user.name "$(USER_FULL_NAME)"
	git config --global user.email "$(USER_EMAIL)"

./var/log/git-remotes.log:
ifeq ($(RELEASE_PUBLISH),true)
	mkdir -pv "$(dir $(@))"
	set +x
ifneq ($(VCS_REMOTE_PUSH_URL),)
	if ! git remote get-url --push --all "origin" |
	    grep -q -F "$(VCS_REMOTE_PUSH_URL)"
	then
	    git remote set-url --push --add "origin" "$(VCS_REMOTE_PUSH_URL)" |
	        tee -a "$(@)"
	fi
endif
ifneq ($(GITHUB_ACTIONS),true)
ifneq ($(PROJECT_GITHUB_PAT),)
# Also add a fetch remote for the `$ gh ...` CLI tool to detect:
	if ! git remote get-url "github" >"/dev/null"
	then
	    git remote add "github" \
	        "https://$(PROJECT_GITHUB_PAT)@github.com/$(CI_PROJECT_PATH).git" |
	        tee -a "$(@)"
	fi
else ifneq ($(CI_IS_FORK),true)
	set +x
	echo "ERROR: PROJECT_GITHUB_PAT missing from ./.env or CI secrets"
	false
endif
endif
	set -x
# Fail fast if there's still no push access
	git push --no-verify --tags "origin" | tee -a "$(@)"
else
	date | tee -a "$(@)"
endif

# Ensure release publishing authentication, mostly useful in automation such as CI.
~/.pypirc: ./home/.pypirc.in
	$(MAKE) -e "template=$(<)" "target=$(@)" expand-template

./var/log/docker-login-DOCKER.log: ./.env
	mkdir -pv "$(dir $(@))"
	set +x
	source "./.env"
	export DOCKER_PASS
	if [ -n "$${DOCKER_PASS}" ]
	then
	    set -x
	    printenv "DOCKER_PASS" | docker login -u "merpatterson" --password-stdin
	elif [ "$(CI_IS_FORK)" != "true" ]
	then
	    echo "ERROR: DOCKER_PASS missing from ./.env or CI secrets"
	    false
	fi
	date | tee -a "$(@)"
./var/log/docker-login-GITLAB.log: ./.env
	mkdir -pv "$(dir $(@))"
	set +x
	source "./.env"
	export CI_REGISTRY_PASSWORD
	if [ -n "$${CI_REGISTRY_PASSWORD}" ]
	then
	    set -x
	    printenv "CI_REGISTRY_PASSWORD" |
	        docker login -u "$(CI_REGISTRY_USER)" --password-stdin "$(CI_REGISTRY)"
	elif [ "$(CI_IS_FORK)" != "true" ]
	then
	    echo "ERROR: CI_REGISTRY_PASSWORD missing from ./.env or CI secrets"
	    false
	fi
	date | tee -a "$(@)"
./var/log/docker-login-GITHUB.log: ./.env
	mkdir -pv "$(dir $(@))"
	set +x
	source "./.env"
	export PROJECT_GITHUB_PAT
	if [ -n "$${PROJECT_GITHUB_PAT}" ]
	then
	    set -x
	    printenv "PROJECT_GITHUB_PAT" |
	        docker login -u "$(GITHUB_REPOSITORY_OWNER)" --password-stdin "ghcr.io"
	elif [ "$(CI_IS_FORK)" != "true" ]
	then
	    echo "ERROR: PROJECT_GITHUB_PAT missing from ./.env or CI secrets"
	    false
	fi
	date | tee -a "$(@)"

# GPG signing key creation and management in CI
export GPG_PASSPHRASE=
GPG_SIGNING_PRIVATE_KEY=
./var/ci-cd-signing-subkey.asc:
# We need a private key in the CI/CD environment for signing release commits and
# artifacts.  Use a subkey so that it can be revoked without affecting your main key.
# This recipe captures what I had to do to export a private signing subkey.  It's not
# widely tested so it should probably only be used for reference.  It worked for me but
# the risk is leaking your main private key so double and triple check all your
# assumptions and results.
# 1. Create a signing subkey with a NEW, SEPARATE passphrase:
#    https://wiki.debian.org/Subkeys#How.3F
# 2. Get the long key ID for that private subkey:
#	gpg --list-secret-keys --keyid-format "LONG"
# 3. Export *just* that private subkey and verify that the main secret key packet is the
#    GPG dummy packet and that the only other private key included is the intended
#    subkey:
#	gpg --armor --export-secret-subkeys "$(GPG_SIGNING_KEYID)!" |
#	    gpg --list-packets
# 4. Export that key as text to a file:
	gpg --armor --export-secret-subkeys "$(GPG_SIGNING_KEYID)!" >"$(@)"
# 5. Confirm that the exported key can be imported into a temporary GNU PG directory and
#    that temporary directory can then be used to sign files:
#	gnupg_homedir=$$(mktemp -d --suffix=".d" "gnupd.XXXXXXXXXX")
#	printenv 'GPG_PASSPHRASE' >"$${gnupg_homedir}/.passphrase"
#	gpg --homedir "$${gnupg_homedir}" --batch --import <"$(@)"
#	echo "Test signature content" >"$${gnupg_homedir}/test-sig.txt"
#	gpgconf --kill gpg-agent
#	gpg --homedir "$${gnupg_homedir}" --batch --pinentry-mode "loopback" \
#	    --passphrase-file "$${gnupg_homedir}/.passphrase" \
#	    --local-user "$(GPG_SIGNING_KEYID)!" --sign "$${gnupg_homedir}/test-sig.txt"
#	gpg --batch --verify "$${gnupg_homedir}/test-sig.txt.gpg"
# 6. Add the contents of this target as a `GPG_SIGNING_PRIVATE_KEY` secret in CI and the
# passphrase for the signing subkey as a `GPG_PASSPHRASE` secret in CI
./var/log/gpg-import.log: ~/.gitconfig
# In each CI run, import the private signing key from the CI secrets
	mkdir -pv "$(dir $(@))"
ifneq ($(and $(GPG_SIGNING_PRIVATE_KEY),$(GPG_PASSPHRASE)),)
	printenv "GPG_SIGNING_PRIVATE_KEY" | gpg --batch --import | tee -a "$(@)"
	echo 'default-key:0:"$(GPG_SIGNING_KEYID)' | gpgconf —change-options gpg
	git config --global user.signingkey "$(GPG_SIGNING_KEYID)"
# "Unlock" the signing key for the remainder of this CI run:
	printenv 'GPG_PASSPHRASE' >"./var/ci-cd-signing-subkey.passphrase"
	true | gpg --batch --pinentry-mode "loopback" \
	    --passphrase-file "./var/ci-cd-signing-subkey.passphrase" \
	    --sign | gpg --list-packets
else
ifneq ($(CI_IS_FORK),true)
	set +x
	echo "ERROR: GPG_SIGNING_PRIVATE_KEY or GPG_PASSPHRASE " \
	    "missing from ./.env or CI secrets"
	false
endif
	date | tee -a "$(@)"
endif

# TEMPLATE: Optionally, use the following command to generate a GitLab CI/CD runner
# configuration, register it with your project, compare it with the template
# prerequisite, apply the appropriate changes and then  run using `$ docker compose up
# gitlab-runner`.  Particularly useful to conserve shared runner minutes:
./gitlab-runner/config/config.toml: ./gitlab-runner/config/config.toml.in
	docker compose run --rm gitlab-runner register \
	    --url "https://gitlab.com/" --docker-image "docker" --executor "docker"


## Utility Targets:
#
# Recipes used to make similar changes across targets where using Make's basic syntax
# can't be used.

.PHONY: expand-template
## Create a file from a template replacing environment variables
expand-template:
	$(MAKE) -e "$(HOME)/.local/var/log/python-project-structure-host-install.log"
	set +x
	if [ -e "$(target)" ]
	then
ifeq ($(TEMPLATE_IGNORE_EXISTING),true)
	    exit
else
	    envsubst <"$(template)" | diff -u "$(target)" "-" || true
	    echo "ERROR: Template $(template) has been updated:"
	    echo "       Reconcile changes and \`$$ touch $(target)\`:"
	    false
endif
	fi
	envsubst <"$(template)" >"$(target)"

.PHONY: pull-docker
### Pull an existing image best to use as a cache for building new images
pull-docker: ./var/git/refs/remotes/$(VCS_REMOTE)/$(VCS_BRANCH) \
		./var/log/tox/build/build.log
	export VERSION=$$(./.tox/build/bin/cz version --project)
	for vcs_branch in $(VCS_BRANCHES)
	do
	    docker_tag="$(DOCKER_VARIANT_PREFIX)$(PYTHON_ENV)-$${vcs_branch}"
	    for docker_image in $(DOCKER_IMAGES)
	    do
	        if docker pull "$${docker_image}:$${docker_tag}"
	        then
	            docker tag "$${docker_image}:$${docker_tag}" \
	                "$(DOCKER_IMAGE_DOCKER):$${docker_tag}"
	            exit
	        fi
	    done
	done
	set +x
	echo "ERROR: Could not pull any existing docker image"
	false

# TEMPLATE: Run this once for your project.  See the `./var/log/docker-login*.log`
# targets for the authentication environment variables that need to be set or just login
# to those container registries manually and touch these targets.
.PHONY: bootstrap-project
### Run any tasks needed to be run once for a given project by a maintainer
bootstrap-project: \
		./var/log/docker-login-GITLAB.log \
		./var/log/docker-login-GITHUB.log
# Initially seed the build host Docker image to bootstrap CI/CD environments
# GitLab CI/CD:
	$(MAKE) -e -C "./build-host/" DOCKER_IMAGE="$(DOCKER_IMAGE_GITLAB)" release
# GitHub Actions:
	$(MAKE) -e -C "./build-host/" DOCKER_IMAGE="$(DOCKER_IMAGE_GITHUB)" release


## Makefile Development:
#
# Development primarily requires a balance of 2 priorities:
#
# - Ensure the correctness of the code and build artifacts
# - Minimize iteration time overhead in the inner loop of development
#
# This project uses Make to balance those priorities.  Target recipes capture the
# commands necessary to build artifacts, run tests, and check the code.  Top-level
# targets assemble those recipes to put it all together and ensure correctness.  Target
# prerequisites are used to define when build artifacts need to be updated so that
# time isn't wasted on unnecessary updates in the inner loop of development.
#
# The most important Make concept to understand if making changes here is that of real
# targets and prerequisites, as opposed to "phony" targets.  The target is only updated
# if any of its prerequisites are newer, IOW have a more recent modification time, than
# the target.  For example, if a new feature adds library as a new project dependency
# then correctness requires that the fixed/pinned versions be updated to include the new
# library.  Most of the time, however, the fixed/pinned versions don't need to be
# updated and it would waste significant time to always update them in the inner loop of
# development.  We express this relationship in Make by defining the files containing
# the fixed/pinned versions as targets and the `./setup.cfg` file where dependencies are
# defined as a prerequisite:
#
#    ./requirements.txt: setup.cfg
#        ./.tox/py310/bin/pip-compile --output-file "$(@)" "$(<)"
#
# To that end, developers should use real target files whenever possible when adding
# recipes to this file.
#
# Sometimes the task we need a recipe to accomplish should only be run when certain
# changes have been made and as such we can use those changed files as prerequisites but
# the task doesn't produce an artifact appropriate for use as the target for the recipe.
# In that case, the recipe can write "simulated" artifact such as by piping output to a
# log file:
#
#     ./var/log/foo.log:
#         mkdir -pv "$(dir $(@))"
#         ./.tox/build/bin/python "./bin/foo.py" | tee -a "$(@)"
#
# This is also useful when none of the modification times of produced artifacts can be
# counted on to correctly reflect when any subsequent targets need to be updated when
# using this target as a pre-requisite in turn.  If no output can be captured, then the
# recipe can create arbitrary output:
#
#     ./var/log/foo.log:
#         ./.tox/build/bin/python "./bin/foo.py"
#         mkdir -pv "$(dir $(@))"
#         date | tee -a "$(@)"
#
# If a target is needed by the recipe of another target but should *not* trigger updates
# when it's newer, such as one-time host install tasks, then use that target in a
# sub-make instead of as a prerequisite:
#
#     ./var/log/foo.log:
#         $(MAKE) "./var/log/bar.log"
#
# We use a few more Make features than these core features and welcome further use of
# such features:
#
# - `$(@)`:
#   The automatic variable containing the file path for the target
#
# - `$(<)`:
#   The automatic variable containing the file path for the first prerequisite
#
# - `$(FOO:%=foo-%)`:
#   Substitution references to generate transformations of space-separated values
#
# - `$ make FOO=bar ...`:
#   Overriding variables on the command-line when invoking make as "options"
#
# We want to avoid, however, using many more features of Make, particularly the more
# "magical" features, to keep it readable, discover-able, and otherwise accessible to
# developers who may not have significant familiarity with Make.  If there's a good,
# pragmatic reason to add use of further features feel free to make the case but avoid
# them if possible.<|MERGE_RESOLUTION|>--- conflicted
+++ resolved
@@ -96,7 +96,6 @@
 
 # Values derived from VCS/git:
 VCS_LOCAL_BRANCH:=$(shell git branch --show-current)
-<<<<<<< HEAD
 CI_COMMIT_BRANCH=
 GITHUB_REF_TYPE=
 GITHUB_REF_NAME=
@@ -105,7 +104,8 @@
 VCS_LOCAL_BRANCH=$(CI_COMMIT_BRANCH)
 else ifeq ($(GITHUB_REF_TYPE),branch)
 VCS_LOCAL_BRANCH=$(GITHUB_REF_NAME)
-=======
+endif
+endif
 VCS_TAG=
 ifeq ($(VCS_LOCAL_BRANCH),)
 # Guess branch name from tag:
@@ -115,7 +115,6 @@
 else ifneq ($(shell echo "$(VCS_TAG)" | grep -E '^v[0-9]+\.[0-9]+\.[0-9]+.+$'),)
 # Pre-release, should be from develop:
 VCS_LOCAL_BRANCH=develop
->>>>>>> 4c27e8fe
 endif
 endif
 # Reproduce what we need of git's branch and remote configuration and logic:
