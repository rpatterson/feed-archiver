--- conflicted
+++ resolved
@@ -580,14 +580,9 @@
 
 .PHONY: release-python
 ### Publish installable Python packages to PyPI.
-<<<<<<< HEAD
 release-python: ./var/log/tox/build/build.log \
 		./var/git/refs/remotes/$(VCS_REMOTE)/$(VCS_BRANCH) \
 		~/.pypirc ./.env build-docker-volumes-$(PYTHON_ENV)
-=======
-release-python: $(HOME)/.local/var/log/python-project-structure-host-install.log \
-		./var/git/refs/remotes/$(VCS_REMOTE)/$(VCS_BRANCH) ~/.pypirc
->>>>>>> 2c789705
 # Only release from the `master` or `develop` branches:
 ifeq ($(RELEASE_PUBLISH),true)
 # Import the private signing key from CI secrets
@@ -597,20 +592,19 @@
 	then
 	    $(MAKE) -e build-pkgs
 # https://twine.readthedocs.io/en/latest/#using-twine
-<<<<<<< HEAD
-	    ./.tox/build/bin/twine check \
-	        "$(call current_pkg,.whl)" "$(call current_pkg,.tar.gz)"
-	    $(MAKE) -e "test-clean"
+	    ./.tox/build/bin/twine check ./dist/python?project?structure-*
 # The VCS remote should reflect the release before the release is published to ensure
 # that a published release is never *not* reflected in VCS.  Also ensure the tag is in
 # place on any mirrors, using multiple `pushurl` remotes, for those project hosts as
 # well:
+	    $(MAKE) -e "test-clean"
 	    git push --no-verify --tags "$(VCS_REMOTE)" "HEAD:$(VCS_BRANCH)"
 	    ./.tox/build/bin/twine upload -s -r "$(PYPI_REPO)" \
-	        "$(call current_pkg,.whl)" "$(call current_pkg,.tar.gz)"
+	        ./dist/python?project?structure-*
 	    export VERSION=$$(./.tox/build/bin/cz version --project)
 # Create a GitLab release
-	    ./.tox/build/bin/twine upload -s -r "gitlab" ./dist/python?project?structure-*
+	    ./.tox/build/bin/twine upload -s -r "gitlab" \
+	        ./dist/python?project?structure-*
 	    release_cli_args="--description ./NEWS-release.rst"
 	    release_cli_args+=" --tag-name v$${VERSION}"
 	    release_cli_args+=" --assets-link {\
@@ -635,15 +629,6 @@
 # Create a GitHub release
 	    gh release create "v$${VERSION}" $(GITHUB_RELEASE_ARGS) \
 	        --notes-file "./NEWS-release.rst" ./dist/python?project?structure-*
-=======
-	    $(TOX_EXEC_BUILD_ARGS) twine check ./dist/python?project?structure-*
-# The VCS remote should reflect the release before the release is published to ensure
-# that a published release is never *not* reflected in VCS.
-	    $(MAKE) -e test-clean
-	    git push --no-verify --tags "$(VCS_REMOTE)" "HEAD:$(VCS_BRANCH)"
-	    $(TOX_EXEC_BUILD_ARGS) twine upload -s -r "$(PYPI_REPO)" \
-	        ./dist/python?project?structure-*
->>>>>>> 2c789705
 	fi
 endif
 
