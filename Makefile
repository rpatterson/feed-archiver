## Development, build and maintenance tasks

### Defensive settings for make:
#     https://tech.davis-hansson.com/p/make/
SHELL:=bash
.ONESHELL:
.SHELLFLAGS:=-eu -o pipefail -c
.SILENT:
.DELETE_ON_ERROR:
MAKEFLAGS+=--warn-undefined-variables
MAKEFLAGS+=--no-builtin-rules
PS1?=$$
EMPTY=
COMMA=,

# Variables/options that affect behavior
export TEMPLATE_IGNORE_EXISTING=false
# https://devguide.python.org/versions/#supported-versions
PYTHON_SUPPORTED_MINORS=3.11 3.10 3.9 3.8 3.7
# Project-specific variables
export DOCKER_USER=merpatterson
GPG_SIGNING_KEYID=2EFF7CCE6828E359
CI_UPSTREAM_NAMESPACE=rpatterson
CI_PROJECT_NAME=python-project-structure

# Values derived from the environment
USER_NAME:=$(shell id -u -n)
USER_FULL_NAME:=$(shell \
    getent passwd "$(USER_NAME)" | cut -d ":" -f 5 | cut -d "," -f 1)
ifeq ($(USER_FULL_NAME),)
USER_FULL_NAME=$(USER_NAME)
endif
USER_EMAIL:=$(USER_NAME)@$(shell hostname -f)
export PUID:=$(shell id -u)
export PGID:=$(shell id -g)
export CHECKOUT_DIR=$(PWD)
TZ=Etc/UTC
ifneq ("$(wildcard /usr/share/zoneinfo/)","")
TZ=$(shell \
  realpath --relative-to=/usr/share/zoneinfo/ \
  $(firstword $(realpath /private/etc/localtime /etc/localtime)) \
)
endif
export TZ
# Use the same Python version tox would as a default:
# https://tox.wiki/en/latest/config.html#base_python
PYTHON_HOST_MINOR:=$(shell \
    pip --version | sed -nE 's|.* \(python ([0-9]+.[0-9]+)\)$$|\1|p')
export PYTHON_HOST_ENV=py$(subst .,,$(PYTHON_HOST_MINOR))
# Determine the latest installed Python version of the supported versions
PYTHON_BASENAMES=$(PYTHON_SUPPORTED_MINORS:%=python%)
define PYTHON_AVAIL_EXECS :=
    $(foreach PYTHON_BASENAME,$(PYTHON_BASENAMES),$(shell which $(PYTHON_BASENAME)))
endef
PYTHON_LATEST_EXEC=$(firstword $(PYTHON_AVAIL_EXECS))
PYTHON_LATEST_BASENAME=$(notdir $(PYTHON_LATEST_EXEC))
PYTHON_MINOR=$(PYTHON_HOST_MINOR)
ifeq ($(PYTHON_MINOR),)
# Fallback to the latest installed supported Python version
PYTHON_MINOR=$(PYTHON_LATEST_BASENAME:python%=%)
endif
export DOCKER_GID=$(shell getent group "docker" | cut -d ":" -f 3)

# Values derived from VCS/git:
# Determine which branch is checked out depending on the environment
GITLAB_CI=false
GITHUB_ACTIONS=false
ifeq ($(GITLAB_CI),true)
export VCS_BRANCH=$(CI_COMMIT_REF_NAME)
USER_EMAIL=$(USER_NAME)@runners-manager.gitlab.com
else ifeq ($(GITHUB_ACTIONS),true)
export VCS_BRANCH=$(GITHUB_REF_NAME)
USER_EMAIL=$(USER_NAME)@actions.github.com
else
export VCS_BRANCH:=$(shell git branch --show-current)
endif
VCS_PUSH_REMOTE:=$(shell git config "branch.$(VCS_BRANCH).remote")
ifeq ($(VCS_PUSH_REMOTE),)
VCS_PUSH_REMOTE:=$(shell git config "remote.pushDefault")
endif
ifeq ($(VCS_PUSH_REMOTE),)
VCS_PUSH_REMOTE=origin
endif
VCS_UPSTREAM_REF:=$(shell \
    git for-each-ref --format='%(upstream:remoteref)' "refs/heads/$(VCS_BRANCH)")
ifneq ($(VCS_UPSTREAM_REF),)
VCS_UPSTREAM_BRANCH=$(VCS_UPSTREAM_REF:refs/heads/%=%)
else
VCS_UPSTREAM_BRANCH=$(VCS_BRANCH)
endif
VCS_UPSTREAM_REMOTE:=$(shell \
    git for-each-ref --format='%(upstream:remotename)' "refs/heads/$(VCS_BRANCH)")
ifeq ($(VCS_UPSTREAM_REMOTE),)
VCS_UPSTREAM_REMOTE=$(VCS_PUSH_REMOTE)
endif
CI=false
ifeq ($(CI),true)
# Under CI, check commits and release notes against the branch to be merged into:
ifeq ($(VCS_UPSTREAM_BRANCH),develop)
VCS_COMPARE_BRANCH=master
else ifneq ($(VCS_UPSTREAM_BRANCH),master)
VCS_COMPARE_BRANCH=develop
else
VCS_COMPARE_BRANCH=$(VCS_UPSTREAM_BRANCH)
endif
else
VCS_COMPARE_BRANCH=$(VCS_UPSTREAM_BRANCH)
endif
VCS_FETCH_TARGETS=./var/git/refs/remotes/$(VCS_PUSH_REMOTE)/$(VCS_BRANCH)
ifneq ($(VCS_BRANCH),$(VCS_COMPARE_BRANCH))
VCS_FETCH_TARGETS+=./var/git/refs/remotes/$(VCS_UPSTREAM_REMOTE)/$(VCS_COMPARE_BRANCH)
endif
# Determine the sequence of branches to find closes existing build artifacts, such as
# docker images:
VCS_BRANCHES=$(VCS_BRANCH)
ifneq ($(VCS_BRANCH),master)
ifneq ($(VCS_BRANCH),develop)
VCS_BRANCHES+=develop
endif
VCS_BRANCHES+=master
endif

# Values inferred from constants above
# Support passing in the Python versions to test, including testing one version:
#     $ make PYTHON_MINORS=3.11 test
PYTHON_LATEST_MINOR=$(firstword $(PYTHON_SUPPORTED_MINORS))
PYTHON_LATEST_ENV=py$(subst .,,$(PYTHON_LATEST_MINOR))
PYTHON_MINORS=$(PYTHON_SUPPORTED_MINORS)
ifeq ($(PYTHON_MINOR),)
export PYTHON_MINOR=$(firstword $(PYTHON_MINORS))
else ifeq ($(findstring $(PYTHON_MINOR),$(PYTHON_MINORS)),)
export PYTHON_MINOR=$(firstword $(PYTHON_MINORS))
endif
export PYTHON_MINOR
export PYTHON_ENV=py$(subst .,,$(PYTHON_MINOR))
PYTHON_SHORT_MINORS=$(subst .,,$(PYTHON_MINORS))
PYTHON_ENVS=$(PYTHON_SHORT_MINORS:%=py%)
PYTHON_ALL_ENVS=$(PYTHON_ENVS) build
export PYTHON_WHEEL=
TOX_ENV_LIST=$(subst $(EMPTY) ,$(COMMA),$(PYTHON_ENVS))
ifeq ($(words $(PYTHON_MINORS)),1)
TOX_RUN_ARGS=run
else
TOX_RUN_ARGS=run-parallel --parallel auto --parallel-live
endif
ifneq ($(PYTHON_WHEEL),)
TOX_RUN_ARGS+= --installpkg "$(PYTHON_WHEEL)"
endif
export TOX_RUN_ARGS
# The options that allow for rapid execution of arbitrary commands in the venvs managed
# by tox
TOX_EXEC_OPTS=--no-recreate-pkg --skip-pkg-install
TOX_EXEC_ARGS=tox exec $(TOX_EXEC_OPTS) -e "$(PYTHON_ENV)" --
TOX_EXEC_BUILD_ARGS=tox exec $(TOX_EXEC_OPTS) -e "build" --
CI=false
DOCKER_COMPOSE_RUN_ARGS=--rm
ifneq ($(CI),true)
DOCKER_COMPOSE_RUN_ARGS+= --quiet-pull
endif
DOCKER_BUILD_ARGS=
DOCKER_REGISTRIES=DOCKER GITLAB GITHUB
export DOCKER_REGISTRY=$(firstword $(DOCKER_REGISTRIES))
DOCKER_IMAGE_DOCKER=$(DOCKER_USER)/$(CI_PROJECT_NAME)
DOCKER_IMAGE_GITLAB=$(CI_REGISTRY_IMAGE)
DOCKER_IMAGE_GITHUB=ghcr.io/$(GITHUB_REPOSITORY_OWNER)/$(CI_PROJECT_NAME)
DOCKER_IMAGE=$(DOCKER_IMAGE_$(DOCKER_REGISTRY))
DOCKER_IMAGES=
ifeq ($(GITLAB_CI),true)
DOCKER_IMAGES+=$(DOCKER_IMAGE_GITLAB)
else ifeq ($(GITHUB_ACTIONS),true)
DOCKER_IMAGES+=$(DOCKER_IMAGE_GITHUB)
else
DOCKER_IMAGES+=$(DOCKER_IMAGE_DOCKER)
endif
export DOCKER_VARIANT=
DOCKER_VARIANT_PREFIX=
ifneq ($(DOCKER_VARIANT),)
DOCKER_VARIANT_PREFIX=$(DOCKER_VARIANT)-
endif
DOCKER_VOLUMES=\
./var/ ./var/docker/$(PYTHON_ENV)/ \
./src/python_project_structure.egg-info/ \
./var/docker/$(PYTHON_ENV)/python_project_structure.egg-info/ \
./.tox/ ./var/docker/$(PYTHON_ENV)/.tox/
CI_PROJECT_NAMESPACE=$(CI_UPSTREAM_NAMESPACE)
GITHUB_UPSTREAM_OWNER=$(CI_UPSTREAM_NAMESPACE)
GITHUB_REPOSITORY_OWNER=$(GITHUB_UPSTREAM_OWNER)
# Determine if this checkout is a fork of the upstream project:
CI_IS_FORK=false
ifeq ($(GITLAB_CI),true)
ifneq ($(CI_PROJECT_NAMESPACE),$(CI_UPSTREAM_NAMESPACE))
CI_IS_FORK=true
DOCKER_REGISTRIES=GITLAB
DOCKER_IMAGES+=$(CI_TEMPLATE_REGISTRY_HOST)/$(CI_UPSTREAM_NAMESPACE)/$(CI_PROJECT_NAME)
endif
else ifeq ($(GITHUB_ACTIONS),true)
ifneq ($(GITHUB_REPOSITORY_OWNER),$(GITHUB_UPSTREAM_OWNER))
CI_IS_FORK=true
DOCKER_REGISTRIES=GITHUB
DOCKER_IMAGES+=ghcr.io/$(GITHUB_UPSTREAM_OWNER)/$(CI_PROJECT_NAME)
endif
endif

# Safe defaults for testing the release process without publishing to the final/official
# hosts/indexes/registries:
BUILD_REQUIREMENTS=true
PIP_COMPILE_ARGS=--upgrade
RELEASE_PUBLISH=false
PYPI_REPO=testpypi
PYPI_HOSTNAME=test.pypi.org
# Only publish releases from the `master` or `develop` branches:
DOCKER_PUSH=false
ifeq ($(CI),true)
# Compile requirements on CI/CD as a check to make sure all changes to dependencies have
# been reflected in the frozen/pinned versions, but don't upgrade packages so that
# external changes, such as new PyPI releases, don't turn CI/CD red spuriously and
# unrelated to the contributor's actual changes.
PIP_COMPILE_ARGS=
endif
GITHUB_RELEASE_ARGS=--prerelease
ifeq ($(GITLAB_CI),true)
ifeq ($(VCS_UPSTREAM_BRANCH),master)
RELEASE_PUBLISH=true
PYPI_REPO=pypi
PYPI_HOSTNAME=pypi.org
DOCKER_PUSH=true
GITHUB_RELEASE_ARGS=
else ifeq ($(VCS_UPSTREAM_BRANCH),develop)
# Publish pre-releases from the `develop` branch:
RELEASE_PUBLISH=true
PYPI_REPO=pypi
endif
endif
CI_REGISTRY_USER=$(CI_PROJECT_NAMESPACE)
CI_REGISTRY=registry.gitlab.com/$(CI_PROJECT_NAMESPACE)
CI_REGISTRY_IMAGE=$(CI_REGISTRY)/$(CI_PROJECT_NAME)
# Address undefined variables warnings when running under local development
VCS_REMOTE_PUSH_URL=
CODECOV_TOKEN=
PROJECT_GITHUB_PAT=

# Makefile functions
current_pkg = $(shell ls -t ./dist/*$(1) | head -n 1)

# Done with `$(shell ...)`, echo recipe commands going forward
.SHELLFLAGS+= -x


## Top-level targets

.PHONY: all
### Default target
all: build

# Strive for as much consistency as possible in development tasks between the local host
# and inside containers.  To that end, most of the `*-docker` container target recipes
# should run the corresponding `*-local` local host target recipes inside the
# development container.  Top level targets, like `test`, should run as much as possible
# inside the development container.

.PHONY: build
### Set up everything for development from a checkout, local and in containers
build: ./.git/hooks/pre-commit build-docker

.PHONY: build-docker
### Set up for development in Docker containers
build-docker: build-pkgs
	$(MAKE) -e -j PYTHON_WHEEL="$(call current_pkg,.whl)" \
	    DOCKER_BUILD_ARGS="--progress plain" \
	    $(PYTHON_MINORS:%=build-docker-%)
.PHONY: $(PYTHON_MINORS:%=build-docker-%)
### Set up for development in a Docker container for one Python version
$(PYTHON_MINORS:%=build-docker-%):
	$(MAKE) -e \
	    PYTHON_MINORS="$(@:build-docker-%=%)" \
	    PYTHON_MINOR="$(@:build-docker-%=%)" \
	    PYTHON_ENV="py$(subst .,,$(@:build-docker-%=%))" \
	    "./var/docker/py$(subst .,,$(@:build-docker-%=%))/log/build-user.log"
.PHONY: $(DOCKER_REGISTRIES:%=build-docker-tags-%)
### Print the list of image tags for the current registry and variant
$(DOCKER_REGISTRIES:%=build-docker-tags-%): \
		./var/git/refs/remotes/$(VCS_PUSH_REMOTE)/$(VCS_BRANCH)
	docker_image=$(DOCKER_IMAGE_$(@:build-docker-tags-%=%))
	export VERSION=$$(./.tox/build/bin/cz version --project)
	major_version=$$(echo $${VERSION} | sed -nE 's|([0-9]+).*|\1|p')
	minor_version=$$(
	    echo $${VERSION} | sed -nE 's|([0-9]+\.[0-9]+).*|\1|p'
	)
	echo $${docker_image}:$(DOCKER_VARIANT_PREFIX)$(PYTHON_ENV)-$(VCS_BRANCH)
ifeq ($(VCS_BRANCH),master)
# Only update tags end users may depend on to be stable from the `master` branch
	echo $${docker_image}:$(DOCKER_VARIANT_PREFIX)$(PYTHON_ENV)-$${minor_version}
	echo $${docker_image}:$(DOCKER_VARIANT_PREFIX)$(PYTHON_ENV)-$${major_version}
	echo $${docker_image}:$(DOCKER_VARIANT_PREFIX)$(PYTHON_ENV)
endif
# This variant is the default used for tags such as `latest`
ifeq ($(PYTHON_ENV),$(PYTHON_LATEST_ENV))
	echo $${docker_image}:$(DOCKER_VARIANT_PREFIX)$(VCS_BRANCH)
ifeq ($(VCS_BRANCH),master)
	echo $${docker_image}:$(DOCKER_VARIANT_PREFIX)$${minor_version}
	echo $${docker_image}:$(DOCKER_VARIANT_PREFIX)$${major_version}
ifeq ($(DOCKER_VARIANT),)
	echo $${docker_image}:latest
else
	echo $${docker_image}:$(DOCKER_VARIANT)
endif
endif
endif
.PHONY: build-docker-tags
### Print the list of image tags for the current registry and variant
build-docker-tags:
	$(MAKE) $(DOCKER_REGISTRIES:%=build-docker-tags-%)

.PHONY: $(PYTHON_ENVS:%=build-requirements-%)
### Compile fixed/pinned dependency versions if necessary
$(PYTHON_ENVS:%=build-requirements-%):
# Avoid parallel tox recreations stomping on each other
	$(MAKE) "$(@:build-requirements-%=./var/log/tox/%/build.log)"
	targets="./requirements/$(@:build-requirements-%=%)/user.txt \
	    ./requirements/$(@:build-requirements-%=%)/devel.txt \
	    ./requirements/$(@:build-requirements-%=%)/build.txt \
	    ./build-host/requirements-$(@:build-requirements-%=%).txt"
# Workaround race conditions in pip's HTTP file cache:
# https://github.com/pypa/pip/issues/6970#issuecomment-527678672
	$(MAKE) -e -j $${targets} ||
	    $(MAKE) -e -j $${targets} ||
	    $(MAKE) -e -j $${targets}

.PHONY: $(PYTHON_MINORS:%=build-docker-requirements-%)
### Pull container images and compile fixed/pinned dependency versions if necessary
$(PYTHON_MINORS:%=build-docker-requirements-%): ./.env
	export PYTHON_MINOR="$(@:build-docker-requirements-%=%)"
	export PYTHON_ENV="py$(subst .,,$(@:build-docker-requirements-%=%))"
	$(MAKE) build-docker-volumes-$${PYTHON_ENV}
	docker compose run $(DOCKER_COMPOSE_RUN_ARGS) -T \
	    python-project-structure-devel make -e \
	    PYTHON_MINORS="$(@:build-docker-requirements-%=%)" \
	    PIP_COMPILE_ARGS="$(PIP_COMPILE_ARGS)" \
	    build-requirements-py$(subst .,,$(@:build-docker-requirements-%=%))


.PHONY: pull-docker
### Pull an existing image best to use as a cache for building new images
pull-docker:
	for vcs_branch in $(VCS_BRANCHES)
	do
	    docker_tag="$(DOCKER_VARIANT_PREFIX)$(PYTHON_ENV)-$${vcs_branch}"
	    for docker_image in $(DOCKER_IMAGES)
	    do
	        if docker pull "$${docker_image}:$${docker_tag}"
	        then
	            docker tag "$${docker_image}:$${docker_tag}" \
	                "$(DOCKER_IMAGE_DOCKER):$${docker_tag}"
	            exit
	        fi
	    done
	done
	set +x
	echo "ERROR: Could not pull any existing docker image"
	false
.PHONY: build-docker-pull
### Pull the development image and simulate as if it had been built here
build-docker-pull: ./.env ./var/git/refs/remotes/$(VCS_PUSH_REMOTE)/$(VCS_BRANCH) \
		build-docker-volumes-$(PYTHON_ENV) ./var/log/tox/build/build.log
	export VERSION=$$(./.tox/build/bin/cz version --project)
	if $(MAKE) -e pull-docker
	then
	    mkdir -pv "./var/docker/$(PYTHON_ENV)/log/"
	    touch "./var/docker/$(PYTHON_ENV)/log/build-devel.log" \
	        "./var/docker/$(PYTHON_ENV)/log/rebuild.log"
	    $(MAKE) -e "./var/docker/$(PYTHON_ENV)/.tox/$(PYTHON_ENV)/bin/activate"
	else
	    $(MAKE) "./var/docker/$(PYTHON_ENV)/log/build-devel.log"
	fi

.PHONY: build-pkgs
### Ensure the built package is current when used outside of tox
build-pkgs: ./var/git/refs/remotes/$(VCS_PUSH_REMOTE)/$(VCS_BRANCH) \
		build-docker-volumes-$(PYTHON_ENV) build-docker-pull
# Defined as a .PHONY recipe so that multiple targets can depend on this as a
# pre-requisite and it will only be run once per invocation.
	mkdir -pv "./dist/"
# Build Python packages/distributions from the development Docker container for
# consistency/reproducibility.
	docker compose run $(DOCKER_COMPOSE_RUN_ARGS) -T \
	    python-project-structure-devel tox run -e "$(PYTHON_ENV)" --pkg-only
# Copy the wheel to a location accessible to all containers:
	cp -lfv "$$(
	    ls -t ./var/docker/$(PYTHON_ENV)/.tox/.pkg/dist/*.whl | head -n 1
	)" "./dist/"
# Also build the source distribution:
	docker compose run $(DOCKER_COMPOSE_RUN_ARGS) -T \
	    python-project-structure-devel \
	    tox run -e "$(PYTHON_ENV)" --override "testenv.package=sdist" --pkg-only
	cp -lfv "$$(
	    ls -t ./var/docker/$(PYTHON_ENV)/.tox/.pkg/dist/*.tar.gz | head -n 1
	)" "./dist/"

.PHONY: build-bump
### Bump the package version if on a branch that should trigger a release
build-bump: ~/.gitconfig ./var/git/refs/remotes/$(VCS_PUSH_REMOTE)/$(VCS_BRANCH) \
		./var/log/git-remotes.log ./var/log/tox/build/build.log \
		build-docker-volumes-$(PYTHON_ENV) build-docker-pull
	if ! git diff --cached --exit-code
	then
	    set +x
	    echo "CRITICAL: Cannot bump version with staged changes"
	    false
	fi
# Check if the conventional commits since the last release require new release and thus
# a version bump:
	exit_code=0
	$(TOX_EXEC_BUILD_ARGS) python ./bin/cz-check-bump \
	    "$(VCS_UPSTREAM_REMOTE)/$(VCS_COMPARE_BRANCH)" || exit_code=$$?
	if (( $$exit_code == 3 || $$exit_code == 21 ))
	then
# No release necessary for the commits since the last release, don't publish a release
	    exit
	elif (( $$exit_code != 0 ))
	then
# Commitizen returned an unexpected exit status code, fail
	    exit $$exit_code
	fi
# Collect the versions involved in this release according to conventional commits:
	cz_bump_args="--check-consistency --no-verify"
ifneq ($(VCS_UPSTREAM_BRANCH),master)
	cz_bump_args+=" --prerelease beta"
endif
ifeq ($(RELEASE_PUBLISH),true)
	cz_bump_args+=" --gpg-sign"
# Import the private signing key from CI secrets
	$(MAKE) -e ./var/log/gpg-import.log
endif
ifeq ($(RELEASE_PUBLISH),true)
# Capture the release notes for *just this* release for creating the GitHub release.
# Have to run before the real `$ towncrier build` run without the `--draft` option
# because after that the `newsfragments` will have been deleted.
	next_version=$$(
	    $(TOX_EXEC_BUILD_ARGS) cz bump $${cz_bump_args} --yes --dry-run |
	    sed -nE 's|.* ([^ ]+) *→ *([^ ]+).*|\2|p'
	) || true
	docker compose run --rm python-project-structure-devel $(TOX_EXEC_ARGS) \
	    towncrier build --version "$${next_version}" --draft --yes \
	        >"./NEWS-release.rst"
# Build and stage the release notes to be commited by `$ cz bump`
	docker compose run $(DOCKER_COMPOSE_RUN_ARGS) python-project-structure-devel \
	    $(TOX_EXEC_ARGS) towncrier build --version "$${next_version}" --yes
# Increment the version in VCS
	$(TOX_EXEC_BUILD_ARGS) cz bump $${cz_bump_args}
# Ensure the container image reflects the version bump but we don't need to update the
# requirements again.
	touch \
	    $(PYTHON_ENVS:%=./requirements/%/user.txt) \
	    $(PYTHON_ENVS:%=./requirements/%/devel.txt) \
	    $(PYTHON_ENVS:%=./build-host/requirements-%.txt)
ifneq ($(CI),true)
# If running under CI/CD then the image will be updated in the next pipeline stage.
# For testing locally, however, ensure the image is up-to-date for subsequent recipes.
	$(MAKE) -e "./var/docker/$(PYTHON_ENV)/log/build-user.log"
endif
# The VCS remote should reflect the release before the release is published to ensure
# that a published release is never *not* reflected in VCS.  Also ensure the tag is in
# place on any mirrors, using multiple `pushurl` remotes, for those project hosts as
# well:
	git push --no-verify --tags "$(VCS_PUSH_REMOTE)" "HEAD:$(VCS_BRANCH)"
endif

.PHONY: start
### Run the local development end-to-end stack services in the background as daemons
start: build-docker-volumes-$(PYTHON_ENV) build-docker-$(PYTHON_MINOR) ./.env
	docker compose down
	docker compose up -d
.PHONY: run
### Run the local development end-to-end stack services in the foreground for debugging
run: build-docker-volumes-$(PYTHON_ENV) build-docker-$(PYTHON_MINOR) ./.env
	docker compose down
	docker compose up

.PHONY: check-push
### Perform any checks that should only be run before pushing
check-push: $(VCS_FETCH_TARGETS) build-docker-volumes-$(PYTHON_ENV) \
		build-docker-$(PYTHON_MINOR) ./.env
<<<<<<< HEAD
ifeq ($(CI),true)
ifneq ($(PYTHON_MINOR),$(PYTHON_HOST_MINOR))
# Don't waste CI time, only check for the canonical version:
	exit
endif
endif
=======
	exit_code=0
>>>>>>> e77fdcd8
	$(TOX_EXEC_BUILD_ARGS) cz check --rev-range \
	    "$(VCS_UPSTREAM_REMOTE)/$(VCS_COMPARE_BRANCH)..HEAD" || exit_code=$$?
	if ! (( $$exit_code == 3 || $$exit_code == 21 ))
	then
	    exit $$exit_code
	fi
	if $(TOX_EXEC_BUILD_ARGS) python ./bin/cz-check-bump \
	    "$(VCS_UPSTREAM_REMOTE)/$(VCS_COMPARE_BRANCH)"
	then
	    docker compose run $(DOCKER_COMPOSE_RUN_ARGS) \
	        python-project-structure-devel $(TOX_EXEC_ARGS) \
	        towncrier check --compare-with \
	        "$(VCS_UPSTREAM_REMOTE)/$(VCS_COMPARE_BRANCH)"
	fi
.PHONY: check-clean
### Confirm that the checkout is free of uncommitted VCS changes
check-clean:
	if [ -n "$$(git status --porcelain)" ]
	then
	    set +x
	    echo "Checkout is not clean"
	    false
	fi

.PHONY: release
### Publish installable Python packages to PyPI and container images to Docker Hub
release: release-python
	$(MAKE) -e release-docker

.PHONY: release-python
### Publish installable Python packages to PyPI
release-python: ./var/git/refs/remotes/$(VCS_REMOTE)/$(VCS_BRANCH) \
		./var/log/tox/build/build.log build-pkgs ~/.pypirc ./.env \
		build-docker-volumes-$(PYTHON_ENV)
ifeq ($(RELEASE_PUBLISH),true)
# Import the private signing key from CI secrets
	$(MAKE) -e ./var/log/gpg-import.log
endif
# https://twine.readthedocs.io/en/latest/#using-twine
	$(TOX_EXEC_BUILD_ARGS) twine check \
	    "$(call current_pkg,.whl)" "$(call current_pkg,.tar.gz)"
	$(MAKE) "check-clean"
# Only release from the `master` or `develop` branches:
ifeq ($(RELEASE_PUBLISH),true)
# https://twine.readthedocs.io/en/latest/#using-twine
	$(TOX_EXEC_BUILD_ARGS) twine upload -s -r "$(PYPI_REPO)" \
	    "$(call current_pkg,.whl)" "$(call current_pkg,.tar.gz)"
	export VERSION=$$(./.tox/build/bin/cz version --project)
# Create a GitLab release
	./.tox/build/bin/twine upload -s -r "gitlab" ./dist/python?project?structure-*
	release_cli_args="--description ./NEWS-release.rst"
	release_cli_args+=" --tag-name v$${VERSION}"
	release_cli_args+=" --assets-link {\
	\"name\":\"PyPI\",\
	\"url\":\"https://$(PYPI_HOSTNAME)/project/$(CI_PROJECT_NAME)/$${VERSION}/\",\
	\"link_type\":\"package\"\
	}"
	release_cli_args+=" --assets-link {\
	\"name\":\"GitLab-PyPI-Package-Registry\",\
	\"url\":\"$(CI_SERVER_URL)/$(CI_PROJECT_PATH)/-/packages/\",\
	\"link_type\":\"package\"\
	}"
	release_cli_args+=" --assets-link {\
	\"name\":\"Docker-Hub-Container-Registry\",\
	\"url\":\"https://hub.docker.com/r/merpatterson/$(CI_PROJECT_NAME)/tags\",\
	\"link_type\":\"image\"\
	}"
	docker compose run --rm gitlab-release-cli release-cli \
	    --server-url "$(CI_SERVER_URL)" --project-id "$(CI_PROJECT_ID)" \
	    create $${release_cli_args}
# Create a GitHub release
	gh release create "v$${VERSION}" $(GITHUB_RELEASE_ARGS) \
	    --notes-file "./NEWS-release.rst" ./dist/python?project?structure-*
endif

.PHONY: release-docker
### Publish all container images to all container registries
release-docker: build-docker-volumes-$(PYTHON_ENV) build-docker \
		$(DOCKER_REGISTRIES:%=./var/log/docker-login-%.log)
	$(MAKE) -e -j $(PYTHON_MINORS:%=release-docker-%)
.PHONY: $(PYTHON_MINORS:%=release-docker-%)
### Publish the container images for one Python version to all container registry
$(PYTHON_MINORS:%=release-docker-%): $(DOCKER_REGISTRIES:%=./var/log/docker-login-%.log)
	export PYTHON_ENV="py$(subst .,,$(@:release-docker-%=%))"
	$(MAKE) -e -j $(DOCKER_REGISTRIES:%=release-docker-registry-%)
ifeq ($${PYTHON_ENV},$(PYTHON_LATEST_ENV))
	docker compose run $(DOCKER_COMPOSE_RUN_ARGS) docker-pushrm
endif
.PHONY: $(DOCKER_REGISTRIES:%=release-docker-registry-%)
### Publish all container images to one container registry
$(DOCKER_REGISTRIES:%=release-docker-registry-%):
# https://docs.docker.com/docker-hub/#step-5-build-and-push-a-container-image-to-docker-hub-from-your-computer
	$(MAKE) "./var/log/docker-login-$(@:release-docker-registry-%=%).log"
	for user_tag in $$(
	    $(MAKE) -e --no-print-directory \
	        build-docker-tags-$(@:release-docker-registry-%=%)
	)
	do
	    docker push "$${user_tag}"
	done
	for devel_tag in $$(
	    $(MAKE) -e DOCKER_VARIANT="devel" --no-print-directory \
	        build-docker-tags-$(@:release-docker-registry-%=%)
	)
	do
	    docker push "$${devel_tag}"
	done

.PHONY: format
### Automatically correct code in this checkout according to linters and style checkers
format:  ./var/log/tox/$(PYTHON_ENV)/build.log
	$(TOX_EXEC_ARGS) autoflake -r -i --remove-all-unused-imports \
		--remove-duplicate-keys --remove-unused-variables \
		--remove-unused-variables "./src/pythonprojectstructure/"
	$(TOX_EXEC_ARGS) autopep8 -v -i -r "./src/pythonprojectstructure/"
	$(TOX_EXEC_ARGS) black "./src/pythonprojectstructure/"

.PHONY: lint-docker
### Check the style and content of the `./Dockerfile*` files
lint-docker: ./.env build-docker-volumes-$(PYTHON_ENV)
	docker compose run $(DOCKER_COMPOSE_RUN_ARGS) hadolint \
	    hadolint "./Dockerfile"
	docker compose run $(DOCKER_COMPOSE_RUN_ARGS) hadolint \
	    hadolint "./Dockerfile.devel"
	docker compose run $(DOCKER_COMPOSE_RUN_ARGS) hadolint \
	    hadolint "./build-host/Dockerfile"

.PHONY: test
### Format the code and run the full suite of tests, coverage checks, and linters
test: lint-docker test-docker
.PHONY: test-docker
### Format the code and run the full suite of tests, coverage checks, and linters
test-docker: build-pkgs ./var/log/codecov-install.log
	$(MAKE) -e -j PYTHON_WHEEL="$(call current_pkg,.whl)" \
	    DOCKER_BUILD_ARGS="--progress plain" \
	    $(PYTHON_MINORS:%=test-docker-%)
.PHONY: $(PYTHON_MINORS:%=test-docker-%)
### Run the full suite of tests inside a docker container for this Python version
$(PYTHON_MINORS:%=test-docker-%):
	$(MAKE) -e \
	    PYTHON_MINORS="$(@:test-docker-%=%)" \
	    PYTHON_MINOR="$(@:test-docker-%=%)" \
	    PYTHON_ENV="py$(subst .,,$(@:test-docker-%=%))" \
	    test-docker-pyminor
.PHONY: test-docker-pyminor
test-docker-pyminor: build-docker-volumes-$(PYTHON_ENV) build-docker-$(PYTHON_MINOR) \
		./var/log/codecov-install.log
	docker_run_args="--rm"
	if [ ! -t 0 ]
	then
# No fancy output when running in parallel
	    docker_run_args+=" -T"
	fi
# Ensure the dist/package has been correctly installed in the image
	docker compose run --no-deps $${docker_run_args} python-project-structure \
	    python -m pythonprojectstructure --help
	docker compose run --no-deps $${docker_run_args} python-project-structure \
	    python-project-structure --help
# Run from the development Docker container for consistency
	docker compose run $${docker_run_args} python-project-structure-devel \
	    make -e PYTHON_MINORS="$(PYTHON_MINORS)" PYTHON_WHEEL="$(PYTHON_WHEEL)" \
	        test-local
# Upload any build or test artifacts to CI/CD providers
ifeq ($(GITLAB_CI),true)
ifeq ($(PYTHON_MINOR),$(PYTHON_HOST_MINOR))
ifneq ($(CODECOV_TOKEN),)
	codecov --nonZero -t "$(CODECOV_TOKEN)" \
	    --file "./build/$(PYTHON_ENV)/coverage.xml"
else
ifneq ($(CI_IS_FORK),true)
	set +x
	echo "ERROR: CODECOV_TOKEN missing from ./.env or CI secrets"
	false
endif
endif
endif
endif
.PHONY: test-local
### Run the full suite of tests on the local host
test-local:
	tox $(TOX_RUN_ARGS) -e "$(TOX_ENV_LIST)"
.PHONY: test-debug
### Run tests in the main/default environment and invoke the debugger on errors/failures
test-debug: ./var/log/tox/$(PYTHON_ENV)/editable.log
	$(TOX_EXEC_ARGS) pytest --pdb

.PHONY: upgrade
### Update all fixed/pinned dependencies to their latest available versions
upgrade: ./.env build-docker-volumes-$(PYTHON_ENV)
	touch "./setup.cfg" "./requirements/build.txt.in" \
	    "./build-host/requirements.txt.in"
ifeq ($(CI),true)
# Pull separately to reduce noisy interactive TTY output where it shouldn't be:
	docker compose pull --quiet python-project-structure-devel
endif
	docker compose create python-project-structure-devel
# Ensure the network is create first to avoid race conditions
	docker compose create python-project-structure-devel
	$(MAKE) -e PIP_COMPILE_ARGS="--upgrade" -j \
	    $(PYTHON_MINORS:%=build-docker-requirements-%)
# Update VCS hooks from remotes to the latest tag.
	$(TOX_EXEC_BUILD_ARGS) pre-commit autoupdate
.PHONY: upgrade-branch
### Reset an upgrade branch, commit upgraded dependencies on it, and push for review
upgrade-branch: ~/.gitconfig ./var/git/refs/remotes/$(VCS_PUSH_REMOTE)/$(VCS_BRANCH) \
		./var/log/git-remotes.log
	remote_branch_exists=false
	if git fetch "$(VCS_PUSH_REMOTE)" "$(VCS_BRANCH)-upgrade"
	then
	    remote_branch_exists=true
	fi
	if git show-ref -q --heads "$(VCS_BRANCH)-upgrade"
	then
# Reset an existing local branch to the latest upstream before upgrading
	    git checkout "$(VCS_BRANCH)-upgrade"
	    git reset --hard "$(VCS_BRANCH)"
	else
# Create a new local branch from the latest upstream before upgrading
	    git checkout -b "$(VCS_BRANCH)-upgrade" "$(VCS_BRANCH)"
	fi
	now=$$(date -u)
	$(MAKE) TEMPLATE_IGNORE_EXISTING="true" upgrade
	if $(MAKE) "check-clean"
	then
# No changes from upgrade, exit successfully but push nothing
	    exit
	fi
# Commit the upgrade changes
	echo "Upgrade all requirements to the latest versions as of $${now}." \
	    >"./src/pythonprojectstructure/newsfragments/upgrade-requirements.bugfix.rst"
	git add --update './build-host/requirements-*.txt' './requirements/*/*.txt' \
	    "./.pre-commit-config.yaml"
	git add \
	    "./src/pythonprojectstructure/newsfragments/upgrade-requirements.bugfix.rst"
	git commit --all --signoff -m \
	    "fix(deps): Upgrade requirements latest versions"
# Fail if upgrading left untracked files in VCS
	$(MAKE) "check-clean"
# Push any upgrades to the remote for review.  Specify both the ref and the expected ref
# for `--force-with-lease=...` to support pushing to multiple mirrors/remotes via
# multiple `pushUrl`:
	git_push_args="--no-verify"
	if [ "$${remote_branch_exists=true}" == "true" ]
	then
	    git_push_args+=" --force-with-lease=\
	$(VCS_BRANCH)-upgrade:$(VCS_PUSH_REMOTE)/$(VCS_BRANCH)-upgrade"
	fi
	git push $${git_push_args} "$(VCS_PUSH_REMOTE)" "HEAD:$(VCS_BRANCH)-upgrade"

# TEMPLATE: Run this once for your project.  See the `./var/log/docker-login*.log`
# targets for the authentication environment variables that need to be set or just login
# to those container registries manually and touch these targets.
.PHONY: bootstrap-project
### Run any tasks needed to be run once for a given project by a maintainer
bootstrap-project: \
		./var/log/docker-login-GITLAB.log \
		./var/log/docker-login-GITHUB.log
# Initially seed the build host Docker image to bootstrap CI/CD environments
# GitLab CI/CD:
	$(MAKE) -C "./build-host/" DOCKER_IMAGE="$(DOCKER_IMAGE_GITLAB)" release
# GitHub Actions:
	$(MAKE) -C "./build-host/" DOCKER_IMAGE="$(DOCKER_IMAGE_GITHUB)" release

.PHONY: clean
### Restore the checkout to a state as close to an initial clone as possible
clean:
	docker compose down --remove-orphans --rmi "all" -v || true
	$(TOX_EXEC_BUILD_ARGS) pre-commit uninstall \
	    --hook-type "pre-commit" --hook-type "commit-msg" --hook-type "pre-push" \
	    || true
	$(TOX_EXEC_BUILD_ARGS) pre-commit clean || true
	git clean -dfx -e "var/" -e ".env"
	rm -rfv "./var/log/"
	rm -rf "./var/docker/"


## Utility targets

.PHONY: expand-template
## Create a file from a template replacing environment variables
expand-template: $(HOME)/.local/var/log/python-project-structure-host-install.log
	set +x
	if [ -e "$(target)" ]
	then
ifeq ($(TEMPLATE_IGNORE_EXISTING),true)
	    exit
else
	    envsubst <"$(template)" | diff -u "$(target)" "-" || true
	    echo "ERROR: Template $(template) has been updated:"
	    echo "       Reconcile changes and \`$$ touch $(target)\`:"
	    false
endif
	fi
	envsubst <"$(template)" >"$(target)"


## Real targets

# Manage fixed/pinned versions in `./requirements/**.txt` files.  Has to be run for each
# python version in the virtual environment for that Python version:
# https://github.com/jazzband/pip-tools#cross-environment-usage-of-requirementsinrequirementstxt-and-pip-compile
$(PYTHON_ENVS:%=./requirements/%/devel.txt): ./pyproject.toml ./setup.cfg ./tox.ini
	true DEBUG Updated prereqs: $(?)
	$(MAKE) "$(@:requirements/%/devel.txt=./var/log/tox/%/build.log)"
	./.tox/$(@:requirements/%/devel.txt=%)/bin/pip-compile \
	    --resolver "backtracking" $(PIP_COMPILE_ARGS) --extra "devel" \
	    --output-file "$(@)" "$(<)"
	mkdir -pv "./var/log/"
	touch "./var/log/rebuild.log"
$(PYTHON_ENVS:%=./requirements/%/user.txt): ./pyproject.toml ./setup.cfg ./tox.ini
	true DEBUG Updated prereqs: $(?)
	$(MAKE) "$(@:requirements/%/user.txt=./var/log/tox/%/build.log)"
	./.tox/$(@:requirements/%/user.txt=%)/bin/pip-compile \
	    --resolver "backtracking" $(PIP_COMPILE_ARGS) --output-file "$(@)" "$(<)"
	mkdir -pv "./var/log/"
	touch "./var/log/rebuild.log"
$(PYTHON_ENVS:%=./build-host/requirements-%.txt): ./build-host/requirements.txt.in
	true DEBUG Updated prereqs: $(?)
	$(MAKE) "$(@:build-host/requirements-%.txt=./var/log/tox/%/build.log)"
	./.tox/$(@:build-host/requirements-%.txt=%)/bin/pip-compile \
	    --resolver "backtracking" $(PIP_COMPILE_ARGS) --output-file "$(@)" "$(<)"
# Only update the installed tox version for the latest/host/main/default Python version
	if [ "$(@:build-host/requirements-%.txt=%)" = "$(PYTHON_ENV)" ]
	then
# Don't install tox into one of it's own virtual environments
	    if [ -n "$${VIRTUAL_ENV:-}" ]
	    then
	        pip_bin="$$(which -a pip | grep -v "^$${VIRTUAL_ENV}/bin/" | head -n 1)"
	    else
	        pip_bin="pip"
	    fi
	    "$${pip_bin}" install -r "$(@)"
	fi
	mkdir -pv "./var/log/"
	touch "./var/log/rebuild.log"
$(PYTHON_ENVS:%=./requirements/%/build.txt): ./requirements/build.txt.in
	true DEBUG Updated prereqs: $(?)
	$(MAKE) "$(@:requirements/%/build.txt=./var/log/tox/%/build.log)"
	./.tox/$(@:requirements/%/build.txt=%)/bin/pip-compile \
	    --resolver "backtracking" $(PIP_COMPILE_ARGS) --output-file "$(@)" "$(<)"

$(PYTHON_ALL_ENVS:%=./var/log/tox/%/build.log):
	$(MAKE) "$(HOME)/.local/var/log/python-project-structure-host-install.log"
	mkdir -pv "$(dir $(@))"
	tox run $(TOX_EXEC_OPTS) -e "$(@:var/log/tox/%/build.log=%)" --notest |
	    tee -a "$(@)"
# Workaround tox's `usedevelop = true` not working with `./pyproject.toml`
$(PYTHON_ENVS:%=./var/log/tox/%/editable.log):
	$(MAKE) "$(HOME)/.local/var/log/python-project-structure-host-install.log"
	mkdir -pv "$(dir $(@))"
	tox exec $(TOX_EXEC_OPTS) -e "$(@:var/log/tox/%/editable.log=%)" -- \
	    pip install -e "./" | tee -a "$(@)"

# Docker targets
# Build the development image:
./var/docker/$(PYTHON_ENV)/log/build-devel.log: \
		./Dockerfile.devel ./.dockerignore ./bin/entrypoint \
		./pyproject.toml ./setup.cfg ./tox.ini \
		./build-host/requirements.txt.in ./docker-compose.yml \
		./docker-compose.override.yml ./.env \
		./var/docker/$(PYTHON_ENV)/log/rebuild.log
	true DEBUG Updated prereqs: $(?)
	$(MAKE) "./var/git/refs/remotes/$(VCS_PUSH_REMOTE)/$(VCS_BRANCH)" \
	    build-docker-volumes-$(PYTHON_ENV) "./var/log/tox/build/build.log"
	mkdir -pv "$(dir $(@))"
# Workaround issues with local images and the development image depending on the end
# user image.  It seems that `depends_on` isn't sufficient.
	$(MAKE) $(HOME)/.local/var/log/python-project-structure-host-install.log
	export VERSION=$$(./.tox/build/bin/cz version --project)
# https://github.com/moby/moby/issues/39003#issuecomment-879441675
	docker_build_args="$(DOCKER_BUILD_ARGS) \
	    --build-arg BUILDKIT_INLINE_CACHE=1 \
	    --build-arg PYTHON_MINOR=$(PYTHON_MINOR) \
	    --build-arg PYTHON_ENV=$(PYTHON_ENV) \
	    --build-arg VERSION=$${VERSION}"
ifeq ($(CI),true)
# Workaround broken interactive session detection
	docker pull "python:${PYTHON_MINOR}"
endif
	docker_build_devel_tags=""
	for devel_tag in $$(
	    $(MAKE) -e DOCKER_VARIANT="devel" --no-print-directory build-docker-tags
	)
	do
	    docker_build_devel_tags+="--tag $${devel_tag} "
	done
	docker_build_caches=""
ifeq ($(GITLAB_CI),true)
	$(MAKE) -e "./var/log/docker-login-GITLAB.log"
# Don't cache when building final releases on `master`
ifneq ($(VCS_BRANCH),master)
	if $(MAKE) -e DOCKER_VARIANT="devel" pull-docker
	then
	    docker_build_caches+=" --cache-from \
	$(DOCKER_IMAGE_GITLAB):devel-$(PYTHON_ENV)-$(VCS_BRANCH)"
	fi
endif
endif
ifeq ($(GITHUB_ACTIONS),true)
	$(MAKE) -e "./var/log/docker-login-GITHUB.log"
ifneq ($(VCS_BRANCH),master)
	if $(MAKE) -e DOCKER_VARIANT="devel" pull-docker
	then
	    docker_build_caches+=" --cache-from \
	$(DOCKER_IMAGE_GITHUB):devel-$(PYTHON_ENV)-$(VCS_BRANCH)"
	fi
endif
endif
	docker buildx build --pull $${docker_build_args} $${docker_build_devel_tags} \
	    $${docker_build_caches} --file "./Dockerfile.devel" "./"
# Ensure any subsequent builds have optimal caches
ifeq ($(GITLAB_CI),true)
	docker push "$(DOCKER_IMAGE_GITLAB):devel-$(PYTHON_ENV)-$(VCS_BRANCH)"
endif
ifeq ($(GITHUB_ACTIONS),true)
ifneq ($(CI_IS_FORK),true)
	docker push "$(DOCKER_IMAGE_GITHUB):devel-$(PYTHON_ENV)-$(VCS_BRANCH)"
endif
endif
	date >>"$(@)"
# Update the pinned/frozen versions, if needed, using the container.  If changed, then
# we may need to re-build the container image again to ensure it's current and correct.
ifeq ($(BUILD_REQUIREMENTS),true)
	docker compose run $(DOCKER_COMPOSE_RUN_ARGS) -T \
	    python-project-structure-devel make -e PYTHON_MINORS="$(PYTHON_MINOR)" \
	    build-requirements-$(PYTHON_ENV)
	$(MAKE) -e "$(@)"
endif
# Build the end-user image:
./var/docker/$(PYTHON_ENV)/log/build-user.log: \
		./var/docker/$(PYTHON_ENV)/log/build-devel.log ./Dockerfile \
		./var/docker/$(PYTHON_ENV)/log/rebuild.log
	true DEBUG Updated prereqs: $(?)
	$(MAKE) "./var/git/refs/remotes/$(VCS_PUSH_REMOTE)/$(VCS_BRANCH)" \
	    "./var/log/tox/build/build.log"
	mkdir -pv "$(dir $(@))"
	export VERSION=$$(./.tox/build/bin/cz version --project)
# https://github.com/moby/moby/issues/39003#issuecomment-879441675
	docker_build_args="$(DOCKER_BUILD_ARGS) \
	    --build-arg BUILDKIT_INLINE_CACHE=1 \
	    --build-arg PYTHON_MINOR=$(PYTHON_MINOR) \
	    --build-arg PYTHON_ENV=$(PYTHON_ENV) \
	    --build-arg VERSION=$${VERSION}"
# Build the end-user image now that all required artifacts are built"
ifeq ($(PYTHON_WHEEL),)
	$(MAKE) -e "build-pkgs"
	PYTHON_WHEEL="$$(ls -t ./dist/*.whl | head -n 1)"
endif
	docker_build_user_tags=""
	for user_tag in $$($(MAKE) -e --no-print-directory build-docker-tags)
	do
	    docker_build_user_tags+="--tag $${user_tag} "
	done
	docker_build_caches=""
ifeq ($(GITLAB_CI),true)
ifneq ($(VCS_BRANCH),master)
	if $(MAKE) -e pull-docker
	then
	    docker_build_caches+=" \
	--cache-from $(DOCKER_IMAGE_GITLAB):$(PYTHON_ENV)-$(VCS_BRANCH)"
	fi
endif
endif
ifeq ($(GITHUB_ACTIONS),true)
ifneq ($(VCS_BRANCH),master)
	if $(MAKE) -e pull-docker
	then
	    docker_build_caches+=" \
	--cache-from $(DOCKER_IMAGE_GITHUB):$(PYTHON_ENV)-$(VCS_BRANCH)"
	fi
endif
endif
	docker buildx build --pull $${docker_build_args} $${docker_build_user_tags} \
	    --build-arg PYTHON_WHEEL="$${PYTHON_WHEEL}" $${docker_build_caches} "./"
# Ensure any subsequent builds have optimal caches
ifeq ($(GITLAB_CI),true)
	docker push "$(DOCKER_IMAGE_GITLAB):$(PYTHON_ENV)-$(VCS_BRANCH)"
endif
ifeq ($(GITHUB_ACTIONS),true)
ifneq ($(CI_IS_FORK),true)
	docker push "$(DOCKER_IMAGE_GITHUB):$(PYTHON_ENV)-$(VCS_BRANCH)"
endif
endif
	date >>"$(@)"
# The images install the host requirements, reflect that in the bind mount volumes
	date >>"$(@:%/build.log=%/host-install.log)"

.PHONY: $(PYTHON_ENVS:%=build-docker-volumes-%)
### Ensure access permissions to build artifacts in Python version container volumes
# If created by `# dockerd`, they end up owned by `root`.
$(PYTHON_ENVS:%=build-docker-volumes-%): \
		./var/ ./src/python_project_structure.egg-info/ ./.tox/
	$(MAKE) \
	    $(@:build-docker-volumes-%=./var/docker/%/) \
	    $(@:build-docker-volumes-%=./var/docker/%/python_project_structure.egg-info/) \
	    $(@:build-docker-volumes-%=./var/docker/%/.tox/)
./var/ $(PYTHON_ENVS:%=./var/docker/%/) \
./src/python_project_structure.egg-info/ \
$(PYTHON_ENVS:%=./var/docker/%/python_project_structure.egg-info/) \
./.tox/ $(PYTHON_ENVS:%=./var/docker/%/.tox/):
	mkdir -pv "$(@)"

# Marker file used to trigger the rebuild of the image for just one Python version.
# Useful to workaround async timestamp issues when running jobs in parallel.
./var/docker/$(PYTHON_ENV)/log/rebuild.log:
	mkdir -pv "$(dir $(@))"
	date >>"$(@)"

# Target for use as a prerequisite in host targets that depend on the virtualenv having
# been built.
$(PYTHON_ALL_ENVS:%=./var/docker/%/.tox/%/bin/activate):
	python_env=$(notdir $(@:%/bin/activate=%))
	$(MAKE) build-docker-volumes-$(PYTHON_ENV) \
	    "./var/docker/$${python_env}/log/build-devel.log"
	docker compose run $(DOCKER_COMPOSE_RUN_ARGS) -T \
	    python-project-structure-devel make -e PYTHON_MINORS="$(PYTHON_MINOR)" \
	    "./var/log/tox/$${python_env}/build.log"

# Local environment variables from a template
./.env: ./.env.in
	$(MAKE) -e "template=$(<)" "target=$(@)" expand-template

# Perform any one-time local checkout set up
$(HOME)/.local/var/log/python-project-structure-host-install.log:
	mkdir -pv "$(dir $(@))"
# Bootstrap the minimum Python environment
	(
	    if ! which pip
	    then
	        if which apk
	        then
	            sudo apk update
	            sudo apk add "gettext" "py3-pip" "gnupg" "github-cli" "curl"
	        elif which apt-get
	        then
	            sudo apt-get update
	            sudo apt-get install -y \
	                "gettext-base" "python3-pip" "gnupg" "gh" "curl"
	        else
	            set +x
	            echo "ERROR: OS not supported for installing host dependencies"
	            false
	        fi
	    fi
	    if [ -e ./build-host/requirements-$(PYTHON_HOST_ENV).txt ]
	    then
	        pip install -r "./build-host/requirements-$(PYTHON_HOST_ENV).txt"
	    else
	        pip install -r "./build-host/requirements.txt.in"
	    fi
	) | tee -a "$(@)"

./var/log/codecov-install.log:
	mkdir -pv "$(dir $(@))"
# Install the code test coverage publishing tool
	(
	    if ! which codecov
	    then
	        mkdir -pv ~/.local/bin/
# https://docs.codecov.com/docs/codecov-uploader#using-the-uploader-with-codecovio-cloud
	        if which brew
	        then
# Mac OS X
	            curl --output-dir ~/.local/bin/ -Os \
	                "https://uploader.codecov.io/latest/macos/codecov"
	        elif which apk
	        then
# Alpine
	            wget --directory-prefix ~/.local/bin/ \
	                "https://uploader.codecov.io/latest/alpine/codecov"
	        else
# Other Linux distributions
	            curl --output-dir ~/.local/bin/ -Os \
	                "https://uploader.codecov.io/latest/linux/codecov"
	        fi
	        chmod +x ~/.local/bin/codecov
	    fi
	    if ! which codecov
	    then
	        set +x
	        echo "ERROR: CodeCov CLI tool still not on PATH"
	        false
	    fi
	) | tee -a "$(@)"

$(VCS_FETCH_TARGETS):
# Retrieve VCS data needed for versioning (tags) and release (release notes)
	git_fetch_args=--tags
	if [ "$$(git rev-parse --is-shallow-repository)" == "true" ]
	then
	    git_fetch_args+=" --unshallow"
	fi
	git fetch $${git_fetch_args} \
	    "$(notdir $(patsubst %/,%,$(dir $(@))))" "$(notdir $(@))"
	mkdir -pv "$(dir $(@))"
	echo "$$(git rev-parse "$(@:var/git/refs/remotes/%=%)")" | tee -a "$(@)"
./.git/hooks/pre-commit:
	$(MAKE) "./var/log/tox/build/build.log"
	$(TOX_EXEC_BUILD_ARGS) pre-commit install \
	    --hook-type "pre-commit" --hook-type "commit-msg" --hook-type "pre-push"

# Capture any project initialization tasks for reference.  Not actually usable.
./pyproject.toml:
	$(MAKE) "$(HOME)/.local/var/log/python-project-structure-host-install.log"
	$(TOX_EXEC_BUILD_ARGS) cz init

# Emacs editor settings
./.dir-locals.el: ./.dir-locals.el.in
	$(MAKE) -e "template=$(<)" "target=$(@)" expand-template

# User-created pre-requisites
~/.gitconfig:
	git config --global user.name "$(USER_FULL_NAME)"
	git config --global user.email "$(USER_EMAIL)"
./var/log/git-remotes.log:
ifeq ($(RELEASE_PUBLISH),true)
	set +x
ifneq ($(VCS_REMOTE_PUSH_URL),)
# Requires a Personal or Project Access Token in the GitLab CI/CD Variables.  That
# variable value should be prefixed with the token name as a HTTP `user:password`
# authentication string:
# https://stackoverflow.com/a/73426417/624787
	git remote set-url --push --add "origin" "$(VCS_REMOTE_PUSH_URL)"
endif
ifneq ($(GITHUB_ACTIONS),true)
ifneq ($(PROJECT_GITHUB_PAT),)
# Also push to the mirror with the `ci.skip` option to avoid redundant runs on the
# mirror.
	git remote set-url --push --add "origin" \
	    "https://$(PROJECT_GITHUB_PAT)@github.com/$(CI_PROJECT_PATH).git"
else ifneq ($(CI_IS_FORK),true)
	set +x
	echo "ERROR: PROJECT_GITHUB_PAT missing from ./.env or CI secrets"
	false
endif
endif
	set -x
# Fail fast if there's still no push access
	git push -o ci.skip --no-verify --tags "origin"
endif
~/.pypirc: ./home/.pypirc.in
	$(MAKE) -e "template=$(<)" "target=$(@)" expand-template

./var/log/docker-login-DOCKER.log: ./.env
	mkdir -pv "$(dir $(@))"
	set +x
	source "./.env"
	export DOCKER_PASS
	if [ -n "$${DOCKER_PASS}" ]
	then
	    set -x
	    printenv "DOCKER_PASS" | docker login -u "merpatterson" --password-stdin
	elif [ "$(CI_IS_FORK)" != "true" ]
	then
	    echo "ERROR: DOCKER_PASS missing from ./.env or CI secrets"
	    false
	fi
	date | tee -a "$(@)"
./var/log/docker-login-GITLAB.log: ./.env
	mkdir -pv "$(dir $(@))"
	set +x
	source "./.env"
	export CI_REGISTRY_PASSWORD
	if [ -n "$${CI_REGISTRY_PASSWORD}" ]
	then
	    set -x
	    printenv "CI_REGISTRY_PASSWORD" |
	        docker login -u "$(CI_REGISTRY_USER)" --password-stdin "$(CI_REGISTRY)"
	elif [ "$(CI_IS_FORK)" != "true" ]
	then
	    echo "ERROR: CI_REGISTRY_PASSWORD missing from ./.env or CI secrets"
	    false
	fi
	date | tee -a "$(@)"
./var/log/docker-login-GITHUB.log: ./.env
	mkdir -pv "$(dir $(@))"
	set +x
	source "./.env"
	export PROJECT_GITHUB_PAT
	if [ -n "$${PROJECT_GITHUB_PAT}" ]
	then
	    set -x
	    printenv "PROJECT_GITHUB_PAT" |
	        docker login -u "$(GITHUB_REPOSITORY_OWNER)" --password-stdin "ghcr.io"
	elif [ "$(CI_IS_FORK)" != "true" ]
	then
	    echo "ERROR: PROJECT_GITHUB_PAT missing from ./.env or CI secrets"
	    false
	fi
	date | tee -a "$(@)"

# GPG signing key creation and management in CI
export GPG_PASSPHRASE=
./var/ci-cd-signing-subkey.asc:
# We need a private key in the CI/CD environment for signing release commits and
# artifacts.  Use a subkey so that it can be revoked without affecting your main key.
# This recipe captures what I had to do to export a private signing subkey.  It's not
# widely tested so it should probably only be used for reference.  It worked for me but
# the risk is leaking your main private key so double and triple check all your
# assumptions and results.
# 1. Create a signing subkey with a NEW, SEPARATE passphrase:
#    https://wiki.debian.org/Subkeys#How.3F
# 2. Get the long key ID for that private subkey:
#	gpg --list-secret-keys --keyid-format "LONG"
# 3. Export *just* that private subkey and verify that the main secret key packet is the
#    GPG dummy packet and that the only other private key included is the intended
#    subkey:
#	gpg --armor --export-secret-subkeys "$(GPG_SIGNING_KEYID)!" |
#	    gpg --list-packets
# 4. Export that key as text to a file:
	gpg --armor --export-secret-subkeys "$(GPG_SIGNING_KEYID)!" >"$(@)"
# 5. Confirm that the exported key can be imported into a temporary GNU PG directory and
#    that temporary directory can then be used to sign files:
#	gnupg_homedir=$$(mktemp -d --suffix=".d" "gnupd.XXXXXXXXXX")
#	printenv 'GPG_PASSPHRASE' >"$${gnupg_homedir}/.passphrase"
#	gpg --homedir "$${gnupg_homedir}" --batch --import <"$(@)"
#	echo "Test signature content" >"$${gnupg_homedir}/test-sig.txt"
#	gpgconf --kill gpg-agent
#	gpg --homedir "$${gnupg_homedir}" --batch --pinentry-mode "loopback" \
#	    --passphrase-file "$${gnupg_homedir}/.passphrase" \
#	    --local-user "$(GPG_SIGNING_KEYID)!" --sign "$${gnupg_homedir}/test-sig.txt"
#	gpg --batch --verify "$${gnupg_homedir}/test-sig.txt.gpg"
# 6. Add the contents of this target as a `GPG_SIGNING_PRIVATE_KEY` secret in CI and the
# passphrase for the signing subkey as a `GPG_PASSPHRASE` secret in CI
./var/log/gpg-import.log:
# In each CI run, import the private signing key from the CI secrets
	mkdir -pv "$(dir $(@))"
ifneq ($(and $(GPG_SIGNING_PRIVATE_KEY),$(GPG_PASSPHRASE)),)
	printenv "GPG_SIGNING_PRIVATE_KEY" | gpg --batch --import | tee -a "$(@)"
	echo 'default-key:0:"$(GPG_SIGNING_KEYID)' | gpgconf —change-options gpg
	git config --global user.signingkey "$(GPG_SIGNING_KEYID)"
# "Unlock" the signing key for the remainder of this CI run:
	printenv 'GPG_PASSPHRASE' >"./var/ci-cd-signing-subkey.passphrase"
	true | gpg --batch --pinentry-mode "loopback" \
	    --passphrase-file "./var/ci-cd-signing-subkey.passphrase" \
	    --sign | gpg --list-packets
else
ifneq ($(CI_IS_FORK),true)
	set +x
	echo "ERROR: GPG_SIGNING_PRIVATE_KEY or GPG_PASSPHRASE " \
	    "missing from ./.env or CI secrets"
	false
endif
	date | tee -a "$(@)"
endif<|MERGE_RESOLUTION|>--- conflicted
+++ resolved
@@ -480,16 +480,13 @@
 ### Perform any checks that should only be run before pushing
 check-push: $(VCS_FETCH_TARGETS) build-docker-volumes-$(PYTHON_ENV) \
 		build-docker-$(PYTHON_MINOR) ./.env
-<<<<<<< HEAD
 ifeq ($(CI),true)
 ifneq ($(PYTHON_MINOR),$(PYTHON_HOST_MINOR))
 # Don't waste CI time, only check for the canonical version:
 	exit
 endif
 endif
-=======
 	exit_code=0
->>>>>>> e77fdcd8
 	$(TOX_EXEC_BUILD_ARGS) cz check --rev-range \
 	    "$(VCS_UPSTREAM_REMOTE)/$(VCS_COMPARE_BRANCH)..HEAD" || exit_code=$$?
 	if ! (( $$exit_code == 3 || $$exit_code == 21 ))
