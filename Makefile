--- conflicted
+++ resolved
@@ -391,18 +391,14 @@
 .PHONY: release-python
 ### Publish installable Python packages to PyPI
 release-python: \
-<<<<<<< HEAD
-		~/.pypirc ./var/log/codecov-install.log ./var/log/host-install.log \
+		~/.pypirc ./var/log/codecov-install.log \
+		$(HOME)/.local/var/log/python-project-structure-host-install.log \
 		./.env $(DOCKER_VOLUMES) ./dist/.current.whl
 # Upload any build or test artifacts to CI/CD providers
 ifeq ($(GITLAB_CI),true)
 	codecov --nonZero -t "$(CODECOV_TOKEN)" \
 	    --file "./build/$(PYTHON_ENV)/coverage.xml"
 endif
-=======
-		$(HOME)/.local/var/log/python-project-structure-host-install.log \
-		./.env $(DOCKER_VOLUMES) ~/.pypirc ./dist/.current.whl
->>>>>>> b86c4310
 ifeq ($(RELEASE_PUBLISH),true)
 	if [ -e "./build/next-version.txt" ]
 	then
@@ -629,15 +625,9 @@
 	touch "./var/log/rebuild.log"
 $(PYTHON_ENVS:%=./build-host/requirements-%.txt): ./build-host/requirements.txt.in
 	true DEBUG Updated prereqs: $(?)
-<<<<<<< HEAD
-	$(MAKE) "$(@:requirements/%/host.txt=./var/log/tox/%/build.log)"
-	./.tox/$(@:requirements/%/host.txt=%)/bin/pip-compile \
-	    --resolver "backtracking" $(PIP_COMPILE_ARGS) --output-file "$(@)" "$(<)"
-=======
 	$(MAKE) "$(@:build-host/requirements-%.txt=./var/log/tox/%/build.log)"
 	./.tox/$(@:build-host/requirements-%.txt=%)/bin/pip-compile \
-	    --resolver "backtracking" --upgrade --output-file "$(@)" "$(<)"
->>>>>>> b86c4310
+	    --resolver "backtracking" $(PIP_COMPILE_ARGS) --output-file "$(@)" "$(<)"
 # Only update the installed tox version for the latest/host/main/default Python version
 	if [ "$(@:build-host/requirements-%.txt=%)" = "$(PYTHON_ENV)" ]
 	then
@@ -685,13 +675,9 @@
 	mkdir -pv "$(dir $(@))" \
 # Workaround issues with local images and the development image depending on the end
 # user image.  It seems that `depends_on` isn't sufficient.
-<<<<<<< HEAD
-	$(MAKE) ./var/log/host-install.log
+	$(MAKE) $(HOME)/.local/var/log/python-project-structure-host-install.log
 # Retrieve VCS data needed for versioning (tags) and release (release notes)
 	git fetch --tags origin "$(VCS_BRANCH)"
-=======
-	$(MAKE) $(HOME)/.local/var/log/python-project-structure-host-install.log
->>>>>>> b86c4310
 	export VERSION=$$(./.tox/build/bin/cz version --project)
 # https://github.com/moby/moby/issues/39003#issuecomment-879441675
 	docker_build_args="$(DOCKER_BUILD_ARGS) \
