## Development, build and maintenance tasks

### Defensive settings for make:
#     https://tech.davis-hansson.com/p/make/
SHELL:=bash
.ONESHELL:
.SHELLFLAGS:=-eu -o pipefail -c
.SILENT:
.DELETE_ON_ERROR:
MAKEFLAGS+=--warn-undefined-variables
MAKEFLAGS+=--no-builtin-rules
PS1?=$$
EMPTY=
COMMA=,

# Variables/options that affect behavior
export TEMPLATE_IGNORE_EXISTING=false
# https://devguide.python.org/versions/#supported-versions
PYTHON_SUPPORTED_MINORS=3.11 3.10 3.9 3.8 3.7
export DOCKER_USER=merpatterson
# Project-specific variables
GPG_SIGNING_KEYID=2EFF7CCE6828E359
GITLAB_REPOSITORY_OWNER=rpatterson
GITHUB_REPOSITORY_OWNER=$(GITLAB_REPOSITORY_OWNER)
DEBUG=
POST_MORTEM=

# Values derived from the environment
USER_NAME:=$(shell id -u -n)
USER_FULL_NAME:=$(shell getent passwd "$(USER_NAME)" | cut -d ":" -f 5 | cut -d "," -f 1)
ifeq ($(USER_FULL_NAME),)
USER_FULL_NAME=$(USER_NAME)
endif
USER_EMAIL:=$(USER_NAME)@$(shell hostname -f)
export PUID:=$(shell id -u)
export PGID:=$(shell id -g)
export CHECKOUT_DIR=$(PWD)
export TZ=Etc/UTC
ifneq ("$(wildcard /usr/share/zoneinfo/)","")
export TZ=$(shell \
  realpath --relative-to=/usr/share/zoneinfo/ \
  $(firstword $(realpath /private/etc/localtime /etc/localtime)) \
)
endif
# Use the same Python version tox would as a default:
# https://tox.wiki/en/latest/config.html#base_python
PYTHON_HOST_MINOR:=$(shell pip --version | sed -nE 's|.* \(python ([0-9]+.[0-9]+)\)$$|\1|p')
export PYTHON_HOST_ENV=py$(subst .,,$(PYTHON_HOST_MINOR))
# Determine the latest installed Python version of the supported versions
PYTHON_BASENAMES=$(PYTHON_SUPPORTED_MINORS:%=python%)
define PYTHON_AVAIL_EXECS :=
    $(foreach PYTHON_BASENAME,$(PYTHON_BASENAMES),$(shell which $(PYTHON_BASENAME)))
endef
PYTHON_LATEST_EXEC=$(firstword $(PYTHON_AVAIL_EXECS))
PYTHON_LATEST_BASENAME=$(notdir $(PYTHON_LATEST_EXEC))
export PYTHON_MINOR=$(PYTHON_HOST_MINOR)
ifeq ($(PYTHON_MINOR),)
# Fallback to the latest installed supported Python version
export PYTHON_MINOR=$(PYTHON_LATEST_BASENAME:python%=%)
endif
export DOCKER_GID=$(shell getent group "docker" | cut -d ":" -f 3)

# Values derived from constants
# Support passing in the Python versions to test, including testing one version:
#     $ make PYTHON_MINORS=3.11 test
PYTHON_LATEST_MINOR=$(firstword $(PYTHON_SUPPORTED_MINORS))
PYTHON_LATEST_ENV=py$(subst .,,$(PYTHON_LATEST_MINOR))
PYTHON_MINORS=$(PYTHON_SUPPORTED_MINORS)
ifeq ($(PYTHON_MINOR),)
export PYTHON_MINOR=$(firstword $(PYTHON_MINORS))
else ifeq ($(findstring $(PYTHON_MINOR),$(PYTHON_MINORS)),)
export PYTHON_MINOR=$(firstword $(PYTHON_MINORS))
endif
export PYTHON_ENV=py$(subst .,,$(PYTHON_MINOR))
PYTHON_SHORT_MINORS=$(subst .,,$(PYTHON_MINORS))
PYTHON_ENVS=$(PYTHON_SHORT_MINORS:%=py%)
PYTHON_ALL_ENVS=$(PYTHON_ENVS) build
TOX_ENV_LIST=$(subst $(EMPTY) ,$(COMMA),$(PYTHON_ENVS))
export TOX_RUN_ARGS=run-parallel --parallel auto --parallel-live
ifeq ($(words $(PYTHON_MINORS)),1)
export TOX_RUN_ARGS=run
endif
# The options that allow for rapid execution of arbitrary commands in the venvs managed
# by tox
TOX_EXEC_OPTS=--no-recreate-pkg --skip-pkg-install
TOX_EXEC_ARGS=tox exec $(TOX_EXEC_OPTS) -e "$(PYTHON_ENV)" --
TOX_EXEC_BUILD_ARGS=tox exec $(TOX_EXEC_OPTS) -e "build" --
CI=false
DOCKER_COMPOSE_RUN_ARGS=--rm
ifneq ($(CI),true)
DOCKER_COMPOSE_RUN_ARGS+= --quiet-pull
endif
DOCKER_BUILD_ARGS=
DOCKER_REGISTRIES=DOCKER GITLAB GITHUB
export DOCKER_REGISTRY=$(firstword $(DOCKER_REGISTRIES))
DOCKER_IMAGE_DOCKER=$(DOCKER_USER)/feed-archiver
DOCKER_IMAGE_GITLAB=$(CI_REGISTRY_IMAGE)
DOCKER_IMAGE_GITHUB=ghcr.io/$(GITHUB_REPOSITORY_OWNER)/feed-archiver
DOCKER_IMAGE=$(DOCKER_IMAGE_$(DOCKER_REGISTRY))
export DOCKER_VARIANT=
DOCKER_VARIANT_PREFIX=
ifneq ($(DOCKER_VARIANT),)
DOCKER_VARIANT_PREFIX=$(DOCKER_VARIANT)-
endif
DOCKER_VOLUMES=\
./var/ ./var/docker/$(PYTHON_ENV)/ \
./src/feed_archiver.egg-info/ \
./var/docker/$(PYTHON_ENV)/feed_archiver.egg-info/ \
./.tox/ ./var/docker/$(PYTHON_ENV)/.tox/


# Safe defaults for testing the release process without publishing to the final/official
# hosts/indexes/registries:
BUILD_REQUIREMENTS=true
PIP_COMPILE_ARGS=--upgrade
RELEASE_PUBLISH=false
TOWNCRIER_COMPARE_BRANCH=develop
PYPI_REPO=testpypi
PYPI_HOSTNAME=test.pypi.org
# Determine which branch is checked out depending on the environment
GITLAB_CI=false
GITHUB_ACTIONS=false
ifeq ($(GITLAB_CI),true)
USER_EMAIL=$(USER_NAME)@runners-manager.gitlab.com
export VCS_BRANCH=$(CI_COMMIT_REF_NAME)
else ifeq ($(GITHUB_ACTIONS),true)
USER_EMAIL=$(USER_NAME)@actions.github.com
export VCS_BRANCH=$(GITHUB_REF_NAME)
else
export VCS_BRANCH:=$(shell git branch --show-current)
endif
# Only publish releases from the `master` or `develop` branches:
DOCKER_PUSH=false
CI=false
GITHUB_RELEASE_ARGS=--prerelease
ifeq ($(CI),true)
# Compile requirements on CI/CD as a check to make sure all changes to dependencies have
# been reflected in the frozen/pinned versions, but don't upgrade packages so that
# external changes, such as new PyPI releases, don't turn CI/CD red spuriously and
# unrelated to the contributor's actual changes.
PIP_COMPILE_ARGS=
endif
ifeq ($(GITLAB_CI),true)
ifeq ($(VCS_BRANCH),master)
RELEASE_PUBLISH=true
TOWNCRIER_COMPARE_BRANCH=master
PYPI_REPO=pypi
PYPI_HOSTNAME=pypi.org
DOCKER_PUSH=true
GITHUB_RELEASE_ARGS=
else ifeq ($(VCS_BRANCH),develop)
# Publish pre-releases from the `develop` branch:
RELEASE_PUBLISH=true
endif
endif
CI_REGISTRY_USER=$(GITLAB_REPOSITORY_OWNER)
CI_REGISTRY=registry.gitlab.com/$(GITLAB_REPOSITORY_OWNER)
CI_REGISTRY_IMAGE=$(CI_REGISTRY)/feed-archiver
# Address undefined variables warnings when running under local development
VCS_REMOTE_PUSH_URL=
CODECOV_TOKEN=
PROJECT_GITHUB_PAT=

# Defaults specific to this project:
export NGINX_PORT=80

# Done with `$(shell ...)`, echo recipe commands going forward
.SHELLFLAGS+= -x


## Top-level targets

.PHONY: all
### Default target
all: build

# Strive for as much consistency as possible in development tasks between the local host
# and inside containers.  To that end, most of the `*-docker` container target recipes
# should run the corresponding `*-local` local host target recipes inside the
# development container.  Top level targets, like `test`, should run as much as possible
# inside the development container.

.PHONY: build
### Set up everything for development from a checkout, local and in containers
build: \
		./.git/hooks/pre-commit ./server/.htpasswd \
		./src/feedarchiver/tests/archives/end-to-end/.feed-archiver.yml \
		build-docker

.PHONY: build-docker
### Set up for development in Docker containers
build-docker: ./.env $(HOME)/.local/var/log/feed-archiver-host-install.log
ifeq ($(RELEASE_PUBLISH),true)
	if [ -e "./build/next-version.txt" ]
	then
# Ensure the build is made from the version bump commit if it was done elsewhere:
	    git pull --ff-only "origin" "v$$(cat "./build/next-version.txt")"
	fi
endif
# Avoid parallel tox recreations stomping on each other
	$(MAKE) "./var/log/tox/build/build.log"
	$(MAKE) -e -j DOCKER_BUILD_ARGS="--progress plain" \
	    $(PYTHON_MINORS:%=build-docker-%)
.PHONY: $(PYTHON_MINORS:%=build-docker-%)
### Set up for development in a Docker container for one Python version
$(PYTHON_MINORS:%=build-docker-%):
	$(MAKE) -e \
	    PYTHON_MINORS="$(@:build-docker-%=%)" \
	    PYTHON_MINOR="$(@:build-docker-%=%)" \
	    PYTHON_ENV="py$(subst .,,$(@:build-docker-%=%))" \
	    "./var/docker/py$(subst .,,$(@:build-docker-%=%))/log/build.log"
.PHONY: $(DOCKER_REGISTRIES:%=build-docker-tags-%)
### Print the list of image tags for the current registry and variant
$(DOCKER_REGISTRIES:%=build-docker-tags-%):
	docker_image=$(DOCKER_IMAGE_$(@:build-docker-tags-%=%))
	export VERSION=$$(./.tox/build/bin/cz version --project)
	major_version=$$(echo $${VERSION} | sed -nE 's|([0-9]+).*|\1|p')
	minor_version=$$(
	    echo $${VERSION} | sed -nE 's|([0-9]+\.[0-9]+).*|\1|p'
	)
	echo $${docker_image}:$(DOCKER_VARIANT_PREFIX)$(PYTHON_ENV)-$(VCS_BRANCH)
ifeq ($(VCS_BRANCH),master)
# Only update tags end users may depend on to be stable from the `master` branch
	echo $${docker_image}:$(DOCKER_VARIANT_PREFIX)$(PYTHON_ENV)-$${minor_version}
	echo $${docker_image}:$(DOCKER_VARIANT_PREFIX)$(PYTHON_ENV)-$${major_version}
	echo $${docker_image}:$(DOCKER_VARIANT_PREFIX)$(PYTHON_ENV)
endif
# This variant is the default used for tags such as `latest`
ifeq ($(PYTHON_ENV),$(PYTHON_LATEST_ENV))
	echo $${docker_image}:$(DOCKER_VARIANT_PREFIX)$(VCS_BRANCH)
ifeq ($(VCS_BRANCH),master)
	echo $${docker_image}:$(DOCKER_VARIANT_PREFIX)$${minor_version}
	echo $${docker_image}:$(DOCKER_VARIANT_PREFIX)$${major_version}
ifeq ($(DOCKER_VARIANT),)
	echo $${docker_image}:latest
else
	echo $${docker_image}:$(DOCKER_VARIANT)
endif
endif
endif
.PHONY: build-docker-tags
### Print the list of image tags for the current registry and variant
build-docker-tags:
	$(MAKE) $(DOCKER_REGISTRIES:%=build-docker-tags-%)

.PHONY: $(PYTHON_ENVS:%=build-requirements-%)
### Compile fixed/pinned dependency versions if necessary
$(PYTHON_ENVS:%=build-requirements-%):
# Avoid parallel tox recreations stomping on each other
	$(MAKE) "$(@:build-requirements-%=./var/log/tox/%/build.log)"
	targets="./requirements/$(@:build-requirements-%=%)/user.txt \
	    ./requirements/$(@:build-requirements-%=%)/devel.txt \
	    ./requirements/$(@:build-requirements-%=%)/build.txt \
	    ./build-host/requirements-$(@:build-requirements-%=%).txt"
# Workaround race conditions in pip's HTTP file cache:
# https://github.com/pypa/pip/issues/6970#issuecomment-527678672
	$(MAKE) -e -j $${targets} ||
	    $(MAKE) -e -j $${targets} ||
	    $(MAKE) -e -j $${targets}
.PHONY: $(PYTHON_MINORS:%=build-docker-requirements-%)
### Pull container images and compile fixed/pinned dependency versions if necessary
$(PYTHON_MINORS:%=build-docker-requirements-%): ./.env
	export PYTHON_MINOR="$(@:build-docker-requirements-%=%)"
	export PYTHON_ENV="py$(subst .,,$(@:build-docker-requirements-%=%))"
	$(MAKE) build-docker-volumes-$${PYTHON_ENV}
	docker compose run $(DOCKER_COMPOSE_RUN_ARGS) -T \
	    feed-archiver-devel make -e \
	    PYTHON_MINORS="$(@:build-docker-requirements-%=%)" \
	    PIP_COMPILE_ARGS="$(PIP_COMPILE_ARGS)" \
	    build-requirements-py$(subst .,,$(@:build-docker-requirements-%=%))


.PHONY: build-wheel
### Build the package/distribution format that is fastest to install
build-wheel: \
		./var/docker/$(PYTHON_ENV)/log/build.log \
		./var/docker/$(PYTHON_ENV)/.tox/$(PYTHON_ENV)/bin/activate
# Retrieve VCS data needed for versioning (tags) and release (release notes)
	git fetch --tags origin "$(VCS_BRANCH)"
	ln -sfv "$$(
	    docker compose run $(DOCKER_COMPOSE_RUN_ARGS) \
	        feed-archiver-devel tox exec -q -e $(PYTHON_ENV) -- \
	        pyproject-build -w |
	    sed -nE 's|^Successfully built (.+\.whl)$$|\1|p'
	)" "./dist/.current.whl"

.PHONY: build-bump
### Bump the package version if on a branch that should trigger a release
build-bump: \
		~/.gitconfig ./var/log/git-remotes.log \
		$(HOME)/.local/var/log/feed-archiver-host-install.log \
		./var/docker/$(PYTHON_ENV)/log/build.log \
		./var/docker/$(PYTHON_ENV)/.tox/$(PYTHON_ENV)/bin/activate
# Retrieve VCS data needed for versioning (tags) and release (release notes)
	git_fetch_args=--tags
	if [ "$$(git rev-parse --is-shallow-repository)" == "true" ]
	then
	    git_fetch_args+=" --unshallow"
	fi
	git fetch $${git_fetch_args} origin "$(TOWNCRIER_COMPARE_BRANCH)"
# Collect the versions involved in this release according to conventional commits
	cz_bump_args="--check-consistency --no-verify"
ifneq ($(VCS_BRANCH),master)
	cz_bump_args+=" --prerelease beta"
endif
ifeq ($(RELEASE_PUBLISH),true)
	cz_bump_args+=" --gpg-sign"
# Import the private signing key from CI secrets
	$(MAKE) -e ./var/log/gpg-import.log
endif
# Run first in case any input is needed from the developer
	exit_code=0
	$(TOX_EXEC_BUILD_ARGS) cz bump $${cz_bump_args} --dry-run || exit_code=$$?
# Check if a release and thus a version bump is needed for the commits since the last
# release:
	next_version=$$(
	    $(TOX_EXEC_BUILD_ARGS) cz bump $${cz_bump_args} --yes --dry-run |
	    sed -nE 's|.* ([^ ]+) *→ *([^ ]+).*|\2|p'
	) || true
	rm -fv "./build/next-version.txt"
	if (( $$exit_code == 3 || $$exit_code == 21 ))
	then
# No release necessary for the commits since the last release, don't publish a release
	    exit
	elif (( $$exit_code == 0 ))
	then
	    mkdir -pv "./build/"
	    echo "$${next_version}" >"./build/next-version.txt"
	else
# Commitizen returned an unexpected exit status code, fail
	    exit $$exit_code
	fi
# Update the release notes/changelog
	docker compose run $(DOCKER_COMPOSE_RUN_ARGS) feed-archiver-devel \
	    $(TOX_EXEC_ARGS) \
	    towncrier check --compare-with "origin/$(TOWNCRIER_COMPARE_BRANCH)"
	if ! git diff --cached --exit-code
	then
	    set +x
	    echo "CRITICAL: Cannot bump version with staged changes"
	    false
	fi
# Capture the release notes for *just this* release for creating the GitHub release.
# Have to run before the real `$ towncrier build` run without the `--draft` option
# because after that the `newsfragments` will have been deleted.
	docker compose run --rm feed-archiver-devel $(TOX_EXEC_ARGS) \
	    towncrier build --version "$${next_version}" --draft --yes \
	        >"./NEWS-release.rst"
# Build and stage the release notes to be commited by `$ cz bump`
	docker compose run $(DOCKER_COMPOSE_RUN_ARGS) feed-archiver-devel \
	    $(TOX_EXEC_ARGS) towncrier build --version "$${next_version}" --yes
# Increment the version in VCS
	$(TOX_EXEC_BUILD_ARGS) cz bump $${cz_bump_args}
# Prevent uploading unintended distributions
	rm -vf ./dist/*
# Ensure the container image reflects the version bump but we don't need to update the
# requirements again.
	touch \
	    $(PYTHON_ENVS:%=./requirements/%/user.txt) \
	    $(PYTHON_ENVS:%=./requirements/%/devel.txt) \
	    $(PYTHON_ENVS:%=./build-host/requirements-%.txt)
ifneq ($(CI),true)
# If running under CI/CD then the image will be updated in the next pipeline stage.
# For testing locally, however, ensure the image is up-to-date for subsequent recipes.
	$(MAKE) -e "./var/docker/$(PYTHON_ENV)/log/build.log"
endif
ifeq ($(RELEASE_PUBLISH),true)
# The VCS remote should reflect the release before the release is published to ensure
# that a published release is never *not* reflected in VCS.  Also ensure the tag is in
# place on any mirrors, using multiple `pushurl` remotes, for those project hosts as
# well:
	git push -o ci.skip --no-verify --tags "origin" "HEAD:$(VCS_BRANCH)"
endif

.PHONY: start
### Run the local development end-to-end stack services in the background as daemons
start: build-docker-$(PYTHON_MINOR) ./.env
	docker compose down
	docker compose up -d
.PHONY: run
### Run the local development end-to-end stack services in the foreground for debugging
run: build-docker-$(PYTHON_MINOR) ./.env
	docker compose down
	docker compose up
.PHONY: run-debug
### Run the update sub-command in the container via the interactive debugger
run-debug: build
	docker compose run --rm -e DEBUG="$(DEBUG)" -e POST_MORTEM="$(POST_MORTEM)" \
	    --entrypoint="python" "feed-archiver" -m "pdb" \
	    "/usr/local/bin/feed-archiver" "update"

.PHONY: check-push
### Perform any checks that should only be run before pushing
check-push: build-docker-$(PYTHON_MINOR) ./.env
	docker compose run $(DOCKER_COMPOSE_RUN_ARGS) feed-archiver-devel \
	    $(TOX_EXEC_ARGS) \
	    towncrier check --compare-with "origin/$(TOWNCRIER_COMPARE_BRANCH)"
.PHONY: check-clean
### Confirm that the checkout is free of uncommitted VCS changes
check-clean: $(HOME)/.local/var/log/feed-archiver-host-install.log
	if [ -n "$$(git status --porcelain)" ]
	then
	    set +x
	    echo "CRITICAL: Checkout is not clean, not publishing release"
	    false
	fi

.PHONY: release
### Publish installable Python packages to PyPI and container images to Docker Hub
release: release-python
	$(MAKE) -e release-docker

.PHONY: release-python
### Publish installable Python packages to PyPI
release-python: \
		~/.pypirc ./var/log/codecov-install.log \
		$(HOME)/.local/var/log/feed-archiver-host-install.log \
		./.env $(DOCKER_VOLUMES) ./dist/.current.whl
# Upload any build or test artifacts to CI/CD providers
ifeq ($(GITLAB_CI),true)
	codecov --nonZero -t "$(CODECOV_TOKEN)" \
	    --file "./build/$(PYTHON_ENV)/coverage.xml"
endif
ifeq ($(RELEASE_PUBLISH),true)
	if [ -e "./build/next-version.txt" ]
	then
# Ensure the release is made from the version bump commit if it was done elsewhere:
	    git pull --ff-only "origin" "v$$(cat "./build/next-version.txt")"
	fi
# Import the private signing key from CI secrets
	$(MAKE) -e ./var/log/gpg-import.log
endif
# Build Python packages/distributions from the development Docker container for
# consistency/reproducibility.
	export VERSION=$$(./.tox/build/bin/cz version --project)
	docker pull "$(DOCKER_IMAGE):devel-$(PYTHON_ENV)-$(VCS_BRANCH)" || true
	mkdir -pv "./var/docker/$(PYTHON_ENV)/log/"
	touch "./var/docker/$(PYTHON_ENV)/log/build.log"
	$(MAKE) -e "./var/docker/$(PYTHON_ENV)/.tox/$(PYTHON_ENV)/bin/activate"
	docker compose run $(DOCKER_COMPOSE_RUN_ARGS) feed-archiver-devel \
	    $(TOX_EXEC_ARGS) pyproject-build -s
# https://twine.readthedocs.io/en/latest/#using-twine
	$(TOX_EXEC_BUILD_ARGS) twine check ./dist/feed?archiver-*
	$(MAKE) "check-clean"
	if [ ! -e "./build/next-version.txt" ]
	then
	    exit
	fi
# Only release from the `master` or `develop` branches:
ifeq ($(RELEASE_PUBLISH),true)
# https://twine.readthedocs.io/en/latest/#using-twine
	$(TOX_EXEC_BUILD_ARGS) twine upload -s -r "$(PYPI_REPO)" \
	    ./dist/feed?archiver-*
	export VERSION=$$(./.tox/build/bin/cz version --project)
# Create a GitLab release
	./.tox/build/bin/twine upload -s -r "gitlab" ./dist/feed?archiver-*
	release_cli_args="--description ./NEWS-release.rst"
	release_cli_args+=" --tag-name v$${VERSION}"
	release_cli_args+=" --assets-link {\
	\"name\":\"PyPI\",\
	\"url\":\"https://$(PYPI_HOSTNAME)/project/$(CI_PROJECT_NAME)/$${VERSION}/\",\
	\"link_type\":\"package\"\
	}"
	release_cli_args+=" --assets-link {\
	\"name\":\"GitLab-PyPI-Package-Registry\",\
	\"url\":\"$(CI_SERVER_URL)/$(CI_PROJECT_PATH)/-/packages/\",\
	\"link_type\":\"package\"\
	}"
	release_cli_args+=" --assets-link {\
	\"name\":\"Docker-Hub-Container-Registry\",\
	\"url\":\"https://hub.docker.com/r/merpatterson/$(CI_PROJECT_NAME)/tags\",\
	\"link_type\":\"image\"\
	}"
	docker compose run --rm gitlab-release-cli release-cli \
	    --server-url "$(CI_SERVER_URL)" --project-id "$(CI_PROJECT_ID)" \
	    create $${release_cli_args}
# Create a GitHub release
	gh release create "v$${VERSION}" $(GITHUB_RELEASE_ARGS) \
	    --notes-file "./NEWS-release.rst" ./dist/feed?archiver-*
endif

.PHONY: release-docker
### Publish all container images to all container registries
release-docker: build-docker
	$(MAKE) $(DOCKER_REGISTRIES:%=./var/log/docker-login-%.log)
	$(MAKE) -e -j $(PYTHON_MINORS:%=release-docker-%)
.PHONY: $(PYTHON_MINORS:%=release-docker-%)
### Publish the container images for one Python version to all container registry
$(PYTHON_MINORS:%=release-docker-%):
	export PYTHON_ENV="py$(subst .,,$(@:release-docker-%=%))"
	$(MAKE) $(DOCKER_REGISTRIES:%=./var/log/docker-login-%.log)
	$(MAKE) -e -j $(DOCKER_REGISTRIES:%=release-docker-registry-%)
ifeq ($${PYTHON_ENV},$(PYTHON_LATEST_ENV))
	docker compose run $(DOCKER_COMPOSE_RUN_ARGS) docker-pushrm
endif
.PHONY: $(DOCKER_REGISTRIES:%=release-docker-registry-%)
### Publish all container images to one container registry
$(DOCKER_REGISTRIES:%=release-docker-registry-%):
# https://docs.docker.com/docker-hub/#step-5-build-and-push-a-container-image-to-docker-hub-from-your-computer
	$(MAKE) "./var/log/docker-login-$(@:release-docker-registry-%=%).log"
	for user_tag in $$(
	    $(MAKE) -e --no-print-directory \
	        build-docker-tags-$(@:release-docker-registry-%=%)
	)
	do
	    docker push "$${user_tag}"
	done
	for devel_tag in $$(
	    $(MAKE) -e DOCKER_VARIANT="devel" --no-print-directory \
	        build-docker-tags-$(@:release-docker-registry-%=%)
	)
	do
	    docker push "$${devel_tag}"
	done

.PHONY: format
### Automatically correct code in this checkout according to linters and style checkers
format: $(HOME)/.local/var/log/feed-archiver-host-install.log
	$(TOX_EXEC_ARGS) autoflake -r -i --remove-all-unused-imports \
		--remove-duplicate-keys --remove-unused-variables \
		--remove-unused-variables "./src/feedarchiver/"
	$(TOX_EXEC_ARGS) autopep8 -v -i -r "./src/feedarchiver/"
	$(TOX_EXEC_ARGS) black "./src/feedarchiver/"

.PHONY: lint-docker
### Check the style and content of the `./Dockerfile*` files
lint-docker: ./.env $(DOCKER_VOLUMES)
	docker compose run $(DOCKER_COMPOSE_RUN_ARGS) hadolint \
	    hadolint "./Dockerfile"
	docker compose run $(DOCKER_COMPOSE_RUN_ARGS) hadolint \
	    hadolint "./Dockerfile.devel"
	docker compose run $(DOCKER_COMPOSE_RUN_ARGS) hadolint \
	    hadolint "./build-host/Dockerfile"

.PHONY: test
### Format the code and run the full suite of tests, coverage checks, and linters
test: lint-docker test-docker
.PHONY: test-docker
### Format the code and run the full suite of tests, coverage checks, and linters
test-docker: ./.env build-wheel
	$(MAKE) -e -j \
	    TOX_RUN_ARGS="run --installpkg ./dist/$$(
	        readlink "./dist/.current.whl"
	    )" \
	    DOCKER_BUILD_ARGS="--progress plain" \
	    $(PYTHON_MINORS:%=test-docker-%)
.PHONY: $(PYTHON_MINORS:%=test-docker-%)
### Run the full suite of tests inside a docker container for this Python version
$(PYTHON_MINORS:%=test-docker-%):
	$(MAKE) -e \
	    PYTHON_MINORS="$(@:test-docker-%=%)" \
	    PYTHON_MINOR="$(@:test-docker-%=%)" \
	    PYTHON_ENV="py$(subst .,,$(@:test-docker-%=%))" \
	    test-docker-pyminor
.PHONY: test-docker-pyminor
test-docker-pyminor: build-docker-$(PYTHON_MINOR)
	docker_run_args="--rm"
	if [ ! -t 0 ]
	then
# No fancy output when running in parallel
	    docker_run_args+=" -T"
	fi
# Ensure the dist/package has been correctly installed in the image
<<<<<<< HEAD
	docker compose run $${docker_run_args} feed-archiver \
	    python -m feedarchiver --help
	docker compose run $${docker_run_args} feed-archiver \
	    feed-archiver --help
=======
	docker compose run --no-deps $${docker_run_args} python-project-structure \
	    python -m pythonprojectstructure --help
	docker compose run --no-deps $${docker_run_args} python-project-structure \
	    python-project-structure --help
>>>>>>> 8f3f6db6
# Run from the development Docker container for consistency
	docker compose run $${docker_run_args} feed-archiver-devel \
	    make -e PYTHON_MINORS="$(PYTHON_MINORS)" TOX_RUN_ARGS="$(TOX_RUN_ARGS)" \
	        test-local
.PHONY: test-local
### Run the full suite of tests on the local host
test-local:
	tox $(TOX_RUN_ARGS) -e "$(TOX_ENV_LIST)"
.PHONY: test-debug
### Run tests in the main/default environment and invoke the debugger on errors/failures
test-debug: ./var/log/tox/$(PYTHON_ENV)/editable.log
	$(TOX_EXEC_ARGS) pytest --pdb

.PHONY: upgrade
### Update all fixed/pinned dependencies to their latest available versions
upgrade: ./.env $(DOCKER_VOLUMES)
	touch "./setup.cfg" "./requirements/build.txt.in" "./build-host/requirements.txt.in"
ifeq ($(CI),true)
# Pull separately to reduce noisy interactive TTY output where it shouldn't be:
	docker compose pull --quiet feed-archiver-devel
endif
	docker compose create feed-archiver-devel
# Ensure the network is create first to avoid race conditions
	docker compose create feed-archiver-devel
	$(MAKE) -e PIP_COMPILE_ARGS="--upgrade" -j \
	    $(PYTHON_MINORS:%=build-docker-requirements-%)
# Update VCS hooks from remotes to the latest tag.
	$(TOX_EXEC_BUILD_ARGS) pre-commit autoupdate
.PHONY: upgrade-branch
### Reset an upgrade branch, commit upgraded dependencies on it, and push for review
upgrade-branch: ~/.gitconfig ./var/log/git-remotes.log
	git fetch "origin" "$(VCS_BRANCH)"
	git fetch "origin" "$(VCS_BRANCH)-upgrade"
	if git show-ref -q --heads "$(VCS_BRANCH)-upgrade"
	then
# Reset an existing local branch to the latest upstream before upgrading
	    git checkout "$(VCS_BRANCH)-upgrade"
	    git reset --hard "origin/$(VCS_BRANCH)"
	else
# Create a new local branch from the latest upstream before upgrading
	    git checkout -b "$(VCS_BRANCH)-upgrade" "origin/$(VCS_BRANCH)"
	fi
	$(MAKE) TEMPLATE_IGNORE_EXISTING="true" upgrade
	if $(MAKE) "check-clean"
	then
# No changes from upgrade, exit successfully but push nothing
	    exit
	fi
# Commit the upgrade changes
	echo "Upgrade all requirements and dependencies to the latest versions." \
	    >"./src/feedarchiver/newsfragments/upgrade-requirements.misc.rst"
	git add --update \
	    './build-host/requirements-*.txt' './requirements/*/build.txt' \
	    "./.pre-commit-config.yaml"
	git add \
	    "./src/feedarchiver/newsfragments/upgrade-requirements.misc.rst"
	git commit --all --signoff -m \
	    "build(deps): Upgrade requirements latest versions"
# Fail if upgrading left untracked files in VCS
	$(MAKE) "check-clean"
# Push any upgrades to the remote for review.  Specify both the ref and the expected ref
# for `--force-with-lease=...` to support pushing to multiple mirrors/remotes via
# multiple `pushUrl`:
	git push \
	    --force-with-lease="$(VCS_BRANCH)-upgrade:origin/$(VCS_BRANCH)-upgrade" \
	    --no-verify "origin" "HEAD:$(VCS_BRANCH)-upgrade"

# TEMPLATE: Run this once for your project.  See the `./var/log/docker-login*.log`
# targets for the authentication environment variables that need to be set or just login
# to those container registries manually and touch these targets.
.PHONY: bootstrap-project
### Run any tasks needed to be run once for a given project by a maintainer
bootstrap-project: \
		./var/log/docker-login-GITLAB.log \
		./var/log/docker-login-GITHUB.log
# Initially seed the build host Docker image to bootstrap CI/CD environments
# GitLab CI/CD:
	$(MAKE) -C "./build-host/" DOCKER_IMAGE="$(DOCKER_IMAGE_GITLAB)" release
# GitHub Actions:
	$(MAKE) -C "./build-host/" DOCKER_IMAGE="$(DOCKER_IMAGE_GITHUB)" release

.PHONY: clean
### Restore the checkout to a state as close to an initial clone as possible
clean:
	docker compose down --remove-orphans --rmi "all" -v || true
	$(TOX_EXEC_BUILD_ARGS) pre-commit uninstall \
	    --hook-type "pre-commit" --hook-type "commit-msg" --hook-type "pre-push" \
	    || true
	$(TOX_EXEC_BUILD_ARGS) pre-commit clean || true
	git clean -dfx -e "var/" -e ".env"
	rm -rfv "./var/log/"
	rm -rf "./var/docker/"


## Utility targets

.PHONY: expand-template
## Create a file from a template replacing environment variables
expand-template: $(HOME)/.local/var/log/feed-archiver-host-install.log
	set +x
	if [ -e "$(target)" ]
	then
ifeq ($(TEMPLATE_IGNORE_EXISTING),true)
	    exit
else
	    envsubst <"$(template)" | diff -u "$(target)" "-" || true
	    echo "ERROR: Template $(template) has been updated:"
	    echo "       Reconcile changes and \`$$ touch $(target)\`:"
	    false
endif
	fi
	envsubst <"$(template)" >"$(target)"


## Debug targets

.PHONY: debug-github-checkout
## Reproduce the GitHub Actions shallow git checkout
debug-github-checkout:
	git init "$(CHECKOUT_DIR)"
	cd "$(CHECKOUT_DIR)"
	git remote add origin \
	    "https://github.com/$(GITHUB_REPOSITORY_OWNER)/feed-archiver"
	git -c protocol.version=2 fetch --no-tags --prune --progress \
	    --no-recurse-submodules --depth=1 "origin" "$(VCS_BRANCH)"
	git checkout --progress --force -B "$(VCS_BRANCH)" "origin/$(VCS_BRANCH)"

## Real targets

# Manage fixed/pinned versions in `./requirements/**.txt` files.  Has to be run for each
# python version in the virtual environment for that Python version:
# https://github.com/jazzband/pip-tools#cross-environment-usage-of-requirementsinrequirementstxt-and-pip-compile
$(PYTHON_ENVS:%=./requirements/%/devel.txt): ./pyproject.toml ./setup.cfg ./tox.ini
	true DEBUG Updated prereqs: $(?)
	$(MAKE) "$(@:requirements/%/devel.txt=./var/log/tox/%/build.log)"
	./.tox/$(@:requirements/%/devel.txt=%)/bin/pip-compile \
	    --resolver "backtracking" $(PIP_COMPILE_ARGS) --extra "devel" \
	    --output-file "$(@)" "$(<)"
	mkdir -pv "./var/log/"
	touch "./var/log/rebuild.log"
$(PYTHON_ENVS:%=./requirements/%/user.txt): ./pyproject.toml ./setup.cfg ./tox.ini
	true DEBUG Updated prereqs: $(?)
	$(MAKE) "$(@:requirements/%/user.txt=./var/log/tox/%/build.log)"
	./.tox/$(@:requirements/%/user.txt=%)/bin/pip-compile \
	    --resolver "backtracking" $(PIP_COMPILE_ARGS) --output-file "$(@)" "$(<)"
	mkdir -pv "./var/log/"
	touch "./var/log/rebuild.log"
$(PYTHON_ENVS:%=./build-host/requirements-%.txt): ./build-host/requirements.txt.in
	true DEBUG Updated prereqs: $(?)
	$(MAKE) "$(@:build-host/requirements-%.txt=./var/log/tox/%/build.log)"
	./.tox/$(@:build-host/requirements-%.txt=%)/bin/pip-compile \
	    --resolver "backtracking" $(PIP_COMPILE_ARGS) --output-file "$(@)" "$(<)"
# Only update the installed tox version for the latest/host/main/default Python version
	if [ "$(@:build-host/requirements-%.txt=%)" = "$(PYTHON_ENV)" ]
	then
# Don't install tox into one of it's own virtual environments
	    if [ -n "$${VIRTUAL_ENV:-}" ]
	    then
	        pip_bin="$$(which -a pip | grep -v "^$${VIRTUAL_ENV}/bin/" | head -n 1)"
	    else
	        pip_bin="pip"
	    fi
	    "$${pip_bin}" install -r "$(@)"
	fi
	mkdir -pv "./var/log/"
	touch "./var/log/rebuild.log"
$(PYTHON_ENVS:%=./requirements/%/build.txt): ./requirements/build.txt.in
	true DEBUG Updated prereqs: $(?)
	$(MAKE) "$(@:requirements/%/build.txt=./var/log/tox/%/build.log)"
	./.tox/$(@:requirements/%/build.txt=%)/bin/pip-compile \
	    --resolver "backtracking" $(PIP_COMPILE_ARGS) --output-file "$(@)" "$(<)"

# Workaround tox's `usedevelop = true` not working with `./pyproject.toml`
$(PYTHON_ALL_ENVS:%=./var/log/tox/%/build.log): \
		$(HOME)/.local/var/log/feed-archiver-host-install.log
	mkdir -pv "$(dir $(@))"
	tox exec $(TOX_EXEC_OPTS) -e "$(@:var/log/tox/%/build.log=%)" -- python -c "" |
	    tee -a "$(@)"
$(PYTHON_ENVS:%=./var/log/tox/%/editable.log):
	$(MAKE) "$(HOME)/.local/var/log/feed-archiver-host-install.log"
	mkdir -pv "$(dir $(@))"
	tox exec $(TOX_EXEC_OPTS) -e "$(@:var/log/tox/%/editable.log=%)" -- \
	    pip install -e "./" | tee -a "$(@)"

# Build a wheel package but only if one hasn't already been made
./dist/.current.whl:
	$(MAKE) build-wheel

# Docker targets
./var/docker/$(PYTHON_ENV)/log/build.log: \
		./Dockerfile ./Dockerfile.devel ./.dockerignore ./bin/entrypoint \
		./pyproject.toml ./setup.cfg ./tox.ini \
		./build-host/requirements.txt.in ./docker-compose.yml \
		./docker-compose.override.yml ./.env ./var/log/tox/build/build.log \
		./var/docker/$(PYTHON_ENV)/log/rebuild.log $(DOCKER_VOLUMES)
	true DEBUG Updated prereqs: $(?)
	mkdir -pv "$(dir $(@))" \
# Workaround issues with local images and the development image depending on the end
# user image.  It seems that `depends_on` isn't sufficient.
	$(MAKE) $(HOME)/.local/var/log/feed-archiver-host-install.log
# Retrieve VCS data needed for versioning (tags) and release (release notes)
	git fetch --tags origin "$(VCS_BRANCH)"
	export VERSION=$$(./.tox/build/bin/cz version --project)
# https://github.com/moby/moby/issues/39003#issuecomment-879441675
	docker_build_args="$(DOCKER_BUILD_ARGS) \
	    --build-arg BUILDKIT_INLINE_CACHE=1 \
	    --build-arg PYTHON_MINOR=$(PYTHON_MINOR) \
	    --build-arg PYTHON_ENV=$(PYTHON_ENV) \
	    --build-arg VERSION=$${VERSION}"
	docker_build_user_tags=""
	for user_tag in $$($(MAKE) -e --no-print-directory build-docker-tags)
	do
	    docker_build_user_tags+="--tag $${user_tag} "
	done
	docker_build_caches=""
ifeq ($(GITLAB_CI),true)
# Don't cache when building final releases on `master`
	$(MAKE) -e "./var/log/docker-login-GITLAB.log"
ifneq ($(VCS_BRANCH),master)
	docker pull "$(DOCKER_IMAGE_GITLAB):$(PYTHON_ENV)-$(VCS_BRANCH)" || true
	docker_build_caches+=" \
	--cache-from $(DOCKER_IMAGE_GITLAB):$(PYTHON_ENV)-$(VCS_BRANCH)"
endif
endif
ifeq ($(GITHUB_ACTIONS),true)
	$(MAKE) -e "./var/log/docker-login-GITHUB.log"
ifneq ($(VCS_BRANCH),master)
# Can't use the GitHub Actions cache when we're only pushing images from GitLab CI/CD
	docker pull "$(DOCKER_IMAGE_GITHUB):$(PYTHON_ENV)-$(VCS_BRANCH)" || true
	docker_build_caches+=" \
	--cache-from $(DOCKER_IMAGE_GITHUB):$(PYTHON_ENV)-$(VCS_BRANCH)"
endif
endif
# This variant is the default used for tags such as `latest`
ifeq ($(CI),true)
# Workaround broken interactive session detection
	docker pull "python:${PYTHON_MINOR}"
endif
	docker buildx build --pull $${docker_build_args} $${docker_build_user_tags} \
	    $${docker_build_caches} "./"
# Ensure any subsequent builds have optimal caches
ifeq ($(GITLAB_CI),true)
	docker push "$(DOCKER_IMAGE_GITLAB):$(PYTHON_ENV)-$(VCS_BRANCH)"
endif
ifeq ($(GITHUB_ACTIONS),true)
	docker push "$(DOCKER_IMAGE_GITHUB):$(PYTHON_ENV)-$(VCS_BRANCH)"
endif
# Build the development image
	docker_build_devel_tags=""
	for devel_tag in $$(
	    $(MAKE) -e DOCKER_VARIANT="devel" --no-print-directory build-docker-tags
	)
	do
	    docker_build_devel_tags+="--tag $${devel_tag} "
	done
	docker_build_caches=""
ifeq ($(GITLAB_CI),true)
ifneq ($(VCS_BRANCH),master)
	docker pull "$(DOCKER_IMAGE_GITLAB):devel-$(PYTHON_ENV)-$(VCS_BRANCH)" || true
	docker_build_caches+=" --cache-from \
	$(DOCKER_IMAGE_GITLAB):devel-$(PYTHON_ENV)-$(VCS_BRANCH)"
endif
endif
ifeq ($(GITHUB_ACTIONS),true)
ifneq ($(VCS_BRANCH),master)
	docker pull "$(DOCKER_IMAGE_GITHUB):devel-$(PYTHON_ENV)-$(VCS_BRANCH)" || true
	docker_build_caches+=" --cache-from \
	$(DOCKER_IMAGE_GITHUB):devel-$(PYTHON_ENV)-$(VCS_BRANCH)"
endif
endif
	docker buildx build --pull $${docker_build_args} $${docker_build_devel_tags} \
	    $${docker_build_caches} --file "./Dockerfile.devel" "./"
# Ensure any subsequent builds have optimal caches
ifeq ($(GITLAB_CI),true)
	docker push "$(DOCKER_IMAGE_GITLAB):devel-$(PYTHON_ENV)-$(VCS_BRANCH)"
endif
ifeq ($(GITHUB_ACTIONS),true)
	docker push "$(DOCKER_IMAGE_GITHUB):devel-$(PYTHON_ENV)-$(VCS_BRANCH)"
endif
	date >>"$(@)"
# The image installs the host requirements, reflect that in the bind mount volumes
	date >>"$(@:%/build.log=%/host-install.log)"
# Update the pinned/frozen versions, if needed, using the container.  If changed, then
# we may need to re-build the container image again to ensure it's current and correct.
ifeq ($(BUILD_REQUIREMENTS),true)
	docker compose run $(DOCKER_COMPOSE_RUN_ARGS) -T \
	    feed-archiver-devel make -e PYTHON_MINORS="$(PYTHON_MINOR)" \
	    build-requirements-$(PYTHON_ENV)
	$(MAKE) -e "$(@)"
endif

.PHONY: $(PYTHON_ENVS:%=build-docker-volumes-%)
### Ensure access permissions to build artifacts in Python version container volumes
# If created by `# dockerd`, they end up owned by `root`.
$(PYTHON_ENVS:%=build-docker-volumes-%): \
		./var/ ./src/feed_archiver.egg-info/ ./.tox/
	$(MAKE) \
	    $(@:build-docker-volumes-%=./var/docker/%/) \
	    $(@:build-docker-volumes-%=./var/docker/%/feed_archiver.egg-info/) \
	    $(@:build-docker-volumes-%=./var/docker/%/.tox/)
./var/ $(PYTHON_ENVS:%=./var/docker/%/) \
./src/feed_archiver.egg-info/ \
$(PYTHON_ENVS:%=./var/docker/%/feed_archiver.egg-info/) \
./.tox/ $(PYTHON_ENVS:%=./var/docker/%/.tox/):
	mkdir -pv "$(@)"

# Marker file used to trigger the rebuild of the image for just one Python version.
# Useful to workaround async timestamp issues when running jobs in parallel.
./var/docker/$(PYTHON_ENV)/log/rebuild.log:
	mkdir -pv "$(dir $(@))"
	date >>"$(@)"

# Target for use as a prerequisite in host targets that depend on the virtualenv having
# been built.
$(PYTHON_ALL_ENVS:%=./var/docker/%/.tox/%/bin/activate):
	python_env=$(notdir $(@:%/bin/activate=%))
	$(MAKE) "./var/docker/$${python_env}/log/build.log"
	docker compose run $(DOCKER_COMPOSE_RUN_ARGS) -T \
	    feed-archiver-devel make -e PYTHON_MINORS="$(PYTHON_MINOR)" \
	    "./var/log/tox/$${python_env}/build.log"

# Local environment variables from a template
./.env: ./.env.in
	$(MAKE) -e "template=$(<)" "target=$(@)" expand-template

# Static site server set up
./server/.htpasswd: .SHELLFLAGS = -eu -o pipefail -c
./server/.htpasswd:
	echo "Enter a HTTP Basic authentication password for the static site server."
	if ! which htpasswd
	then
	    sudo apt-get update
	    sudo apt-get install -y apache2-utils
	fi
	htpasswd -c "$(@)" "feed-archiver"

# Extract the Sonarr API key
./sonarr/config/config.xml: ./var/docker/$(PYTHON_ENV)/log/build.log
	mkdir -pv "$(dir $(@))"
	docker compose rm -sf sonarr
	docker compose up -d sonarr
	sleep 1
	until [ -e "$(@)" ]
	do
	    sleep 0.1
	done
./src/feedarchiver/tests/archives/end-to-end/.feed-archiver.yml: \
		./src/feedarchiver/tests/archives/end-to-end/.feed-archiver.yml.in \
		./sonarr/config/config.xml
	export SONARR_API_KEY=$$(
	    sed -nE 's|.*<ApiKey>(.+)</ApiKey>.*|\1|p' "./sonarr/config/config.xml"
	)
	$(MAKE) "template=$(<)" "target=$(@)" expand-template

# Perform any one-time local checkout set up
$(HOME)/.local/var/log/feed-archiver-host-install.log:
	mkdir -pv "$(dir $(@))"
# Bootstrap the minimum Python environment
	(
	    if ! which pip
	    then
	        if which apk
	        then
	            sudo apk update
	            sudo apk add "gettext" "py3-pip" "gnupg" "github-cli" "curl"
	        elif which apt-get
	        then
	            sudo apt-get update
	            sudo apt-get install -y \
	                "gettext-base" "python3-pip" "gnupg" "gh" "curl"
	        else
	            set +x
	            echo "ERROR: OS not supported for installing host dependencies"
	            false
	        fi
	    fi
	    if [ -e ./build-host/requirements-$(PYTHON_HOST_ENV).txt ]
	    then
	        pip install -r "./build-host/requirements-$(PYTHON_HOST_ENV).txt"
	    else
	        pip install -r "./build-host/requirements.txt.in"
	    fi
	) | tee -a "$(@)"

./var/log/codecov-install.log:
	mkdir -pv "$(dir $(@))"
# Install the code test coverage publishing tool
	(
	    if ! which codecov
	    then
	        mkdir -pv ~/.local/bin/
# https://docs.codecov.com/docs/codecov-uploader#using-the-uploader-with-codecovio-cloud
	        if which brew
	        then
# Mac OS X
	            curl --output-dir ~/.local/bin/ -Os \
	                "https://uploader.codecov.io/latest/macos/codecov"
	        elif which apk
	        then
# Alpine
	            wget --directory-prefix ~/.local/bin/ \
	                "https://uploader.codecov.io/latest/alpine/codecov"
	        else
# Other Linux distributions
	            curl --output-dir ~/.local/bin/ -Os \
	                "https://uploader.codecov.io/latest/linux/codecov"
	        fi
	        chmod +x ~/.local/bin/codecov
	    fi
	    if ! which codecov
	    then
	        set +x
	        echo "ERROR: CodeCov CLI tool still not on PATH"
	        false
	    fi
	) | tee -a "$(@)"

./.git/hooks/pre-commit:
	$(MAKE) "$(HOME)/.local/var/log/feed-archiver-host-install.log"
	$(TOX_EXEC_BUILD_ARGS) pre-commit install \
	    --hook-type "pre-commit" --hook-type "commit-msg" --hook-type "pre-push"

# Capture any project initialization tasks for reference.  Not actually usable.
./pyproject.toml:
	$(MAKE) "$(HOME)/.local/var/log/feed-archiver-host-install.log"
	$(TOX_EXEC_BUILD_ARGS) cz init

# Emacs editor settings
./.dir-locals.el: ./.dir-locals.el.in
	$(MAKE) -e "template=$(<)" "target=$(@)" expand-template

# User-created pre-requisites
~/.gitconfig:
	git config --global user.name "$(USER_FULL_NAME)"
	git config --global user.email "$(USER_EMAIL)"
./var/log/git-remotes.log:
ifeq ($(RELEASE_PUBLISH),true)
	set +x
ifneq ($(VCS_REMOTE_PUSH_URL),)
# Requires a Personal or Project Access Token in the GitLab CI/CD Variables.  That
# variable value should be prefixed with the token name as a HTTP `user:password`
# authentication string:
# https://stackoverflow.com/a/73426417/624787
	git remote set-url --push --add "origin" "$(VCS_REMOTE_PUSH_URL)"
endif
ifneq ($(GITHUB_ACTIONS),true)
ifneq ($(PROJECT_GITHUB_PAT),)
# Also push to the mirror with the `ci.skip` option to avoid redundant runs on the
# mirror.
	git remote set-url --push --add "origin" \
	    "https://$(PROJECT_GITHUB_PAT)@github.com/$(CI_PROJECT_PATH).git"
endif
endif
	set -x
# Fail fast if there's still no push access
	git push -o ci.skip --no-verify --tags "origin"
endif
~/.pypirc: ./home/.pypirc.in
	$(MAKE) -e "template=$(<)" "target=$(@)" expand-template

./var/log/docker-login-DOCKER.log: ./.env
	mkdir -pv "$(dir $(@))"
	set +x
	source "./.env"
	export DOCKER_PASS
	set -x
	printenv "DOCKER_PASS" | docker login -u "merpatterson" --password-stdin
	date | tee -a "$(@)"
./var/log/docker-login-GITLAB.log: ./.env
	mkdir -pv "$(dir $(@))"
	set +x
	source "./.env"
	export CI_REGISTRY_PASSWORD
	set -x
	printenv "CI_REGISTRY_PASSWORD" |
	    docker login -u "$(CI_REGISTRY_USER)" --password-stdin "$(CI_REGISTRY)"
	date | tee -a "$(@)"
./var/log/docker-login-GITHUB.log: ./.env
	mkdir -pv "$(dir $(@))"
	set +x
	source "./.env"
	export PROJECT_GITHUB_PAT
	set -x
	printenv "PROJECT_GITHUB_PAT" |
	    docker login -u "$(GITHUB_REPOSITORY_OWNER)" --password-stdin "ghcr.io"
	date | tee -a "$(@)"

# GPG signing key creation and management in CI
export GPG_PASSPHRASE=
./var/ci-cd-signing-subkey.asc:
# We need a private key in the CI/CD environment for signing release commits and
# artifacts.  Use a subkey so that it can be revoked without affecting your main key.
# This recipe captures what I had to do to export a private signing subkey.  It's not
# widely tested so it should probably only be used for reference.  It worked for me but
# the risk is leaking your main private key so double and triple check all your
# assumptions and results.
# 1. Create a signing subkey with a NEW, SEPARATE passphrase:
#    https://wiki.debian.org/Subkeys#How.3F
# 2. Get the long key ID for that private subkey:
#	gpg --list-secret-keys --keyid-format "LONG"
# 3. Export *just* that private subkey and verify that the main secret key packet is the
#    GPG dummy packet and that the only other private key included is the intended
#    subkey:
#	gpg --armor --export-secret-subkeys "$(GPG_SIGNING_KEYID)!" |
#	    gpg --list-packets
# 4. Export that key as text to a file:
	gpg --armor --export-secret-subkeys "$(GPG_SIGNING_KEYID)!" >"$(@)"
# 5. Confirm that the exported key can be imported into a temporary GNU PG directory and
#    that temporary directory can then be used to sign files:
#	gnupg_homedir=$$(mktemp -d --suffix=".d" "gnupd.XXXXXXXXXX")
#	printenv 'GPG_PASSPHRASE' >"$${gnupg_homedir}/.passphrase"
#	gpg --homedir "$${gnupg_homedir}" --batch --import <"$(@)"
#	echo "Test signature content" >"$${gnupg_homedir}/test-sig.txt"
#	gpgconf --kill gpg-agent
#	gpg --homedir "$${gnupg_homedir}" --batch --pinentry-mode "loopback" \
#	    --passphrase-file "$${gnupg_homedir}/.passphrase" \
#	    --local-user "$(GPG_SIGNING_KEYID)!" --sign "$${gnupg_homedir}/test-sig.txt"
#	gpg --batch --verify "$${gnupg_homedir}/test-sig.txt.gpg"
# 6. Add the contents of this target as a `GPG_SIGNING_PRIVATE_KEY` secret in CI and the
# passphrase for the signing subkey as a `GPG_PASSPHRASE` secret in CI
./var/log/gpg-import.log:
# In each CI run, import the private signing key from the CI secrets
	printenv "GPG_SIGNING_PRIVATE_KEY" | gpg --batch --import | tee -a "$(@)"
	echo 'default-key:0:"$(GPG_SIGNING_KEYID)' | gpgconf —change-options gpg
	git config --global user.signingkey "$(GPG_SIGNING_KEYID)"
# "Unlock" the signing key for the remainder of this CI run:
	printenv 'GPG_PASSPHRASE' >"./var/ci-cd-signing-subkey.passphrase"
	true | gpg --batch --pinentry-mode "loopback" \
	    --passphrase-file "./var/ci-cd-signing-subkey.passphrase" \
	    --sign | gpg --list-packets<|MERGE_RESOLUTION|>--- conflicted
+++ resolved
@@ -561,17 +561,10 @@
 	    docker_run_args+=" -T"
 	fi
 # Ensure the dist/package has been correctly installed in the image
-<<<<<<< HEAD
-	docker compose run $${docker_run_args} feed-archiver \
+	docker compose run --no-deps $${docker_run_args} feed-archiver \
 	    python -m feedarchiver --help
-	docker compose run $${docker_run_args} feed-archiver \
+	docker compose run --no-deps $${docker_run_args} feed-archiver \
 	    feed-archiver --help
-=======
-	docker compose run --no-deps $${docker_run_args} python-project-structure \
-	    python -m pythonprojectstructure --help
-	docker compose run --no-deps $${docker_run_args} python-project-structure \
-	    python-project-structure --help
->>>>>>> 8f3f6db6
 # Run from the development Docker container for consistency
 	docker compose run $${docker_run_args} feed-archiver-devel \
 	    make -e PYTHON_MINORS="$(PYTHON_MINORS)" TOX_RUN_ARGS="$(TOX_RUN_ARGS)" \
