## Development, build and maintenance tasks

### Defensive settings for make:
#     https://tech.davis-hansson.com/p/make/
SHELL:=bash
.ONESHELL:
.SHELLFLAGS:=-eu -o pipefail -c
.SILENT:
.DELETE_ON_ERROR:
MAKEFLAGS+=--warn-undefined-variables
MAKEFLAGS+=--no-builtin-rules
PS1?=$$
EMPTY=
COMMA=,

# Variables/options that affect behavior
export TEMPLATE_IGNORE_EXISTING=false
# https://devguide.python.org/versions/#supported-versions
PYTHON_SUPPORTED_MINORS=3.11 3.10 3.9 3.8 3.7
export DOCKER_USER=merpatterson
# Project-specific variables
GPG_SIGNING_KEYID=2EFF7CCE6828E359
GITLAB_REPOSITORY_OWNER=rpatterson
GITHUB_REPOSITORY_OWNER=$(GITLAB_REPOSITORY_OWNER)

# Values derived from the environment
USER_NAME:=$(shell id -u -n)
USER_FULL_NAME:=$(shell \
    getent passwd "$(USER_NAME)" | cut -d ":" -f 5 | cut -d "," -f 1 \
)
ifeq ($(USER_FULL_NAME),)
USER_FULL_NAME=$(USER_NAME)
endif
USER_EMAIL:=$(USER_NAME)@$(shell hostname -f)
export PUID:=$(shell id -u)
export PGID:=$(shell id -g)
export CHECKOUT_DIR=$(PWD)
TZ=Etc/UTC
ifneq ("$(wildcard /usr/share/zoneinfo/)","")
TZ=$(shell \
  realpath --relative-to=/usr/share/zoneinfo/ \
  $(firstword $(realpath /private/etc/localtime /etc/localtime)) \
)
endif
export TZ
# Use the same Python version tox would as a default:
# https://tox.wiki/en/latest/config.html#base_python
PYTHON_HOST_MINOR:=$(shell \
    pip --version | sed -nE 's|.* \(python ([0-9]+.[0-9]+)\)$$|\1|p' \
)
export PYTHON_HOST_ENV=py$(subst .,,$(PYTHON_HOST_MINOR))
# Determine the latest installed Python version of the supported versions
PYTHON_BASENAMES=$(PYTHON_SUPPORTED_MINORS:%=python%)
define PYTHON_AVAIL_EXECS :=
    $(foreach PYTHON_BASENAME,$(PYTHON_BASENAMES),$(shell which $(PYTHON_BASENAME)))
endef
PYTHON_LATEST_EXEC=$(firstword $(PYTHON_AVAIL_EXECS))
PYTHON_LATEST_BASENAME=$(notdir $(PYTHON_LATEST_EXEC))
PYTHON_MINOR=$(PYTHON_HOST_MINOR)
ifeq ($(PYTHON_MINOR),)
# Fallback to the latest installed supported Python version
PYTHON_MINOR=$(PYTHON_LATEST_BASENAME:python%=%)
endif
export DOCKER_GID=$(shell getent group "docker" | cut -d ":" -f 3)

# Values derived from constants
# Support passing in the Python versions to test, including testing one version:
#     $ make PYTHON_MINORS=3.11 test
PYTHON_LATEST_MINOR=$(firstword $(PYTHON_SUPPORTED_MINORS))
PYTHON_LATEST_ENV=py$(subst .,,$(PYTHON_LATEST_MINOR))
PYTHON_MINORS=$(PYTHON_SUPPORTED_MINORS)
ifeq ($(PYTHON_MINOR),)
export PYTHON_MINOR=$(firstword $(PYTHON_MINORS))
else ifeq ($(findstring $(PYTHON_MINOR),$(PYTHON_MINORS)),)
export PYTHON_MINOR=$(firstword $(PYTHON_MINORS))
endif
export PYTHON_MINOR
export PYTHON_ENV=py$(subst .,,$(PYTHON_MINOR))
PYTHON_SHORT_MINORS=$(subst .,,$(PYTHON_MINORS))
PYTHON_ENVS=$(PYTHON_SHORT_MINORS:%=py%)
PYTHON_ALL_ENVS=$(PYTHON_ENVS) build
export PYTHON_WHEEL=
TOX_ENV_LIST=$(subst $(EMPTY) ,$(COMMA),$(PYTHON_ENVS))
ifeq ($(words $(PYTHON_MINORS)),1)
TOX_RUN_ARGS=run
else
TOX_RUN_ARGS=run-parallel --parallel auto --parallel-live
endif
ifneq ($(PYTHON_WHEEL),)
TOX_RUN_ARGS+= --installpkg "./dist/$(PYTHON_WHEEL)"
endif
export TOX_RUN_ARGS
# The options that allow for rapid execution of arbitrary commands in the venvs managed
# by tox
TOX_EXEC_OPTS=--no-recreate-pkg --skip-pkg-install
TOX_EXEC_ARGS=tox exec $(TOX_EXEC_OPTS) -e "$(PYTHON_ENV)" --
TOX_EXEC_BUILD_ARGS=tox exec $(TOX_EXEC_OPTS) -e "build" --
CI=false
DOCKER_COMPOSE_RUN_ARGS=--rm
ifneq ($(CI),true)
DOCKER_COMPOSE_RUN_ARGS+= --quiet-pull
endif
DOCKER_BUILD_ARGS=
DOCKER_REGISTRIES=DOCKER GITLAB GITHUB
export DOCKER_REGISTRY=$(firstword $(DOCKER_REGISTRIES))
DOCKER_IMAGE_DOCKER=$(DOCKER_USER)/python-project-structure
DOCKER_IMAGE_GITLAB=$(CI_REGISTRY_IMAGE)
DOCKER_IMAGE_GITHUB=ghcr.io/$(GITHUB_REPOSITORY_OWNER)/python-project-structure
DOCKER_IMAGE=$(DOCKER_IMAGE_$(DOCKER_REGISTRY))
export DOCKER_VARIANT=
DOCKER_VARIANT_PREFIX=
ifneq ($(DOCKER_VARIANT),)
DOCKER_VARIANT_PREFIX=$(DOCKER_VARIANT)-
endif
DOCKER_VOLUMES=\
./var/ ./var/docker/$(PYTHON_ENV)/ \
./src/python_project_structure.egg-info/ \
./var/docker/$(PYTHON_ENV)/python_project_structure.egg-info/ \
./.tox/ ./var/docker/$(PYTHON_ENV)/.tox/


# Safe defaults for testing the release process without publishing to the final/official
# hosts/indexes/registries:
BUILD_REQUIREMENTS=true
PIP_COMPILE_ARGS=--upgrade
RELEASE_PUBLISH=false
TOWNCRIER_COMPARE_BRANCH=develop
PYPI_REPO=testpypi
PYPI_HOSTNAME=test.pypi.org
# Determine which branch is checked out depending on the environment
GITLAB_CI=false
GITHUB_ACTIONS=false
ifeq ($(GITLAB_CI),true)
USER_EMAIL=$(USER_NAME)@runners-manager.gitlab.com
export VCS_BRANCH=$(CI_COMMIT_REF_NAME)
else ifeq ($(GITHUB_ACTIONS),true)
USER_EMAIL=$(USER_NAME)@actions.github.com
export VCS_BRANCH=$(GITHUB_REF_NAME)
else
export VCS_BRANCH:=$(shell git branch --show-current)
endif
# Only publish releases from the `master` or `develop` branches:
DOCKER_PUSH=false
CI=false
GITHUB_RELEASE_ARGS=--prerelease
ifeq ($(CI),true)
# Compile requirements on CI/CD as a check to make sure all changes to dependencies have
# been reflected in the frozen/pinned versions, but don't upgrade packages so that
# external changes, such as new PyPI releases, don't turn CI/CD red spuriously and
# unrelated to the contributor's actual changes.
PIP_COMPILE_ARGS=
endif
ifeq ($(GITLAB_CI),true)
ifeq ($(VCS_BRANCH),master)
RELEASE_PUBLISH=true
TOWNCRIER_COMPARE_BRANCH=master
PYPI_REPO=pypi
PYPI_HOSTNAME=pypi.org
DOCKER_PUSH=true
GITHUB_RELEASE_ARGS=
else ifeq ($(VCS_BRANCH),develop)
# Publish pre-releases from the `develop` branch:
RELEASE_PUBLISH=true
PYPI_REPO=pypi
endif
endif
CI_REGISTRY_USER=$(GITLAB_REPOSITORY_OWNER)
CI_REGISTRY=registry.gitlab.com/$(GITLAB_REPOSITORY_OWNER)
CI_REGISTRY_IMAGE=$(CI_REGISTRY)/python-project-structure
# Address undefined variables warnings when running under local development
VCS_REMOTE_PUSH_URL=
CODECOV_TOKEN=
PROJECT_GITHUB_PAT=

# Done with `$(shell ...)`, echo recipe commands going forward
.SHELLFLAGS+= -x


## Top-level targets

.PHONY: all
### Default target
all: build

# Strive for as much consistency as possible in development tasks between the local host
# and inside containers.  To that end, most of the `*-docker` container target recipes
# should run the corresponding `*-local` local host target recipes inside the
# development container.  Top level targets, like `test`, should run as much as possible
# inside the development container.

.PHONY: build
### Set up everything for development from a checkout, local and in containers
build: ./.git/hooks/pre-commit build-docker

.PHONY: build-docker
### Set up for development in Docker containers
build-docker: ./.env $(HOME)/.local/var/log/python-project-structure-host-install.log \
		build-wheel
# Avoid parallel tox recreations stomping on each other
	$(MAKE) "./var/log/tox/build/build.log"
	$(MAKE) -e -j PYTHON_WHEEL="$$(readlink "./dist/.current.whl")" \
	    DOCKER_BUILD_ARGS="--progress plain" \
	    $(PYTHON_MINORS:%=build-docker-%)
.PHONY: $(PYTHON_MINORS:%=build-docker-%)
### Set up for development in a Docker container for one Python version
$(PYTHON_MINORS:%=build-docker-%):
	$(MAKE) -e \
	    PYTHON_MINORS="$(@:build-docker-%=%)" \
	    PYTHON_MINOR="$(@:build-docker-%=%)" \
	    PYTHON_ENV="py$(subst .,,$(@:build-docker-%=%))" \
	    "./var/docker/py$(subst .,,$(@:build-docker-%=%))/log/build-user.log"
.PHONY: $(DOCKER_REGISTRIES:%=build-docker-tags-%)
### Print the list of image tags for the current registry and variant
$(DOCKER_REGISTRIES:%=build-docker-tags-%):
	docker_image=$(DOCKER_IMAGE_$(@:build-docker-tags-%=%))
	export VERSION=$$(./.tox/build/bin/cz version --project)
	major_version=$$(echo $${VERSION} | sed -nE 's|([0-9]+).*|\1|p')
	minor_version=$$(
	    echo $${VERSION} | sed -nE 's|([0-9]+\.[0-9]+).*|\1|p'
	)
	echo $${docker_image}:$(DOCKER_VARIANT_PREFIX)$(PYTHON_ENV)-$(VCS_BRANCH)
ifeq ($(VCS_BRANCH),master)
# Only update tags end users may depend on to be stable from the `master` branch
	echo $${docker_image}:$(DOCKER_VARIANT_PREFIX)$(PYTHON_ENV)-$${minor_version}
	echo $${docker_image}:$(DOCKER_VARIANT_PREFIX)$(PYTHON_ENV)-$${major_version}
	echo $${docker_image}:$(DOCKER_VARIANT_PREFIX)$(PYTHON_ENV)
endif
# This variant is the default used for tags such as `latest`
ifeq ($(PYTHON_ENV),$(PYTHON_LATEST_ENV))
	echo $${docker_image}:$(DOCKER_VARIANT_PREFIX)$(VCS_BRANCH)
ifeq ($(VCS_BRANCH),master)
	echo $${docker_image}:$(DOCKER_VARIANT_PREFIX)$${minor_version}
	echo $${docker_image}:$(DOCKER_VARIANT_PREFIX)$${major_version}
ifeq ($(DOCKER_VARIANT),)
	echo $${docker_image}:latest
else
	echo $${docker_image}:$(DOCKER_VARIANT)
endif
endif
endif
.PHONY: build-docker-tags
### Print the list of image tags for the current registry and variant
build-docker-tags:
	$(MAKE) $(DOCKER_REGISTRIES:%=build-docker-tags-%)

.PHONY: $(PYTHON_ENVS:%=build-requirements-%)
### Compile fixed/pinned dependency versions if necessary
$(PYTHON_ENVS:%=build-requirements-%):
# Avoid parallel tox recreations stomping on each other
	$(MAKE) "$(@:build-requirements-%=./var/log/tox/%/build.log)"
	targets="./requirements/$(@:build-requirements-%=%)/user.txt \
	    ./requirements/$(@:build-requirements-%=%)/devel.txt \
	    ./requirements/$(@:build-requirements-%=%)/build.txt \
	    ./build-host/requirements-$(@:build-requirements-%=%).txt"
# Workaround race conditions in pip's HTTP file cache:
# https://github.com/pypa/pip/issues/6970#issuecomment-527678672
	$(MAKE) -e -j $${targets} ||
	    $(MAKE) -e -j $${targets} ||
	    $(MAKE) -e -j $${targets}

.PHONY: $(PYTHON_MINORS:%=build-docker-requirements-%)
### Pull container images and compile fixed/pinned dependency versions if necessary
$(PYTHON_MINORS:%=build-docker-requirements-%): ./.env
	export PYTHON_MINOR="$(@:build-docker-requirements-%=%)"
	export PYTHON_ENV="py$(subst .,,$(@:build-docker-requirements-%=%))"
	$(MAKE) build-docker-volumes-$${PYTHON_ENV}
	docker compose run $(DOCKER_COMPOSE_RUN_ARGS) -T \
	    python-project-structure-devel make -e \
	    PYTHON_MINORS="$(@:build-docker-requirements-%=%)" \
	    PIP_COMPILE_ARGS="$(PIP_COMPILE_ARGS)" \
	    build-requirements-py$(subst .,,$(@:build-docker-requirements-%=%))

.PHONY: build-wheel
### Ensure the built package is current when used outside of tox
build-wheel: ./var/docker/$(PYTHON_ENV)/log/build-devel.log
# Retrieve VCS data needed for versioning (tags) and release (release notes)
	git fetch --tags origin "$(VCS_BRANCH)"
	docker compose run $(DOCKER_COMPOSE_RUN_ARGS) -T \
	    python-project-structure-devel \
	    tox exec -e "$(PYTHON_ENV)" -- python --version
	wheel_path="$$(
	    ls -t ./var/docker/$(PYTHON_ENV)/.tox/.pkg/dist/*.whl | head -n 1
	)"
# Copy the wheel to a location accessible to all containers:
	mkdir -pv "./dist/"
	cp -lfv "$${wheel_path}" "./dist/"
# Record which wheel is the one just built:
	ln -sfv "$$(basename "$${wheel_path}")" "./dist/.current.whl"

.PHONY: build-bump
### Bump the package version if on a branch that should trigger a release
build-bump: \
		~/.gitconfig ./var/log/git-remotes.log \
		$(HOME)/.local/var/log/python-project-structure-host-install.log \
		./var/docker/$(PYTHON_ENV)/log/build-devel.log \
		./var/docker/$(PYTHON_ENV)/.tox/$(PYTHON_ENV)/bin/activate
# Retrieve VCS data needed for versioning (tags) and release (release notes)
	git_fetch_args=--tags
	if [ "$$(git rev-parse --is-shallow-repository)" == "true" ]
	then
	    git_fetch_args+=" --unshallow"
	fi
	git fetch $${git_fetch_args} origin "$(TOWNCRIER_COMPARE_BRANCH)"
# Check if the conventional commits since the last release require new release and thus
# a version bump:
	if ! $(TOX_EXEC_BUILD_ARGS) python ./bin/cz-check-bump
	then
	    exit
	fi
# Collect the versions involved in this release according to conventional commits:
	cz_bump_args="--check-consistency --no-verify"
ifneq ($(VCS_BRANCH),master)
	cz_bump_args+=" --prerelease beta"
endif
<<<<<<< HEAD
ifeq ($(RELEASE_PUBLISH),true)
	cz_bump_args+=" --gpg-sign"
# Import the private signing key from CI secrets
	$(MAKE) -e ./var/log/gpg-import.log
endif
	next_version=$$(
	    $(TOX_EXEC_BUILD_ARGS) cz bump $${cz_bump_args} --yes --dry-run |
	    sed -nE 's|.* ([^ ]+) *→ *([^ ]+).*|\2|p'
	) || true
	mkdir -pv "./dist/"
	rm -fv "./dist/.next-version.txt"
	echo "$${next_version}" >"./dist/.next-version.txt"
=======
>>>>>>> 43cd7ba9
# Update the release notes/changelog
	docker compose run $(DOCKER_COMPOSE_RUN_ARGS) python-project-structure-devel \
	    $(TOX_EXEC_ARGS) \
	    towncrier check --compare-with "origin/$(TOWNCRIER_COMPARE_BRANCH)"
	if ! git diff --cached --exit-code
	then
	    set +x
	    echo "CRITICAL: Cannot bump version with staged changes"
	    false
	fi
ifeq ($(RELEASE_PUBLISH),true)
# Capture the release notes for *just this* release for creating the GitHub release.
# Have to run before the real `$ towncrier build` run without the `--draft` option
# because after that the `newsfragments` will have been deleted.
	docker compose run --rm python-project-structure-devel $(TOX_EXEC_ARGS) \
	    towncrier build --version "$${next_version}" --draft --yes \
	        >"./NEWS-release.rst"
# Build and stage the release notes to be commited by `$ cz bump`
	next_version=$$(
	    $(TOX_EXEC_BUILD_ARGS) cz bump $${cz_bump_args} --yes --dry-run |
	    sed -nE 's|.* ([^ ]+) *→ *([^ ]+).*|\2|p'
	) || true
	docker compose run $(DOCKER_COMPOSE_RUN_ARGS) python-project-structure-devel \
	    $(TOX_EXEC_ARGS) towncrier build --version "$${next_version}" --yes
# Increment the version in VCS
	$(TOX_EXEC_BUILD_ARGS) cz bump $${cz_bump_args}
# Ensure the container image reflects the version bump but we don't need to update the
# requirements again.
	touch \
	    $(PYTHON_ENVS:%=./requirements/%/user.txt) \
	    $(PYTHON_ENVS:%=./requirements/%/devel.txt) \
	    $(PYTHON_ENVS:%=./build-host/requirements-%.txt)
ifneq ($(CI),true)
# If running under CI/CD then the image will be updated in the next pipeline stage.
# For testing locally, however, ensure the image is up-to-date for subsequent recipes.
	$(MAKE) -e "./var/docker/$(PYTHON_ENV)/log/build-user.log"
endif
# The VCS remote should reflect the release before the release is published to ensure
# that a published release is never *not* reflected in VCS.  Also ensure the tag is in
# place on any mirrors, using multiple `pushurl` remotes, for those project hosts as
# well:
	git push --no-verify -o "ci.skip" --tags "origin" "HEAD:$(VCS_BRANCH)"
endif

.PHONY: start
### Run the local development end-to-end stack services in the background as daemons
start: build-docker-$(PYTHON_MINOR) ./.env
	docker compose down
	docker compose up -d
.PHONY: run
### Run the local development end-to-end stack services in the foreground for debugging
run: build-docker-$(PYTHON_MINOR) ./.env
	docker compose down
	docker compose up

.PHONY: check-push
### Perform any checks that should only be run before pushing
check-push: build-docker-$(PYTHON_MINOR) ./.env
	if $(TOX_EXEC_BUILD_ARGS) python ./bin/cz-check-bump
	then
	    docker compose run $(DOCKER_COMPOSE_RUN_ARGS) \
	        python-project-structure-devel $(TOX_EXEC_ARGS) \
	        towncrier check --compare-with "origin/$(TOWNCRIER_COMPARE_BRANCH)"
	fi
.PHONY: check-clean
### Confirm that the checkout is free of uncommitted VCS changes
check-clean: $(HOME)/.local/var/log/python-project-structure-host-install.log
	if [ -n "$$(git status --porcelain)" ]
	then
	    set +x
	    echo "Checkout is not clean"
	    false
	fi

.PHONY: release
### Publish installable Python packages to PyPI and container images to Docker Hub
release: release-python
	$(MAKE) -e release-docker

.PHONY: release-python
### Publish installable Python packages to PyPI
release-python: \
		~/.pypirc ./var/log/codecov-install.log \
		$(HOME)/.local/var/log/python-project-structure-host-install.log \
<<<<<<< HEAD
		./.env $(DOCKER_VOLUMES) ./dist/.current.whl
# Upload any build or test artifacts to CI/CD providers
ifeq ($(GITLAB_CI),true)
	codecov --nonZero -t "$(CODECOV_TOKEN)" \
	    --file "./build/$(PYTHON_ENV)/coverage.xml"
endif
ifeq ($(RELEASE_PUBLISH),true)
	if [ -e "./dist/next-version.txt" ]
	then
# Ensure the release is made from the version bump commit if it was done elsewhere:
	    git pull --ff-only "origin" "v$$(cat "./dist/.next-version.txt")"
	fi
# Import the private signing key from CI secrets
	$(MAKE) -e ./var/log/gpg-import.log
endif
=======
		./.env $(DOCKER_VOLUMES) ~/.pypirc
>>>>>>> 43cd7ba9
# Build Python packages/distributions from the development Docker container for
# consistency/reproducibility.
	export VERSION=$$(./.tox/build/bin/cz version --project)
	docker pull "$(DOCKER_IMAGE):devel-$(PYTHON_ENV)-$(VCS_BRANCH)" || true
	mkdir -pv "./var/docker/$(PYTHON_ENV)/log/"
	touch "./var/docker/$(PYTHON_ENV)/log/build-devel.log"
	$(MAKE) -e "./var/docker/$(PYTHON_ENV)/.tox/$(PYTHON_ENV)/bin/activate"
# Build the actual package distributions:
	$(MAKE) -e "build-wheel"
	docker compose run $(DOCKER_COMPOSE_RUN_ARGS) python-project-structure-devel \
	    tox exec -e "$(PYTHON_ENV)" --override "testenv.package=sdist" -- \
	        python --version
	sdist="$$(ls -t ./var/docker/$(PYTHON_ENV)/.tox/.pkg/dist/*.tar.gz | head -n 1)"
# https://twine.readthedocs.io/en/latest/#using-twine
	$(TOX_EXEC_BUILD_ARGS) twine check \
	    "$$(realpath "./dist/.current.whl")" "$${sdist}"
	$(MAKE) "check-clean"
# Only release from the `master` or `develop` branches:
ifeq ($(RELEASE_PUBLISH),true)
# https://twine.readthedocs.io/en/latest/#using-twine
	$(TOX_EXEC_BUILD_ARGS) twine upload -s -r "$(PYPI_REPO)" \
	    "$$(realpath "./dist/.current.whl")" "$${sdist}"
	export VERSION=$$(./.tox/build/bin/cz version --project)
# Create a GitLab release
	./.tox/build/bin/twine upload -s -r "gitlab" ./dist/python?project?structure-*
	release_cli_args="--description ./NEWS-release.rst"
	release_cli_args+=" --tag-name v$${VERSION}"
	release_cli_args+=" --assets-link {\
	\"name\":\"PyPI\",\
	\"url\":\"https://$(PYPI_HOSTNAME)/project/$(CI_PROJECT_NAME)/$${VERSION}/\",\
	\"link_type\":\"package\"\
	}"
	release_cli_args+=" --assets-link {\
	\"name\":\"GitLab-PyPI-Package-Registry\",\
	\"url\":\"$(CI_SERVER_URL)/$(CI_PROJECT_PATH)/-/packages/\",\
	\"link_type\":\"package\"\
	}"
	release_cli_args+=" --assets-link {\
	\"name\":\"Docker-Hub-Container-Registry\",\
	\"url\":\"https://hub.docker.com/r/merpatterson/$(CI_PROJECT_NAME)/tags\",\
	\"link_type\":\"image\"\
	}"
	docker compose run --rm gitlab-release-cli release-cli \
	    --server-url "$(CI_SERVER_URL)" --project-id "$(CI_PROJECT_ID)" \
	    create $${release_cli_args}
# Create a GitHub release
	gh release create "v$${VERSION}" $(GITHUB_RELEASE_ARGS) \
	    --notes-file "./NEWS-release.rst" ./dist/python?project?structure-*
endif

.PHONY: release-docker
### Publish all container images to all container registries
release-docker: build-docker
	$(MAKE) $(DOCKER_REGISTRIES:%=./var/log/docker-login-%.log)
	$(MAKE) -e -j $(PYTHON_MINORS:%=release-docker-%)
.PHONY: $(PYTHON_MINORS:%=release-docker-%)
### Publish the container images for one Python version to all container registry
$(PYTHON_MINORS:%=release-docker-%):
	export PYTHON_ENV="py$(subst .,,$(@:release-docker-%=%))"
	$(MAKE) $(DOCKER_REGISTRIES:%=./var/log/docker-login-%.log)
	$(MAKE) -e -j $(DOCKER_REGISTRIES:%=release-docker-registry-%)
ifeq ($${PYTHON_ENV},$(PYTHON_LATEST_ENV))
	docker compose run $(DOCKER_COMPOSE_RUN_ARGS) docker-pushrm
endif
.PHONY: $(DOCKER_REGISTRIES:%=release-docker-registry-%)
### Publish all container images to one container registry
$(DOCKER_REGISTRIES:%=release-docker-registry-%):
# https://docs.docker.com/docker-hub/#step-5-build-and-push-a-container-image-to-docker-hub-from-your-computer
	$(MAKE) "./var/log/docker-login-$(@:release-docker-registry-%=%).log"
	for user_tag in $$(
	    $(MAKE) -e --no-print-directory \
	        build-docker-tags-$(@:release-docker-registry-%=%)
	)
	do
	    docker push "$${user_tag}"
	done
	for devel_tag in $$(
	    $(MAKE) -e DOCKER_VARIANT="devel" --no-print-directory \
	        build-docker-tags-$(@:release-docker-registry-%=%)
	)
	do
	    docker push "$${devel_tag}"
	done

.PHONY: format
### Automatically correct code in this checkout according to linters and style checkers
format: $(HOME)/.local/var/log/python-project-structure-host-install.log
	$(TOX_EXEC_ARGS) autoflake -r -i --remove-all-unused-imports \
		--remove-duplicate-keys --remove-unused-variables \
		--remove-unused-variables "./src/pythonprojectstructure/"
	$(TOX_EXEC_ARGS) autopep8 -v -i -r "./src/pythonprojectstructure/"
	$(TOX_EXEC_ARGS) black "./src/pythonprojectstructure/"

.PHONY: lint-docker
### Check the style and content of the `./Dockerfile*` files
lint-docker: ./.env $(DOCKER_VOLUMES)
	docker compose run $(DOCKER_COMPOSE_RUN_ARGS) hadolint \
	    hadolint "./Dockerfile"
	docker compose run $(DOCKER_COMPOSE_RUN_ARGS) hadolint \
	    hadolint "./Dockerfile.devel"
	docker compose run $(DOCKER_COMPOSE_RUN_ARGS) hadolint \
	    hadolint "./build-host/Dockerfile"

.PHONY: test
### Format the code and run the full suite of tests, coverage checks, and linters
test: lint-docker test-docker
.PHONY: test-docker
### Format the code and run the full suite of tests, coverage checks, and linters
test-docker: ./.env build-wheel
	$(MAKE) -e -j PYTHON_WHEEL="$$(readlink "./dist/.current.whl")" \
	    DOCKER_BUILD_ARGS="--progress plain" \
	    $(PYTHON_MINORS:%=test-docker-%)
.PHONY: $(PYTHON_MINORS:%=test-docker-%)
### Run the full suite of tests inside a docker container for this Python version
$(PYTHON_MINORS:%=test-docker-%):
	$(MAKE) -e \
	    PYTHON_MINORS="$(@:test-docker-%=%)" \
	    PYTHON_MINOR="$(@:test-docker-%=%)" \
	    PYTHON_ENV="py$(subst .,,$(@:test-docker-%=%))" \
	    test-docker-pyminor
.PHONY: test-docker-pyminor
test-docker-pyminor: build-docker-$(PYTHON_MINOR)
	docker_run_args="--rm"
	if [ ! -t 0 ]
	then
# No fancy output when running in parallel
	    docker_run_args+=" -T"
	fi
# Ensure the dist/package has been correctly installed in the image
	docker compose run --no-deps $${docker_run_args} python-project-structure \
	    python -m pythonprojectstructure --help
	docker compose run --no-deps $${docker_run_args} python-project-structure \
	    python-project-structure --help
# Run from the development Docker container for consistency
	docker compose run $${docker_run_args} python-project-structure-devel \
	    make -e PYTHON_MINORS="$(PYTHON_MINORS)" PYTHON_WHEEL="$(PYTHON_WHEEL)" \
	        test-local
.PHONY: test-local
### Run the full suite of tests on the local host
test-local:
	tox $(TOX_RUN_ARGS) -e "$(TOX_ENV_LIST)"
.PHONY: test-debug
### Run tests in the main/default environment and invoke the debugger on errors/failures
test-debug: ./var/log/tox/$(PYTHON_ENV)/editable.log
	$(TOX_EXEC_ARGS) pytest --pdb

.PHONY: upgrade
### Update all fixed/pinned dependencies to their latest available versions
upgrade: ./.env $(DOCKER_VOLUMES)
	touch "./setup.cfg" "./requirements/build.txt.in" \
	    "./build-host/requirements.txt.in"
ifeq ($(CI),true)
# Pull separately to reduce noisy interactive TTY output where it shouldn't be:
	docker compose pull --quiet python-project-structure-devel
endif
	docker compose create python-project-structure-devel
# Ensure the network is create first to avoid race conditions
	docker compose create python-project-structure-devel
	$(MAKE) -e PIP_COMPILE_ARGS="--upgrade" -j \
	    $(PYTHON_MINORS:%=build-docker-requirements-%)
# Update VCS hooks from remotes to the latest tag.
	$(TOX_EXEC_BUILD_ARGS) pre-commit autoupdate
.PHONY: upgrade-branch
### Reset an upgrade branch, commit upgraded dependencies on it, and push for review
upgrade-branch: ~/.gitconfig ./var/log/git-remotes.log
	git fetch "origin" "$(VCS_BRANCH)"
	remote_branch_exists=false
	if git fetch "origin" "$(VCS_BRANCH)-upgrade"
	then
	    remote_branch_exists=true
	fi
	if git show-ref -q --heads "$(VCS_BRANCH)-upgrade"
	then
# Reset an existing local branch to the latest upstream before upgrading
	    git checkout "$(VCS_BRANCH)-upgrade"
	    git reset --hard "origin/$(VCS_BRANCH)"
	else
# Create a new local branch from the latest upstream before upgrading
	    git checkout -b "$(VCS_BRANCH)-upgrade" "origin/$(VCS_BRANCH)"
	fi
	$(MAKE) TEMPLATE_IGNORE_EXISTING="true" upgrade
	if $(MAKE) "check-clean"
	then
# No changes from upgrade, exit successfully but push nothing
	    exit
	fi
# Commit the upgrade changes
	echo "Upgrade all requirements and dependencies to the latest versions." \
	    >"./src/pythonprojectstructure/newsfragments/upgrade-requirements.bugfix.rst"
	git add --update './build-host/requirements-*.txt' './requirements/*/*.txt' \
	    "./.pre-commit-config.yaml"
	git add \
	    "./src/pythonprojectstructure/newsfragments/upgrade-requirements.bugfix.rst"
	git commit --all --signoff -m \
	    "fix(deps): Upgrade requirements latest versions"
# Fail if upgrading left untracked files in VCS
	$(MAKE) "check-clean"
# Push any upgrades to the remote for review.  Specify both the ref and the expected ref
# for `--force-with-lease=...` to support pushing to multiple mirrors/remotes via
# multiple `pushUrl`:
	git_push_args="--no-verify"
	if [ "$${remote_branch_exists=true}" == "true" ]
	then
	    git_push_args+=" \
	        --force-with-lease=$(VCS_BRANCH)-upgrade:origin/$(VCS_BRANCH)-upgrade"
	fi
	git push $${git_push_args} "origin" "HEAD:$(VCS_BRANCH)-upgrade"

# TEMPLATE: Run this once for your project.  See the `./var/log/docker-login*.log`
# targets for the authentication environment variables that need to be set or just login
# to those container registries manually and touch these targets.
.PHONY: bootstrap-project
### Run any tasks needed to be run once for a given project by a maintainer
bootstrap-project: \
		./var/log/docker-login-GITLAB.log \
		./var/log/docker-login-GITHUB.log
# Initially seed the build host Docker image to bootstrap CI/CD environments
# GitLab CI/CD:
	$(MAKE) -C "./build-host/" DOCKER_IMAGE="$(DOCKER_IMAGE_GITLAB)" release
# GitHub Actions:
	$(MAKE) -C "./build-host/" DOCKER_IMAGE="$(DOCKER_IMAGE_GITHUB)" release

.PHONY: clean
### Restore the checkout to a state as close to an initial clone as possible
clean:
	docker compose down --remove-orphans --rmi "all" -v || true
	$(TOX_EXEC_BUILD_ARGS) pre-commit uninstall \
	    --hook-type "pre-commit" --hook-type "commit-msg" --hook-type "pre-push" \
	    || true
	$(TOX_EXEC_BUILD_ARGS) pre-commit clean || true
	git clean -dfx -e "var/" -e ".env"
	rm -rfv "./var/log/"
	rm -rf "./var/docker/*/"


## Utility targets

.PHONY: expand-template
## Create a file from a template replacing environment variables
expand-template: $(HOME)/.local/var/log/python-project-structure-host-install.log
	set +x
	if [ -e "$(target)" ]
	then
ifeq ($(TEMPLATE_IGNORE_EXISTING),true)
	    exit
else
	    envsubst <"$(template)" | diff -u "$(target)" "-" || true
	    echo "ERROR: Template $(template) has been updated:"
	    echo "       Reconcile changes and \`$$ touch $(target)\`:"
	    false
endif
	fi
	envsubst <"$(template)" >"$(target)"


## Real targets

# Manage fixed/pinned versions in `./requirements/**.txt` files.  Has to be run for each
# python version in the virtual environment for that Python version:
# https://github.com/jazzband/pip-tools#cross-environment-usage-of-requirementsinrequirementstxt-and-pip-compile
$(PYTHON_ENVS:%=./requirements/%/devel.txt): ./pyproject.toml ./setup.cfg ./tox.ini
	true DEBUG Updated prereqs: $(?)
	$(MAKE) "$(@:requirements/%/devel.txt=./var/log/tox/%/build.log)"
	./.tox/$(@:requirements/%/devel.txt=%)/bin/pip-compile \
	    --resolver "backtracking" $(PIP_COMPILE_ARGS) --extra "devel" \
	    --output-file "$(@)" "$(<)"
	mkdir -pv "./var/log/"
	touch "./var/log/rebuild.log"
$(PYTHON_ENVS:%=./requirements/%/user.txt): ./pyproject.toml ./setup.cfg ./tox.ini
	true DEBUG Updated prereqs: $(?)
	$(MAKE) "$(@:requirements/%/user.txt=./var/log/tox/%/build.log)"
	./.tox/$(@:requirements/%/user.txt=%)/bin/pip-compile \
	    --resolver "backtracking" $(PIP_COMPILE_ARGS) --output-file "$(@)" "$(<)"
	mkdir -pv "./var/log/"
	touch "./var/log/rebuild.log"
$(PYTHON_ENVS:%=./build-host/requirements-%.txt): ./build-host/requirements.txt.in
	true DEBUG Updated prereqs: $(?)
	$(MAKE) "$(@:build-host/requirements-%.txt=./var/log/tox/%/build.log)"
	./.tox/$(@:build-host/requirements-%.txt=%)/bin/pip-compile \
	    --resolver "backtracking" $(PIP_COMPILE_ARGS) --output-file "$(@)" "$(<)"
# Only update the installed tox version for the latest/host/main/default Python version
	if [ "$(@:build-host/requirements-%.txt=%)" = "$(PYTHON_ENV)" ]
	then
# Don't install tox into one of it's own virtual environments
	    if [ -n "$${VIRTUAL_ENV:-}" ]
	    then
	        pip_bin="$$(which -a pip | grep -v "^$${VIRTUAL_ENV}/bin/" | head -n 1)"
	    else
	        pip_bin="pip"
	    fi
	    "$${pip_bin}" install -r "$(@)"
	fi
	mkdir -pv "./var/log/"
	touch "./var/log/rebuild.log"
$(PYTHON_ENVS:%=./requirements/%/build.txt): ./requirements/build.txt.in
	true DEBUG Updated prereqs: $(?)
	$(MAKE) "$(@:requirements/%/build.txt=./var/log/tox/%/build.log)"
	./.tox/$(@:requirements/%/build.txt=%)/bin/pip-compile \
	    --resolver "backtracking" $(PIP_COMPILE_ARGS) --output-file "$(@)" "$(<)"

$(PYTHON_ALL_ENVS:%=./var/log/tox/%/build.log): \
		$(HOME)/.local/var/log/python-project-structure-host-install.log
	mkdir -pv "$(dir $(@))"
	tox exec $(TOX_EXEC_OPTS) -e "$(@:var/log/tox/%/build.log=%)" -- python -c "" |
	    tee -a "$(@)"
# Workaround tox's `usedevelop = true` not working with `./pyproject.toml`
$(PYTHON_ENVS:%=./var/log/tox/%/editable.log):
	$(MAKE) "$(HOME)/.local/var/log/python-project-structure-host-install.log"
	mkdir -pv "$(dir $(@))"
	tox exec $(TOX_EXEC_OPTS) -e "$(@:var/log/tox/%/editable.log=%)" -- \
	    pip install -e "./" | tee -a "$(@)"

# Docker targets
# Build the development image:
./var/docker/$(PYTHON_ENV)/log/build-devel.log: \
		./Dockerfile.devel ./.dockerignore ./bin/entrypoint \
		./pyproject.toml ./setup.cfg ./tox.ini \
		./build-host/requirements.txt.in ./docker-compose.yml \
		./docker-compose.override.yml ./.env ./var/log/tox/build/build.log \
		./var/docker/$(PYTHON_ENV)/log/rebuild.log
	true DEBUG Updated prereqs: $(?)
	$(MAKE) $(DOCKER_VOLUMES)
	mkdir -pv "$(dir $(@))"
# Workaround issues with local images and the development image depending on the end
# user image.  It seems that `depends_on` isn't sufficient.
	$(MAKE) $(HOME)/.local/var/log/python-project-structure-host-install.log
# Retrieve VCS data needed for versioning (tags) and release (release notes)
	git fetch --tags origin "$(VCS_BRANCH)"
	export VERSION=$$(./.tox/build/bin/cz version --project)
# https://github.com/moby/moby/issues/39003#issuecomment-879441675
	docker_build_args="$(DOCKER_BUILD_ARGS) \
	    --build-arg BUILDKIT_INLINE_CACHE=1 \
	    --build-arg PYTHON_MINOR=$(PYTHON_MINOR) \
	    --build-arg PYTHON_ENV=$(PYTHON_ENV) \
	    --build-arg VERSION=$${VERSION}"
ifeq ($(CI),true)
# Workaround broken interactive session detection
	docker pull "python:${PYTHON_MINOR}"
endif
	docker_build_devel_tags=""
	for devel_tag in $$(
	    $(MAKE) -e DOCKER_VARIANT="devel" --no-print-directory build-docker-tags
	)
	do
	    docker_build_devel_tags+="--tag $${devel_tag} "
	done
	docker_build_caches=""
ifeq ($(GITLAB_CI),true)
	$(MAKE) -e "./var/log/docker-login-GITLAB.log"
# Don't cache when building final releases on `master`
ifneq ($(VCS_BRANCH),master)
	docker pull "$(DOCKER_IMAGE_GITLAB):devel-$(PYTHON_ENV)-$(VCS_BRANCH)" || true
	docker_build_caches+=" --cache-from \
	$(DOCKER_IMAGE_GITLAB):devel-$(PYTHON_ENV)-$(VCS_BRANCH)"
endif
endif
ifeq ($(GITHUB_ACTIONS),true)
	$(MAKE) -e "./var/log/docker-login-GITHUB.log"
ifneq ($(VCS_BRANCH),master)
	docker pull "$(DOCKER_IMAGE_GITHUB):devel-$(PYTHON_ENV)-$(VCS_BRANCH)" || true
	docker_build_caches+=" --cache-from \
	$(DOCKER_IMAGE_GITHUB):devel-$(PYTHON_ENV)-$(VCS_BRANCH)"
endif
endif
	docker buildx build --pull $${docker_build_args} $${docker_build_devel_tags} \
	    $${docker_build_caches} --file "./Dockerfile.devel" "./"
# Ensure any subsequent builds have optimal caches
ifeq ($(GITLAB_CI),true)
	docker push "$(DOCKER_IMAGE_GITLAB):devel-$(PYTHON_ENV)-$(VCS_BRANCH)"
endif
ifeq ($(GITHUB_ACTIONS),true)
	docker push "$(DOCKER_IMAGE_GITHUB):devel-$(PYTHON_ENV)-$(VCS_BRANCH)"
endif
	date >>"$(@)"
# Update the pinned/frozen versions, if needed, using the container.  If changed, then
# we may need to re-build the container image again to ensure it's current and correct.
ifeq ($(BUILD_REQUIREMENTS),true)
	docker compose run $(DOCKER_COMPOSE_RUN_ARGS) -T \
	    python-project-structure-devel make -e PYTHON_MINORS="$(PYTHON_MINOR)" \
	    build-requirements-$(PYTHON_ENV)
	$(MAKE) -e "$(@)"
endif
# Build the end-user image:
./var/docker/$(PYTHON_ENV)/log/build-user.log: \
		./var/docker/$(PYTHON_ENV)/log/build-devel.log ./Dockerfile \
		./var/docker/$(PYTHON_ENV)/log/rebuild.log
	true DEBUG Updated prereqs: $(?)
	mkdir -pv "$(dir $(@))"
	export VERSION=$$(./.tox/build/bin/cz version --project)
# https://github.com/moby/moby/issues/39003#issuecomment-879441675
	docker_build_args="$(DOCKER_BUILD_ARGS) \
	    --build-arg BUILDKIT_INLINE_CACHE=1 \
	    --build-arg PYTHON_MINOR=$(PYTHON_MINOR) \
	    --build-arg PYTHON_ENV=$(PYTHON_ENV) \
	    --build-arg VERSION=$${VERSION}"
# Build the end-user image now that all required artifacts are built"
ifeq ($(PYTHON_WHEEL),)
	$(MAKE) -e "build-wheel"
	PYTHON_WHEEL="$$(readlink "./dist/.current.whl")"
endif
	docker_build_user_tags=""
	for user_tag in $$($(MAKE) -e --no-print-directory build-docker-tags)
	do
	    docker_build_user_tags+="--tag $${user_tag} "
	done
	docker_build_caches=""
ifeq ($(GITLAB_CI),true)
ifneq ($(VCS_BRANCH),master)
	docker pull "$(DOCKER_IMAGE_GITLAB):$(PYTHON_ENV)-$(VCS_BRANCH)" || true
	docker_build_caches+=" \
	--cache-from $(DOCKER_IMAGE_GITLAB):$(PYTHON_ENV)-$(VCS_BRANCH)"
endif
endif
ifeq ($(GITHUB_ACTIONS),true)
ifneq ($(VCS_BRANCH),master)
# Can't use the GitHub Actions cache when we're only pushing images from GitLab CI/CD
	docker pull "$(DOCKER_IMAGE_GITHUB):$(PYTHON_ENV)-$(VCS_BRANCH)" || true
	docker_build_caches+=" \
	--cache-from $(DOCKER_IMAGE_GITHUB):$(PYTHON_ENV)-$(VCS_BRANCH)"
endif
endif
	docker buildx build --pull $${docker_build_args} $${docker_build_user_tags} \
	    --build-arg PYTHON_WHEEL="$${PYTHON_WHEEL}" $${docker_build_caches} "./"
# Ensure any subsequent builds have optimal caches
ifeq ($(GITLAB_CI),true)
	docker push "$(DOCKER_IMAGE_GITLAB):$(PYTHON_ENV)-$(VCS_BRANCH)"
endif
ifeq ($(GITHUB_ACTIONS),true)
	docker push "$(DOCKER_IMAGE_GITHUB):$(PYTHON_ENV)-$(VCS_BRANCH)"
endif
	date >>"$(@)"
# The images install the host requirements, reflect that in the bind mount volumes
	date >>"$(@:%/build.log=%/host-install.log)"

.PHONY: $(PYTHON_ENVS:%=build-docker-volumes-%)
### Ensure access permissions to build artifacts in Python version container volumes
# If created by `# dockerd`, they end up owned by `root`.
$(PYTHON_ENVS:%=build-docker-volumes-%): \
		./var/ ./src/python_project_structure.egg-info/ ./.tox/
	$(MAKE) \
	    $(@:build-docker-volumes-%=./var/docker/%/) \
	    $(@:build-docker-volumes-%=./var/docker/%/python_project_structure.egg-info/) \
	    $(@:build-docker-volumes-%=./var/docker/%/.tox/)
./var/ $(PYTHON_ENVS:%=./var/docker/%/) \
./src/python_project_structure.egg-info/ \
$(PYTHON_ENVS:%=./var/docker/%/python_project_structure.egg-info/) \
./.tox/ $(PYTHON_ENVS:%=./var/docker/%/.tox/):
	mkdir -pv "$(@)"

# Marker file used to trigger the rebuild of the image for just one Python version.
# Useful to workaround async timestamp issues when running jobs in parallel.
./var/docker/$(PYTHON_ENV)/log/rebuild.log:
	mkdir -pv "$(dir $(@))"
	date >>"$(@)"

# Target for use as a prerequisite in host targets that depend on the virtualenv having
# been built.
$(PYTHON_ALL_ENVS:%=./var/docker/%/.tox/%/bin/activate):
	python_env=$(notdir $(@:%/bin/activate=%))
	$(MAKE) "./var/docker/$${python_env}/log/build-devel.log"
	docker compose run $(DOCKER_COMPOSE_RUN_ARGS) -T \
	    python-project-structure-devel make -e PYTHON_MINORS="$(PYTHON_MINOR)" \
	    "./var/log/tox/$${python_env}/build.log"

# Local environment variables from a template
./.env: ./.env.in
	$(MAKE) -e "template=$(<)" "target=$(@)" expand-template

# Perform any one-time local checkout set up
$(HOME)/.local/var/log/python-project-structure-host-install.log:
	mkdir -pv "$(dir $(@))"
# Bootstrap the minimum Python environment
	(
	    if ! which pip
	    then
	        if which apk
	        then
	            sudo apk update
	            sudo apk add "gettext" "py3-pip" "gnupg" "github-cli" "curl"
	        elif which apt-get
	        then
	            sudo apt-get update
	            sudo apt-get install -y \
	                "gettext-base" "python3-pip" "gnupg" "gh" "curl"
	        else
	            set +x
	            echo "ERROR: OS not supported for installing host dependencies"
	            false
	        fi
	    fi
	    if [ -e ./build-host/requirements-$(PYTHON_HOST_ENV).txt ]
	    then
	        pip install -r "./build-host/requirements-$(PYTHON_HOST_ENV).txt"
	    else
	        pip install -r "./build-host/requirements.txt.in"
	    fi
	) | tee -a "$(@)"

./var/log/codecov-install.log:
	mkdir -pv "$(dir $(@))"
# Install the code test coverage publishing tool
	(
	    if ! which codecov
	    then
	        mkdir -pv ~/.local/bin/
# https://docs.codecov.com/docs/codecov-uploader#using-the-uploader-with-codecovio-cloud
	        if which brew
	        then
# Mac OS X
	            curl --output-dir ~/.local/bin/ -Os \
	                "https://uploader.codecov.io/latest/macos/codecov"
	        elif which apk
	        then
# Alpine
	            wget --directory-prefix ~/.local/bin/ \
	                "https://uploader.codecov.io/latest/alpine/codecov"
	        else
# Other Linux distributions
	            curl --output-dir ~/.local/bin/ -Os \
	                "https://uploader.codecov.io/latest/linux/codecov"
	        fi
	        chmod +x ~/.local/bin/codecov
	    fi
	    if ! which codecov
	    then
	        set +x
	        echo "ERROR: CodeCov CLI tool still not on PATH"
	        false
	    fi
	) | tee -a "$(@)"

./.git/hooks/pre-commit:
	$(MAKE) "$(HOME)/.local/var/log/python-project-structure-host-install.log"
	$(TOX_EXEC_BUILD_ARGS) pre-commit install \
	    --hook-type "pre-commit" --hook-type "commit-msg" --hook-type "pre-push"

# Capture any project initialization tasks for reference.  Not actually usable.
./pyproject.toml:
	$(MAKE) "$(HOME)/.local/var/log/python-project-structure-host-install.log"
	$(TOX_EXEC_BUILD_ARGS) cz init

# Emacs editor settings
./.dir-locals.el: ./.dir-locals.el.in
	$(MAKE) -e "template=$(<)" "target=$(@)" expand-template

# User-created pre-requisites
~/.gitconfig:
	git config --global user.name "$(USER_FULL_NAME)"
	git config --global user.email "$(USER_EMAIL)"
./var/log/git-remotes.log:
ifeq ($(RELEASE_PUBLISH),true)
	set +x
ifneq ($(VCS_REMOTE_PUSH_URL),)
# Requires a Personal or Project Access Token in the GitLab CI/CD Variables.  That
# variable value should be prefixed with the token name as a HTTP `user:password`
# authentication string:
# https://stackoverflow.com/a/73426417/624787
	git remote set-url --push --add "origin" "$(VCS_REMOTE_PUSH_URL)"
endif
ifneq ($(GITHUB_ACTIONS),true)
ifneq ($(PROJECT_GITHUB_PAT),)
# Also push to the mirror with the `ci.skip` option to avoid redundant runs on the
# mirror.
	git remote set-url --push --add "origin" \
	    "https://$(PROJECT_GITHUB_PAT)@github.com/$(CI_PROJECT_PATH).git"
endif
endif
	set -x
# Fail fast if there's still no push access
	git push -o ci.skip --no-verify --tags "origin"
endif
~/.pypirc: ./home/.pypirc.in
	$(MAKE) -e "template=$(<)" "target=$(@)" expand-template

./var/log/docker-login-DOCKER.log: ./.env
	mkdir -pv "$(dir $(@))"
	set +x
	source "./.env"
	export DOCKER_PASS
	set -x
	printenv "DOCKER_PASS" | docker login -u "merpatterson" --password-stdin
	date | tee -a "$(@)"
./var/log/docker-login-GITLAB.log: ./.env
	mkdir -pv "$(dir $(@))"
	set +x
	source "./.env"
	export CI_REGISTRY_PASSWORD
	set -x
	printenv "CI_REGISTRY_PASSWORD" |
	    docker login -u "$(CI_REGISTRY_USER)" --password-stdin "$(CI_REGISTRY)"
	date | tee -a "$(@)"
./var/log/docker-login-GITHUB.log: ./.env
	mkdir -pv "$(dir $(@))"
	set +x
	source "./.env"
	export PROJECT_GITHUB_PAT
	set -x
	printenv "PROJECT_GITHUB_PAT" |
	    docker login -u "$(GITHUB_REPOSITORY_OWNER)" --password-stdin "ghcr.io"
	date | tee -a "$(@)"

# GPG signing key creation and management in CI
export GPG_PASSPHRASE=
./var/ci-cd-signing-subkey.asc:
# We need a private key in the CI/CD environment for signing release commits and
# artifacts.  Use a subkey so that it can be revoked without affecting your main key.
# This recipe captures what I had to do to export a private signing subkey.  It's not
# widely tested so it should probably only be used for reference.  It worked for me but
# the risk is leaking your main private key so double and triple check all your
# assumptions and results.
# 1. Create a signing subkey with a NEW, SEPARATE passphrase:
#    https://wiki.debian.org/Subkeys#How.3F
# 2. Get the long key ID for that private subkey:
#	gpg --list-secret-keys --keyid-format "LONG"
# 3. Export *just* that private subkey and verify that the main secret key packet is the
#    GPG dummy packet and that the only other private key included is the intended
#    subkey:
#	gpg --armor --export-secret-subkeys "$(GPG_SIGNING_KEYID)!" |
#	    gpg --list-packets
# 4. Export that key as text to a file:
	gpg --armor --export-secret-subkeys "$(GPG_SIGNING_KEYID)!" >"$(@)"
# 5. Confirm that the exported key can be imported into a temporary GNU PG directory and
#    that temporary directory can then be used to sign files:
#	gnupg_homedir=$$(mktemp -d --suffix=".d" "gnupd.XXXXXXXXXX")
#	printenv 'GPG_PASSPHRASE' >"$${gnupg_homedir}/.passphrase"
#	gpg --homedir "$${gnupg_homedir}" --batch --import <"$(@)"
#	echo "Test signature content" >"$${gnupg_homedir}/test-sig.txt"
#	gpgconf --kill gpg-agent
#	gpg --homedir "$${gnupg_homedir}" --batch --pinentry-mode "loopback" \
#	    --passphrase-file "$${gnupg_homedir}/.passphrase" \
#	    --local-user "$(GPG_SIGNING_KEYID)!" --sign "$${gnupg_homedir}/test-sig.txt"
#	gpg --batch --verify "$${gnupg_homedir}/test-sig.txt.gpg"
# 6. Add the contents of this target as a `GPG_SIGNING_PRIVATE_KEY` secret in CI and the
# passphrase for the signing subkey as a `GPG_PASSPHRASE` secret in CI
./var/log/gpg-import.log:
# In each CI run, import the private signing key from the CI secrets
	printenv "GPG_SIGNING_PRIVATE_KEY" | gpg --batch --import | tee -a "$(@)"
	echo 'default-key:0:"$(GPG_SIGNING_KEYID)' | gpgconf —change-options gpg
	git config --global user.signingkey "$(GPG_SIGNING_KEYID)"
# "Unlock" the signing key for the remainder of this CI run:
	printenv 'GPG_PASSPHRASE' >"./var/ci-cd-signing-subkey.passphrase"
	true | gpg --batch --pinentry-mode "loopback" \
	    --passphrase-file "./var/ci-cd-signing-subkey.passphrase" \
	    --sign | gpg --list-packets<|MERGE_RESOLUTION|>--- conflicted
+++ resolved
@@ -312,21 +312,11 @@
 ifneq ($(VCS_BRANCH),master)
 	cz_bump_args+=" --prerelease beta"
 endif
-<<<<<<< HEAD
 ifeq ($(RELEASE_PUBLISH),true)
 	cz_bump_args+=" --gpg-sign"
 # Import the private signing key from CI secrets
 	$(MAKE) -e ./var/log/gpg-import.log
 endif
-	next_version=$$(
-	    $(TOX_EXEC_BUILD_ARGS) cz bump $${cz_bump_args} --yes --dry-run |
-	    sed -nE 's|.* ([^ ]+) *→ *([^ ]+).*|\2|p'
-	) || true
-	mkdir -pv "./dist/"
-	rm -fv "./dist/.next-version.txt"
-	echo "$${next_version}" >"./dist/.next-version.txt"
-=======
->>>>>>> 43cd7ba9
 # Update the release notes/changelog
 	docker compose run $(DOCKER_COMPOSE_RUN_ARGS) python-project-structure-devel \
 	    $(TOX_EXEC_ARGS) \
@@ -411,7 +401,6 @@
 release-python: \
 		~/.pypirc ./var/log/codecov-install.log \
 		$(HOME)/.local/var/log/python-project-structure-host-install.log \
-<<<<<<< HEAD
 		./.env $(DOCKER_VOLUMES) ./dist/.current.whl
 # Upload any build or test artifacts to CI/CD providers
 ifeq ($(GITLAB_CI),true)
@@ -419,17 +408,9 @@
 	    --file "./build/$(PYTHON_ENV)/coverage.xml"
 endif
 ifeq ($(RELEASE_PUBLISH),true)
-	if [ -e "./dist/next-version.txt" ]
-	then
-# Ensure the release is made from the version bump commit if it was done elsewhere:
-	    git pull --ff-only "origin" "v$$(cat "./dist/.next-version.txt")"
-	fi
 # Import the private signing key from CI secrets
 	$(MAKE) -e ./var/log/gpg-import.log
 endif
-=======
-		./.env $(DOCKER_VOLUMES) ~/.pypirc
->>>>>>> 43cd7ba9
 # Build Python packages/distributions from the development Docker container for
 # consistency/reproducibility.
 	export VERSION=$$(./.tox/build/bin/cz version --project)
