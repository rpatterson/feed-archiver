## Development, build and maintenance tasks

### Defensive settings for make:
#     https://tech.davis-hansson.com/p/make/
SHELL:=bash
.ONESHELL:
.SHELLFLAGS:=-eu -o pipefail -c
.SILENT:
.DELETE_ON_ERROR:
MAKEFLAGS+=--warn-undefined-variables
MAKEFLAGS+=--no-builtin-rules
PS1?=$$
EMPTY=
COMMA=,

# Variables/options that affect behavior
export TEMPLATE_IGNORE_EXISTING=false
# https://devguide.python.org/versions/#supported-versions
PYTHON_SUPPORTED_MINORS=3.11 3.10 3.9 3.8 3.7
export DOCKER_USER=merpatterson

# Values derived from the environment
USER_NAME:=$(shell id -u -n)
USER_FULL_NAME:=$(shell getent passwd "$(USER_NAME)" | cut -d ":" -f 5 | cut -d "," -f 1)
ifeq ($(USER_FULL_NAME),)
USER_FULL_NAME=$(USER_NAME)
endif
USER_EMAIL:=$(USER_NAME)@$(shell hostname -f)
export PUID:=$(shell id -u)
export PGID:=$(shell id -g)
export CHECKOUT_DIR=$(PWD)
export TZ=Etc/UTC
ifneq ("$(wildcard /usr/share/zoneinfo/)","")
export TZ=$(shell \
  realpath --relative-to=/usr/share/zoneinfo/ \
  $(firstword $(realpath /private/etc/localtime /etc/localtime)) \
)
endif
# Use the same Python version tox would as a default:
# https://tox.wiki/en/latest/config.html#base_python
PYTHON_HOST_MINOR:=$(shell pip --version | sed -nE 's|.* \(python ([0-9]+.[0-9]+)\)$$|\1|p')
export PYTHON_HOST_ENV=py$(subst .,,$(PYTHON_HOST_MINOR))
# Determine the latest installed Python version of the supported versions
PYTHON_BASENAMES=$(PYTHON_SUPPORTED_MINORS:%=python%)
define PYTHON_AVAIL_EXECS :=
    $(foreach PYTHON_BASENAME,$(PYTHON_BASENAMES),$(shell which $(PYTHON_BASENAME)))
endef
PYTHON_LATEST_EXEC=$(firstword $(PYTHON_AVAIL_EXECS))
PYTHON_LATEST_BASENAME=$(notdir $(PYTHON_LATEST_EXEC))
export PYTHON_MINOR=$(PYTHON_HOST_MINOR)
ifeq ($(PYTHON_MINOR),)
# Fallback to the latest installed supported Python version
export PYTHON_MINOR=$(PYTHON_LATEST_BASENAME:python%=%)
endif
export DOCKER_GID=$(shell getent group "docker" | cut -d ":" -f 3)

# Values derived from constants
# Support passing in the Python versions to test, including testing one version:
#     $ make PYTHON_MINORS=3.11 test
PYTHON_LATEST_MINOR=$(firstword $(PYTHON_SUPPORTED_MINORS))
PYTHON_LATEST_ENV=py$(subst .,,$(PYTHON_LATEST_MINOR))
PYTHON_MINORS=$(PYTHON_SUPPORTED_MINORS)
ifeq ($(PYTHON_MINOR),)
export PYTHON_MINOR=$(firstword $(PYTHON_MINORS))
else ifeq ($(findstring $(PYTHON_MINOR),$(PYTHON_MINORS)),)
export PYTHON_MINOR=$(firstword $(PYTHON_MINORS))
endif
export PYTHON_ENV=py$(subst .,,$(PYTHON_MINOR))
PYTHON_SHORT_MINORS=$(subst .,,$(PYTHON_MINORS))
PYTHON_ENVS=$(PYTHON_SHORT_MINORS:%=py%)
PYTHON_ALL_ENVS=$(PYTHON_ENVS) build
TOX_ENV_LIST=$(subst $(EMPTY) ,$(COMMA),$(PYTHON_ENVS))
export TOX_RUN_ARGS=run-parallel --parallel auto --parallel-live
ifeq ($(words $(PYTHON_MINORS)),1)
export TOX_RUN_ARGS=run
endif
# The options that allow for rapid execution of arbitrary commands in the venvs managed
# by tox
TOX_EXEC_OPTS=--no-recreate-pkg --skip-pkg-install
TOX_EXEC_ARGS=tox exec $(TOX_EXEC_OPTS) -e "$(PYTHON_ENV)" --
TOX_EXEC_BUILD_ARGS=tox exec $(TOX_EXEC_OPTS) -e "build" --
CI=false
DOCKER_COMPOSE_RUN_ARGS=--rm
ifneq ($(CI),true)
DOCKER_COMPOSE_RUN_ARGS+= --quiet-pull
endif
DOCKER_BUILD_ARGS=
DOCKER_REGISTRIES=DOCKER
export DOCKER_REGISTRY=$(firstword $(DOCKER_REGISTRIES))
DOCKER_IMAGE_DOCKER=$(DOCKER_USER)/python-project-structure
DOCKER_IMAGE=$(DOCKER_IMAGE_$(DOCKER_REGISTRY))
export DOCKER_VARIANT=
DOCKER_VARIANT_PREFIX=
ifneq ($(DOCKER_VARIANT),)
DOCKER_VARIANT_PREFIX=$(DOCKER_VARIANT)-
endif
DOCKER_VOLUMES=\
./var/ ./var/docker/$(PYTHON_ENV)/ \
./src/python_project_structure.egg-info/ \
./var/docker/$(PYTHON_ENV)/python_project_structure.egg-info/ \
./.tox/ ./var/docker/$(PYTHON_ENV)/.tox/


# Safe defaults for testing the release process without publishing to the final/official
# hosts/indexes/registries:
BUILD_REQUIREMENTS=true
RELEASE_PUBLISH=false
TOWNCRIER_COMPARE_BRANCH=develop
PYPI_REPO=testpypi
# Only publish releases from the `master` or `develop` branches:
export VCS_BRANCH:=$(shell git branch --show-current)
ifeq ($(VCS_BRANCH),master)
RELEASE_PUBLISH=true
TOWNCRIER_COMPARE_BRANCH=master
PYPI_REPO=pypi
else ifeq ($(VCS_BRANCH),develop)
# Publish pre-releases from the `develop` branch:
RELEASE_PUBLISH=true
endif

# Done with `$(shell ...)`, echo recipe commands going forward
.SHELLFLAGS+= -x


## Top-level targets

.PHONY: all
### Default target
all: build

# Strive for as much consistency as possible in development tasks between the local host
# and inside containers.  To that end, most of the `*-docker` container target recipes
# should run the corresponding `*-local` local host target recipes inside the
# development container.  Top level targets, like `test`, should run as much as possible
# inside the development container.

.PHONY: build
### Set up everything for development from a checkout, local and in containers
build: ./.git/hooks/pre-commit build-docker

.PHONY: build-docker
### Set up for development in Docker containers
build-docker: ./.env $(HOME)/.local/var/log/python-project-structure-host-install.log
ifeq ($(RELEASE_PUBLISH),true)
	if [ -e "./.tox/.pkg/dist/.next-version.txt" ]
	then
# Ensure the build is made from the version bump commit if it was done elsewhere:
	    git pull --ff-only "origin" "v$$(cat "./.tox/.pkg/dist/.next-version.txt")"
	fi
endif
# Avoid parallel tox recreations stomping on each other
	$(MAKE) "./var/log/tox/build/build.log"
	$(MAKE) -e -j DOCKER_BUILD_ARGS="--progress plain" \
	    $(PYTHON_MINORS:%=build-docker-%)
.PHONY: $(PYTHON_MINORS:%=build-docker-%)
### Set up for development in a Docker container for one Python version
$(PYTHON_MINORS:%=build-docker-%):
	$(MAKE) -e \
	    PYTHON_MINORS="$(@:build-docker-%=%)" \
	    PYTHON_MINOR="$(@:build-docker-%=%)" \
	    PYTHON_ENV="py$(subst .,,$(@:build-docker-%=%))" \
	    "./var/docker/py$(subst .,,$(@:build-docker-%=%))/log/build.log"
.PHONY: $(DOCKER_REGISTRIES:%=build-docker-tags-%)
### Print the list of image tags for the current registry and variant
$(DOCKER_REGISTRIES:%=build-docker-tags-%):
	docker_image=$(DOCKER_IMAGE_$(@:build-docker-tags-%=%))
	export VERSION=$$(./.tox/build/bin/cz version --project)
	major_version=$$(echo $${VERSION} | sed -nE 's|([0-9]+).*|\1|p')
	minor_version=$$(
	    echo $${VERSION} | sed -nE 's|([0-9]+\.[0-9]+).*|\1|p'
	)
	echo $${docker_image}:$(DOCKER_VARIANT_PREFIX)$(PYTHON_ENV)-$(VCS_BRANCH)
ifeq ($(VCS_BRANCH),master)
# Only update tags end users may depend on to be stable from the `master` branch
	echo $${docker_image}:$(DOCKER_VARIANT_PREFIX)$(PYTHON_ENV)-$${minor_version}
	echo $${docker_image}:$(DOCKER_VARIANT_PREFIX)$(PYTHON_ENV)-$${major_version}
	echo $${docker_image}:$(DOCKER_VARIANT_PREFIX)$(PYTHON_ENV)
endif
# This variant is the default used for tags such as `latest`
ifeq ($(PYTHON_ENV),$(PYTHON_LATEST_ENV))
	echo $${docker_image}:$(DOCKER_VARIANT_PREFIX)$(VCS_BRANCH)
ifeq ($(VCS_BRANCH),master)
	echo $${docker_image}:$(DOCKER_VARIANT_PREFIX)$${minor_version}
	echo $${docker_image}:$(DOCKER_VARIANT_PREFIX)$${major_version}
ifeq ($(DOCKER_VARIANT),)
	echo $${docker_image}:latest
else
	echo $${docker_image}:$(DOCKER_VARIANT)
endif
endif
endif
.PHONY: build-docker-tags
### Print the list of image tags for the current registry and variant
build-docker-tags:
	$(MAKE) $(DOCKER_REGISTRIES:%=build-docker-tags-%)

.PHONY: $(PYTHON_ENVS:%=build-requirements-%)
### Compile fixed/pinned dependency versions if necessary
$(PYTHON_ENVS:%=build-requirements-%):
# Avoid parallel tox recreations stomping on each other
	$(MAKE) "$(@:build-requirements-%=./var/log/tox/%/build.log)"
	targets="./requirements/$(@:build-requirements-%=%)/user.txt \
	    ./requirements/$(@:build-requirements-%=%)/devel.txt \
	    ./requirements/$(@:build-requirements-%=%)/build.txt \
	    ./build-host/requirements-$(@:build-requirements-%=%).txt"
# Workaround race conditions in pip's HTTP file cache:
# https://github.com/pypa/pip/issues/6970#issuecomment-527678672
	$(MAKE) -e -j $${targets} ||
	    $(MAKE) -e -j $${targets} ||
	    $(MAKE) -e -j $${targets}
.PHONY: $(PYTHON_MINORS:%=build-docker-requirements-%)
### Pull container images and compile fixed/pinned dependency versions if necessary
$(PYTHON_MINORS:%=build-docker-requirements-%): ./.env
	export PYTHON_MINOR="$(@:build-docker-requirements-%=%)"
	export PYTHON_ENV="py$(subst .,,$(@:build-docker-requirements-%=%))"
	$(MAKE) build-docker-volumes-$${PYTHON_ENV}
	docker compose run $(DOCKER_COMPOSE_RUN_ARGS) -T \
	    python-project-structure-devel make -e \
	    PYTHON_MINORS="$(@:build-docker-requirements-%=%)" \
	    build-requirements-py$(subst .,,$(@:build-docker-requirements-%=%))


.PHONY: build-wheel
### Build the package/distribution format that is fastest to install
build-wheel: \
		./var/docker/$(PYTHON_ENV)/log/build.log \
		./var/docker/$(PYTHON_ENV)/.tox/$(PYTHON_ENV)/bin/activate
	ln -sfv "$$(
	    docker compose run $(DOCKER_COMPOSE_RUN_ARGS) \
	        python-project-structure-devel tox exec -q -e $(PYTHON_ENV) -- \
	        pyproject-build -w |
	    sed -nE 's|^Successfully built (.+\.whl)$$|\1|p'
	)" "./dist/.current.whl"

.PHONY: build-bump
### Bump the package version if on a branch that should trigger a release
build-bump: \
		~/.gitconfig \
		$(HOME)/.local/var/log/python-project-structure-host-install.log \
		./var/docker/$(PYTHON_ENV)/log/build.log \
		./var/docker/$(PYTHON_ENV)/.tox/$(PYTHON_ENV)/bin/activate
# Retrieve VCS data needed for versioning (tags) and release (release notes)
	git_fetch_args=--tags
	if [ "$$(git rev-parse --is-shallow-repository)" == "true" ]
	then
	    git_fetch_args+=" --unshallow"
	fi
	git fetch $${git_fetch_args} origin "$(TOWNCRIER_COMPARE_BRANCH)"
# Collect the versions involved in this release according to conventional commits
	cz_bump_args="--check-consistency --no-verify"
ifneq ($(VCS_BRANCH),master)
	cz_bump_args+=" --prerelease beta"
endif
# Run first in case any input is needed from the developer
	exit_code=0
	$(TOX_EXEC_BUILD_ARGS) cz bump $${cz_bump_args} --dry-run || exit_code=$$?
# Check if a release and thus a version bump is needed for the commits since the last
# release:
	next_version=$$(
	    $(TOX_EXEC_BUILD_ARGS) cz bump $${cz_bump_args} --yes --dry-run |
	    sed -nE 's|.* ([^ ]+) *→ *([^ ]+).*|\2|p'
	) || true
	rm -fv "./.tox/.pkg/dist/.next-version.txt"
	if (( $$exit_code == 3 || $$exit_code == 21 ))
	then
# No release necessary for the commits since the last release, don't publish a release
	    exit
	elif (( $$exit_code == 0 ))
	then
	    mkdir -pv "./build/"
	    echo "$${next_version}" >"./.tox/.pkg/dist/.next-version.txt"
	else
# Commitizen returned an unexpected exit status code, fail
	    exit $$exit_code
	fi
# Update the release notes/changelog
	docker compose run $(DOCKER_COMPOSE_RUN_ARGS) python-project-structure-devel \
	    $(TOX_EXEC_ARGS) \
	    towncrier check --compare-with "origin/$(TOWNCRIER_COMPARE_BRANCH)"
	if ! git diff --cached --exit-code
	then
	    set +x
	    echo "CRITICAL: Cannot bump version with staged changes"
	    false
	fi
# Build and stage the release notes to be commited by `$ cz bump`
	docker compose run $(DOCKER_COMPOSE_RUN_ARGS) python-project-structure-devel \
	    $(TOX_EXEC_ARGS) towncrier build --version "$${next_version}" --yes
# Increment the version in VCS
	$(TOX_EXEC_BUILD_ARGS) cz bump $${cz_bump_args}
# Prevent uploading unintended distributions
	rm -vf ./dist/*
# Ensure the container image reflects the version bump but we don't need to update the
# requirements again.
	touch \
	    $(PYTHON_ENVS:%=./requirements/%/user.txt) \
	    $(PYTHON_ENVS:%=./requirements/%/devel.txt) \
	    $(PYTHON_ENVS:%=./build-host/requirements-%.txt)
ifneq ($(CI),true)
# If running under CI/CD then the image will be updated in the next pipeline stage.
# For testing locally, however, ensure the image is up-to-date for subsequent recipes.
	$(MAKE) -e "./var/docker/$(PYTHON_ENV)/log/build.log"
endif
ifeq ($(RELEASE_PUBLISH),true)
# The VCS remote should reflect the release before the release is published to ensure
# that a published release is never *not* reflected in VCS.
	git push --no-verify -o "ci.skip" --tags "origin" "HEAD:$(VCS_BRANCH)"
endif

.PHONY: start
### Run the local development end-to-end stack services in the background as daemons
start: build-docker-$(PYTHON_MINOR) ./.env
	docker compose down
	docker compose up -d
.PHONY: run
### Run the local development end-to-end stack services in the foreground for debugging
run: build-docker-$(PYTHON_MINOR) ./.env
	docker compose down
	docker compose up

.PHONY: check-push
### Perform any checks that should only be run before pushing
check-push: build-docker-$(PYTHON_MINOR) ./.env
	docker compose run $(DOCKER_COMPOSE_RUN_ARGS) python-project-structure-devel \
	    $(TOX_EXEC_ARGS) \
	    towncrier check --compare-with "origin/$(TOWNCRIER_COMPARE_BRANCH)"
.PHONY: check-clean
### Confirm that the checkout is free of uncommitted VCS changes
check-clean: $(HOME)/.local/var/log/python-project-structure-host-install.log
	if [ -n "$$(git status --porcelain)" ]
	then
	    set +x
	    echo "CRITICAL: Checkout is not clean, not publishing release"
	    false
	fi

.PHONY: release
### Publish installable Python packages to PyPI and container images to Docker Hub
release: release-python release-docker

.PHONY: release-python
### Publish installable Python packages to PyPI
release-python: \
		$(HOME)/.local/var/log/python-project-structure-host-install.log \
		./.env $(DOCKER_VOLUMES) ~/.pypirc ./dist/.current.whl
ifeq ($(RELEASE_PUBLISH),true)
	if [ -e "./build/next-version.txt" ]
	then
# Ensure the release is made from the version bump commit if it was done elsewhere:
<<<<<<< HEAD
	    git pull --ff-only "origin" "v$$(cat "./build/next-version.txt")"
	fi
=======
	git pull --ff-only "origin" "v$$(cat "./.tox/.pkg/dist/.next-version.txt")"
>>>>>>> 651053c8
endif
# Build Python packages/distributions from the development Docker container for
# consistency/reproducibility.
	export VERSION=$$(./.tox/build/bin/cz version --project)
	docker pull "$(DOCKER_IMAGE):devel-$(PYTHON_ENV)-$(VCS_BRANCH)" || true
	mkdir -pv "./var/docker/$(PYTHON_ENV)/log/"
	touch "./var/docker/$(PYTHON_ENV)/log/build.log"
	$(MAKE) -e "./var/docker/$(PYTHON_ENV)/.tox/$(PYTHON_ENV)/bin/activate"
	docker compose run $(DOCKER_COMPOSE_RUN_ARGS) python-project-structure-devel \
	    $(TOX_EXEC_ARGS) pyproject-build -s
# https://twine.readthedocs.io/en/latest/#using-twine
	$(TOX_EXEC_BUILD_ARGS) twine check ./dist/python?project?structure-*
	$(MAKE) "check-clean"
	if [ ! -e "./.tox/.pkg/dist/.next-version.txt" ]
	then
	    exit
	fi
# Only release from the `master` or `develop` branches:
ifeq ($(RELEASE_PUBLISH),true)
# https://twine.readthedocs.io/en/latest/#using-twine
	$(TOX_EXEC_BUILD_ARGS) twine upload -s -r "$(PYPI_REPO)" \
	    ./dist/python?project?structure-*
endif

.PHONY: release-docker
### Publish all container images to all container registries
release-docker: build-docker
	$(MAKE) $(DOCKER_REGISTRIES:%=./var/log/docker-login-%.log)
	$(MAKE) -e -j $(PYTHON_MINORS:%=release-docker-%)
.PHONY: $(PYTHON_MINORS:%=release-docker-%)
### Publish the container images for one Python version to all container registry
$(PYTHON_MINORS:%=release-docker-%):
	export PYTHON_ENV="py$(subst .,,$(@:release-docker-%=%))"
	$(MAKE) $(DOCKER_REGISTRIES:%=./var/log/docker-login-%.log)
	$(MAKE) -e -j $(DOCKER_REGISTRIES:%=release-docker-registry-%)
ifeq ($${PYTHON_ENV},$(PYTHON_LATEST_ENV))
	docker compose run $(DOCKER_COMPOSE_RUN_ARGS) docker-pushrm
endif
.PHONY: $(DOCKER_REGISTRIES:%=release-docker-registry-%)
### Publish all container images to one container registry
$(DOCKER_REGISTRIES:%=release-docker-registry-%):
# https://docs.docker.com/docker-hub/#step-5-build-and-push-a-container-image-to-docker-hub-from-your-computer
	$(MAKE) "./var/log/docker-login-$(@:release-docker-registry-%=%).log"
	for user_tag in $$(
	    $(MAKE) -e --no-print-directory \
	        build-docker-tags-$(@:release-docker-registry-%=%)
	)
	do
	    docker push "$${user_tag}"
	done
	for devel_tag in $$(
	    $(MAKE) -e DOCKER_VARIANT="devel" --no-print-directory \
	        build-docker-tags-$(@:release-docker-registry-%=%)
	)
	do
	    docker push "$${devel_tag}"
	done

.PHONY: format
### Automatically correct code in this checkout according to linters and style checkers
format: $(HOME)/.local/var/log/python-project-structure-host-install.log
	$(TOX_EXEC_ARGS) autoflake -r -i --remove-all-unused-imports \
		--remove-duplicate-keys --remove-unused-variables \
		--remove-unused-variables "./src/pythonprojectstructure/"
	$(TOX_EXEC_ARGS) autopep8 -v -i -r "./src/pythonprojectstructure/"
	$(TOX_EXEC_ARGS) black "./src/pythonprojectstructure/"

.PHONY: lint-docker
### Check the style and content of the `./Dockerfile*` files
lint-docker: ./.env $(DOCKER_VOLUMES)
	docker compose run $(DOCKER_COMPOSE_RUN_ARGS) hadolint \
	    hadolint "./Dockerfile"
	docker compose run $(DOCKER_COMPOSE_RUN_ARGS) hadolint \
	    hadolint "./Dockerfile.devel"
	docker compose run $(DOCKER_COMPOSE_RUN_ARGS) hadolint \
	    hadolint "./build-host/Dockerfile"

.PHONY: test
### Format the code and run the full suite of tests, coverage checks, and linters
test: lint-docker test-docker
.PHONY: test-docker
### Format the code and run the full suite of tests, coverage checks, and linters
test-docker: ./.env build-wheel
	$(MAKE) -e -j \
	    TOX_RUN_ARGS="run --installpkg ./dist/$$(
	        readlink "./dist/.current.whl"
	    )" \
	    DOCKER_BUILD_ARGS="--progress plain" \
	    $(PYTHON_MINORS:%=test-docker-%)
.PHONY: $(PYTHON_MINORS:%=test-docker-%)
### Run the full suite of tests inside a docker container for this Python version
$(PYTHON_MINORS:%=test-docker-%):
	$(MAKE) -e \
	    PYTHON_MINORS="$(@:test-docker-%=%)" \
	    PYTHON_MINOR="$(@:test-docker-%=%)" \
	    PYTHON_ENV="py$(subst .,,$(@:test-docker-%=%))" \
	    test-docker-pyminor
.PHONY: test-docker-pyminor
test-docker-pyminor: build-docker-$(PYTHON_MINOR)
	docker_run_args="--rm"
	if [ ! -t 0 ]
	then
# No fancy output when running in parallel
	    docker_run_args+=" -T"
	fi
# Ensure the dist/package has been correctly installed in the image
	docker compose run --no-deps $${docker_run_args} python-project-structure \
	    python -c 'import pythonprojectstructure; print(pythonprojectstructure)'
# Run from the development Docker container for consistency
	docker compose run $${docker_run_args} python-project-structure-devel \
	    make -e PYTHON_MINORS="$(PYTHON_MINORS)" TOX_RUN_ARGS="$(TOX_RUN_ARGS)" \
	        test-local
.PHONY: test-local
### Run the full suite of tests on the local host
test-local:
	tox $(TOX_RUN_ARGS) -e "$(TOX_ENV_LIST)"
.PHONY: test-debug
### Run tests in the main/default environment and invoke the debugger on errors/failures
test-debug: ./var/log/tox/$(PYTHON_ENV)/editable.log
	$(TOX_EXEC_ARGS) pytest --pdb

.PHONY: upgrade
### Update all fixed/pinned dependencies to their latest available versions
upgrade: ./.env $(DOCKER_VOLUMES)
	touch "./setup.cfg" "./requirements/build.txt.in" "./build-host/requirements.txt.in"
ifeq ($(CI),true)
# Pull separately to reduce noisy interactive TTY output where it shouldn't be:
	docker compose pull --quiet python-project-structure-devel
endif
	docker compose create python-project-structure-devel
# Ensure the network is create first to avoid race conditions
	docker compose create python-project-structure-devel
	$(MAKE) -e -j $(PYTHON_MINORS:%=build-docker-requirements-%)
# Update VCS hooks from remotes to the latest tag.
	$(TOX_EXEC_BUILD_ARGS) pre-commit autoupdate
.PHONY: upgrade-branch
### Reset an upgrade branch, commit upgraded dependencies on it, and push for review
upgrade-branch: ~/.gitconfig
	git fetch "origin" "$(VCS_BRANCH)"
	git fetch "origin" "$(VCS_BRANCH)-upgrade"
	if git show-ref -q --heads "$(VCS_BRANCH)-upgrade"
	then
# Reset an existing local branch to the latest upstream before upgrading
	    git checkout "$(VCS_BRANCH)-upgrade"
	    git reset --hard "origin/$(VCS_BRANCH)"
	else
# Create a new local branch from the latest upstream before upgrading
	    git checkout -b "$(VCS_BRANCH)-upgrade" "origin/$(VCS_BRANCH)"
	fi
	$(MAKE) TEMPLATE_IGNORE_EXISTING="true" upgrade
	if $(MAKE) "check-clean"
	then
# No changes from upgrade, exit successfully but push nothing
	    exit
	fi
# Commit the upgrade changes
	echo "Upgrade all requirements and dependencies to the latest versions." \
	    >"./src/pythonprojectstructure/newsfragments/upgrade-requirements.misc.rst"
	git add --update \
	    './build-host/requirements-*.txt' './requirements/*/build.txt' \
	    "./.pre-commit-config.yaml"
	git add \
	    "./src/pythonprojectstructure/newsfragments/upgrade-requirements.misc.rst"
	git commit --all --signoff -m \
	    "build(deps): Upgrade requirements latest versions"
# Fail if upgrading left untracked files in VCS
	$(MAKE) "check-clean"
# Push any upgrades to the remote for review.  Specify both the ref and the expected ref
# for `--force-with-lease=...` to support pushing to multiple mirrors/remotes via
# multiple `pushUrl`:
	git push \
	    --force-with-lease="$(VCS_BRANCH)-upgrade:origin/$(VCS_BRANCH)-upgrade" \
	    --no-verify "origin" "HEAD:$(VCS_BRANCH)-upgrade"

# TEMPLATE: Run this once for your project.  See the `./var/log/docker-login*.log`
# targets for the authentication environment variables that need to be set or just login
# to those container registries manually and touch these targets.
.PHONY: bootstrap-project
### Run any tasks needed to be run once for a given project by a maintainer
bootstrap-project: ./var/log/docker-login-DOCKER.log
# Initially seed the build host Docker image to bootstrap CI/CD environments
	$(MAKE) -C "./build-host/" release

.PHONY: clean
### Restore the checkout to a state as close to an initial clone as possible
clean:
	docker compose down --remove-orphans --rmi "all" -v || true
	$(TOX_EXEC_BUILD_ARGS) pre-commit uninstall \
	    --hook-type "pre-commit" --hook-type "commit-msg" --hook-type "pre-push" \
	    || true
	$(TOX_EXEC_BUILD_ARGS) pre-commit clean || true
	git clean -dfx -e "var/" -e ".env"
	rm -rfv "./var/log/"
	rm -rf "./var/docker/"


## Utility targets

.PHONY: expand-template
## Create a file from a template replacing environment variables
expand-template: $(HOME)/.local/var/log/python-project-structure-host-install.log
	set +x
	if [ -e "$(target)" ]
	then
ifeq ($(TEMPLATE_IGNORE_EXISTING),true)
	    exit
else
	    envsubst <"$(template)" | diff -u "$(target)" "-" || true
	    echo "ERROR: Template $(template) has been updated:"
	    echo "       Reconcile changes and \`$$ touch $(target)\`:"
	    false
endif
	fi
	envsubst <"$(template)" >"$(target)"


## Real targets

# Manage fixed/pinned versions in `./requirements/**.txt` files.  Has to be run for each
# python version in the virtual environment for that Python version:
# https://github.com/jazzband/pip-tools#cross-environment-usage-of-requirementsinrequirementstxt-and-pip-compile
$(PYTHON_ENVS:%=./requirements/%/devel.txt): ./pyproject.toml ./setup.cfg ./tox.ini
	true DEBUG Updated prereqs: $(?)
	$(MAKE) "$(@:requirements/%/devel.txt=./var/log/tox/%/build.log)"
	./.tox/$(@:requirements/%/devel.txt=%)/bin/pip-compile \
	    --resolver "backtracking" --upgrade --extra "devel" \
	    --output-file "$(@)" "$(<)"
	mkdir -pv "./var/log/"
	touch "./var/log/rebuild.log"
$(PYTHON_ENVS:%=./requirements/%/user.txt): ./pyproject.toml ./setup.cfg ./tox.ini
	true DEBUG Updated prereqs: $(?)
	$(MAKE) "$(@:requirements/%/user.txt=./var/log/tox/%/build.log)"
	./.tox/$(@:requirements/%/user.txt=%)/bin/pip-compile \
	    --resolver "backtracking" --upgrade --output-file "$(@)" "$(<)"
	mkdir -pv "./var/log/"
	touch "./var/log/rebuild.log"
$(PYTHON_ENVS:%=./build-host/requirements-%.txt): ./build-host/requirements.txt.in
	true DEBUG Updated prereqs: $(?)
	$(MAKE) "$(@:build-host/requirements-%.txt=./var/log/tox/%/build.log)"
	./.tox/$(@:build-host/requirements-%.txt=%)/bin/pip-compile \
	    --resolver "backtracking" --upgrade --output-file "$(@)" "$(<)"
# Only update the installed tox version for the latest/host/main/default Python version
	if [ "$(@:build-host/requirements-%.txt=%)" = "$(PYTHON_ENV)" ]
	then
# Don't install tox into one of it's own virtual environments
	    if [ -n "$${VIRTUAL_ENV:-}" ]
	    then
	        pip_bin="$$(which -a pip | grep -v "^$${VIRTUAL_ENV}/bin/" | head -n 1)"
	    else
	        pip_bin="pip"
	    fi
	    "$${pip_bin}" install -r "$(@)"
	fi
	mkdir -pv "./var/log/"
	touch "./var/log/rebuild.log"
$(PYTHON_ENVS:%=./requirements/%/build.txt): ./requirements/build.txt.in
	true DEBUG Updated prereqs: $(?)
	$(MAKE) "$(@:requirements/%/build.txt=./var/log/tox/%/build.log)"
	./.tox/$(@:requirements/%/build.txt=%)/bin/pip-compile \
	    --resolver "backtracking" --upgrade --output-file "$(@)" "$(<)"

# Workaround tox's `usedevelop = true` not working with `./pyproject.toml`
$(PYTHON_ALL_ENVS:%=./var/log/tox/%/build.log): \
		$(HOME)/.local/var/log/python-project-structure-host-install.log
	mkdir -pv "$(dir $(@))"
	tox exec $(TOX_EXEC_OPTS) -e "$(@:var/log/tox/%/build.log=%)" -- python -c "" |
	    tee -a "$(@)"
$(PYTHON_ENVS:%=./var/log/tox/%/editable.log):
	$(MAKE) "$(HOME)/.local/var/log/python-project-structure-host-install.log"
	mkdir -pv "$(dir $(@))"
	tox exec $(TOX_EXEC_OPTS) -e "$(@:var/log/tox/%/editable.log=%)" -- \
	    pip install -e "./" | tee -a "$(@)"

# Build a wheel package but only if one hasn't already been made
./dist/.current.whl:
	$(MAKE) build-wheel

# Docker targets
./var/docker/$(PYTHON_ENV)/log/build.log: \
		./Dockerfile ./Dockerfile.devel ./.dockerignore ./bin/entrypoint \
		./pyproject.toml ./setup.cfg ./tox.ini \
		./build-host/requirements.txt.in ./docker-compose.yml \
		./docker-compose.override.yml ./.env ./var/log/tox/build/build.log \
		./var/docker/$(PYTHON_ENV)/log/rebuild.log $(DOCKER_VOLUMES)
	true DEBUG Updated prereqs: $(?)
	mkdir -pv "$(dir $(@))" \
# Workaround issues with local images and the development image depending on the end
# user image.  It seems that `depends_on` isn't sufficient.
	$(MAKE) $(HOME)/.local/var/log/python-project-structure-host-install.log
	export VERSION=$$(./.tox/build/bin/cz version --project)
# https://github.com/moby/moby/issues/39003#issuecomment-879441675
	docker_build_args="$(DOCKER_BUILD_ARGS) \
	    --build-arg BUILDKIT_INLINE_CACHE=1 \
	    --build-arg PYTHON_MINOR=$(PYTHON_MINOR) \
	    --build-arg PYTHON_ENV=$(PYTHON_ENV) \
	    --build-arg VERSION=$${VERSION}"
	docker_build_user_tags=""
	for user_tag in $$($(MAKE) -e --no-print-directory build-docker-tags)
	do
	    docker_build_user_tags+="--tag $${user_tag} "
	done
ifeq ($(CI),true)
# Workaround broken interactive session detection
	docker pull "python:${PYTHON_MINOR}"
endif
	docker buildx build --pull $${docker_build_args} $${docker_build_user_tags} \
	    "./"
	docker_build_devel_tags=""
	for devel_tag in $$(
	    $(MAKE) -e DOCKER_VARIANT="devel" --no-print-directory build-docker-tags
	)
	do
	    docker_build_devel_tags+="--tag $${devel_tag} "
	done
	docker buildx build --pull $${docker_build_args} $${docker_build_devel_tags} \
	    --file "./Dockerfile.devel" "./"
	date >>"$(@)"
# The image installs the host requirements, reflect that in the bind mount volumes
	date >>"$(@:%/build.log=%/host-install.log)"
# Update the pinned/frozen versions, if needed, using the container.  If changed, then
# we may need to re-build the container image again to ensure it's current and correct.
ifeq ($(BUILD_REQUIREMENTS),true)
	docker compose run $(DOCKER_COMPOSE_RUN_ARGS) -T \
	    python-project-structure-devel make -e PYTHON_MINORS="$(PYTHON_MINOR)" \
	    build-requirements-$(PYTHON_ENV)
	$(MAKE) -e "$(@)"
endif

.PHONY: $(PYTHON_ENVS:%=build-docker-volumes-%)
### Ensure access permissions to build artifacts in Python version container volumes
# If created by `# dockerd`, they end up owned by `root`.
$(PYTHON_ENVS:%=build-docker-volumes-%): \
		./var/ ./src/python_project_structure.egg-info/ ./.tox/
	$(MAKE) \
	    $(@:build-docker-volumes-%=./var/docker/%/) \
	    $(@:build-docker-volumes-%=./var/docker/%/python_project_structure.egg-info/) \
	    $(@:build-docker-volumes-%=./var/docker/%/.tox/)
./var/ $(PYTHON_ENVS:%=./var/docker/%/) \
./src/python_project_structure.egg-info/ \
$(PYTHON_ENVS:%=./var/docker/%/python_project_structure.egg-info/) \
./.tox/ $(PYTHON_ENVS:%=./var/docker/%/.tox/):
	mkdir -pv "$(@)"

# Marker file used to trigger the rebuild of the image for just one Python version.
# Useful to workaround async timestamp issues when running jobs in parallel.
./var/docker/$(PYTHON_ENV)/log/rebuild.log:
	mkdir -pv "$(dir $(@))"
	date >>"$(@)"

# Target for use as a prerequisite in host targets that depend on the virtualenv having
# been built.
$(PYTHON_ALL_ENVS:%=./var/docker/%/.tox/%/bin/activate):
	python_env=$(notdir $(@:%/bin/activate=%))
	$(MAKE) "./var/docker/$${python_env}/log/build.log"
	docker compose run $(DOCKER_COMPOSE_RUN_ARGS) -T \
	    python-project-structure-devel make -e PYTHON_MINORS="$(PYTHON_MINOR)" \
	    "./var/log/tox/$${python_env}/build.log"

# Local environment variables from a template
./.env: ./.env.in
	$(MAKE) -e "template=$(<)" "target=$(@)" expand-template

# Perform any one-time local checkout set up
$(HOME)/.local/var/log/python-project-structure-host-install.log:
	mkdir -pv "$(dir $(@))"
	(
	    if ! which pip
	    then
	        if which apk
	        then
	            apk update
	            apk add "gettext" "py3-pip"
	        else
	            sudo apt-get update
	            sudo apt-get install -y "gettext-base" "python3-pip"
	        fi
	    fi
	    if [ -e ./build-host/requirements-$(PYTHON_HOST_ENV).txt ]
	    then
	        pip install -r "./build-host/requirements-$(PYTHON_HOST_ENV).txt"
	    else
	        pip install -r "./build-host/requirements.txt.in"
	    fi
	) | tee -a "$(@)"

./.git/hooks/pre-commit:
	$(MAKE) "$(HOME)/.local/var/log/python-project-structure-host-install.log"
	$(TOX_EXEC_BUILD_ARGS) pre-commit install \
	    --hook-type "pre-commit" --hook-type "commit-msg" --hook-type "pre-push"

# Capture any project initialization tasks for reference.  Not actually usable.
./pyproject.toml:
	$(MAKE) "$(HOME)/.local/var/log/python-project-structure-host-install.log"
	$(TOX_EXEC_BUILD_ARGS) cz init

# Emacs editor settings
./.dir-locals.el: ./.dir-locals.el.in
	$(MAKE) -e "template=$(<)" "target=$(@)" expand-template

# User-created pre-requisites
~/.gitconfig:
	git config --global user.name "$(USER_FULL_NAME)"
	git config --global user.email "$(USER_EMAIL)"
~/.pypirc: ./home/.pypirc.in
	$(MAKE) -e "template=$(<)" "target=$(@)" expand-template

./var/log/docker-login-DOCKER.log: ./.env
	mkdir -pv "$(dir $(@))"
	set +x
	source "./.env"
	export DOCKER_PASS
	set -x
	printenv "DOCKER_PASS" | docker login -u "merpatterson" --password-stdin
	date | tee -a "$(@)"<|MERGE_RESOLUTION|>--- conflicted
+++ resolved
@@ -142,10 +142,10 @@
 ### Set up for development in Docker containers
 build-docker: ./.env $(HOME)/.local/var/log/python-project-structure-host-install.log
 ifeq ($(RELEASE_PUBLISH),true)
-	if [ -e "./.tox/.pkg/dist/.next-version.txt" ]
+	if [ -e "./dist/.next-version.txt" ]
 	then
 # Ensure the build is made from the version bump commit if it was done elsewhere:
-	    git pull --ff-only "origin" "v$$(cat "./.tox/.pkg/dist/.next-version.txt")"
+	    git pull --ff-only "origin" "v$$(cat "./dist/.next-version.txt")"
 	fi
 endif
 # Avoid parallel tox recreations stomping on each other
@@ -260,15 +260,15 @@
 	    $(TOX_EXEC_BUILD_ARGS) cz bump $${cz_bump_args} --yes --dry-run |
 	    sed -nE 's|.* ([^ ]+) *→ *([^ ]+).*|\2|p'
 	) || true
-	rm -fv "./.tox/.pkg/dist/.next-version.txt"
+	rm -fv "./dist/.next-version.txt"
 	if (( $$exit_code == 3 || $$exit_code == 21 ))
 	then
 # No release necessary for the commits since the last release, don't publish a release
 	    exit
 	elif (( $$exit_code == 0 ))
 	then
-	    mkdir -pv "./build/"
-	    echo "$${next_version}" >"./.tox/.pkg/dist/.next-version.txt"
+	    mkdir -pv "./dist/"
+	    echo "$${next_version}" >"./dist/.next-version.txt"
 	else
 # Commitizen returned an unexpected exit status code, fail
 	    exit $$exit_code
@@ -344,15 +344,11 @@
 		$(HOME)/.local/var/log/python-project-structure-host-install.log \
 		./.env $(DOCKER_VOLUMES) ~/.pypirc ./dist/.current.whl
 ifeq ($(RELEASE_PUBLISH),true)
-	if [ -e "./build/next-version.txt" ]
+	if [ -e "./dist/next-version.txt" ]
 	then
 # Ensure the release is made from the version bump commit if it was done elsewhere:
-<<<<<<< HEAD
-	    git pull --ff-only "origin" "v$$(cat "./build/next-version.txt")"
-	fi
-=======
-	git pull --ff-only "origin" "v$$(cat "./.tox/.pkg/dist/.next-version.txt")"
->>>>>>> 651053c8
+	    git pull --ff-only "origin" "v$$(cat "./dist/.next-version.txt")"
+	fi
 endif
 # Build Python packages/distributions from the development Docker container for
 # consistency/reproducibility.
@@ -366,7 +362,7 @@
 # https://twine.readthedocs.io/en/latest/#using-twine
 	$(TOX_EXEC_BUILD_ARGS) twine check ./dist/python?project?structure-*
 	$(MAKE) "check-clean"
-	if [ ! -e "./.tox/.pkg/dist/.next-version.txt" ]
+	if [ ! -e "./dist/.next-version.txt" ]
 	then
 	    exit
 	fi
