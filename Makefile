--- conflicted
+++ resolved
@@ -379,21 +379,13 @@
 
 .PHONY: start
 ### Run the local development end-to-end stack services in the background as daemons.
-<<<<<<< HEAD
-start: build-docker-$(PYTHON_MINOR) ./.env
-=======
-start: build-docker ./.env.~out~
->>>>>>> d0ef353a
+start: build-docker-$(PYTHON_MINOR) ./.env.~out~
 	docker compose down
 	docker compose up -d
 
 .PHONY: run
 ### Run the local development end-to-end stack services in the foreground for debugging.
-<<<<<<< HEAD
-run: build-docker-$(PYTHON_MINOR) ./.env
-=======
-run: build-docker ./.env.~out~
->>>>>>> d0ef353a
+run: build-docker-$(PYTHON_MINOR) ./.env.~out~
 	docker compose down
 	docker compose up
 
@@ -571,7 +563,7 @@
 
 .PHONY: $(PYTHON_MINORS:%=build-docker-requirements-%)
 ### Pull container images and compile fixed/pinned dependency versions if necessary.
-$(PYTHON_MINORS:%=build-docker-requirements-%): ./.env
+$(PYTHON_MINORS:%=build-docker-requirements-%): ./.env.~out~
 	export PYTHON_MINOR="$(@:build-docker-requirements-%=%)"
 	export PYTHON_ENV="py$(subst .,,$(@:build-docker-requirements-%=%))"
 	$(MAKE) -e "./var-docker/$${PYTHON_ENV}/log/build-devel.log"
@@ -651,13 +643,8 @@
 endif
 
 .PHONY: test-docker-lint
-<<<<<<< HEAD
 ### Check the style and content of the `./Dockerfile*` files.
-test-docker-lint: ./.env ./var/log/docker-login-DOCKER.log
-=======
-### Check the style and content of the `./Dockerfile*` files
 test-docker-lint: ./.env.~out~ ./var/log/docker-login-DOCKER.log
->>>>>>> d0ef353a
 	docker compose pull --quiet hadolint
 	docker compose run $(DOCKER_COMPOSE_RUN_ARGS) hadolint
 	docker compose run $(DOCKER_COMPOSE_RUN_ARGS) hadolint \
@@ -667,11 +654,7 @@
 ### Perform any checks that should only be run before pushing.
 test-push: $(VCS_FETCH_TARGETS) \
 		$(HOME)/.local/var/log/project-structure-host-install.log \
-<<<<<<< HEAD
-		./var-docker/$(PYTHON_ENV)/log/build-devel.log ./.env
-=======
-		./var-docker/log/build-devel.log ./.env.~out~
->>>>>>> d0ef353a
+		./var-docker/$(PYTHON_ENV)/log/build-devel.log ./.env.~out~
 	vcs_compare_rev="$(VCS_COMPARE_REMOTE)/$(VCS_COMPARE_BRANCH)"
 ifeq ($(CI),true)
 ifneq ($(PYTHON_MINOR),$(PYTHON_HOST_MINOR))
@@ -730,14 +713,9 @@
 .PHONY: release-pkgs
 ### Publish installable Python packages to PyPI if conventional commits require.
 release-pkgs: $(HOME)/.local/var/log/project-structure-host-install.log \
-<<<<<<< HEAD
 		./var/var/log/git-remotes.log \
-		./var/git/refs/remotes/$(VCS_REMOTE)/$(VCS_BRANCH) ~/.pypirc ./.env
-=======
-		$(HOME)/.local/var/log/project-structure-host-install.log \
-		./var/log/git-remotes.log \
-		./var/git/refs/remotes/$(VCS_REMOTE)/$(VCS_BRANCH) ./.env.~out~
->>>>>>> d0ef353a
+		./var/git/refs/remotes/$(VCS_REMOTE)/$(VCS_BRANCH) ~/.pypirc \
+		./.env.~out~
 # Only release from the `main` or `develop` branches:
 ifeq ($(RELEASE_PUBLISH),true)
 # Import the private signing key from CI secrets
@@ -825,11 +803,7 @@
 release-bump: ~/.gitconfig $(VCS_RELEASE_FETCH_TARGETS) \
 		./var/log/git-remotes.log ./var/log/tox/build/build.log \
 		$(HOME)/.local/var/log/project-structure-host-install.log \
-<<<<<<< HEAD
-		./var-docker/$(PYTHON_ENV)/log/build-devel.log ./.env
-=======
-		./var-docker/log/build-devel.log ./.env.~out~
->>>>>>> d0ef353a
+		./var-docker/$(PYTHON_ENV)/log/build-devel.log ./.env.~out~
 	if ! git diff --cached --exit-code
 	then
 	    set +x
@@ -934,7 +908,7 @@
 
 .PHONY: devel-upgrade
 ### Update all fixed/pinned dependencies to their latest available versions.
-devel-upgrade: ./.env $(HOME)/.local/var/log/project-structure-host-install.log \
+devel-upgrade: ./.env.~out~ $(HOME)/.local/var/log/project-structure-host-install.log \
 		./var-docker/$(PYTHON_ENV)/log/build-devel.log
 	touch "./setup.cfg" "./requirements/build.txt.in" \
 	    "./build-host/requirements.txt.in"
@@ -1018,15 +992,10 @@
 	    --hook-type "pre-commit" --hook-type "commit-msg" --hook-type "pre-push" \
 	    || true
 	$(TOX_EXEC_BUILD_ARGS) -- pre-commit clean || true
-<<<<<<< HEAD
-	git clean -dfx -e "var/" -e ".env"
+	git clean -dfx -e "/var" -e "var-docker/" -e "/.env" -e "*~"
 	git clean -dfx "./var-docker/py*/.tox/" \
 	    "./var-docker/py*/project_structure.egg-info/"
 	rm -rfv "./var/log/" "./var-docker/py*/log/"
-=======
-	git clean -dfx -e "/var" -e "var-docker/" -e "/.env" -e "*~"
-	rm -rfv "./var/log/" "./var-docker/log/"
->>>>>>> d0ef353a
 
 
 ## Real Targets:
@@ -1096,17 +1065,11 @@
 ## Docker real targets:
 
 # Build the development image:
-<<<<<<< HEAD
 ./var-docker/$(PYTHON_ENV)/log/build-devel.log: ./Dockerfile ./.dockerignore \
 		./bin/entrypoint ./build-host/requirements.txt.in \
 		./var-docker/$(PYTHON_ENV)/log/rebuild.log \
 		./pyproject.toml ./setup.cfg ./tox.ini \
-		./docker-compose.yml ./docker-compose.override.yml ./.env \
-=======
-./var-docker/log/build-devel.log: ./Dockerfile ./.dockerignore ./bin/entrypoint \
-		./build-host/requirements.txt.in ./var-docker/log/rebuild.log \
 		./docker-compose.yml ./docker-compose.override.yml ./.env.~out~ \
->>>>>>> d0ef353a
 		./bin/host-install
 	true DEBUG Updated prereqs: $(?)
 	mkdir -pv "$(dir $(@))"
