--- conflicted
+++ resolved
@@ -307,14 +307,14 @@
 	rm -vf ./dist/*
 # Build Python packages/distributions from the development Docker container for
 # consistency/reproducibility.
-	docker compose run $(DOCKER_COMPOSE_RUN_ARGS) project-structure-devel \
+	docker compose run $(DOCKER_COMPOSE_RUN_ARGS) $(PROJECT_NAME)-devel \
 	    tox run -e "$(PYTHON_ENV)" --pkg-only
 # Copy the wheel to a location accessible to all containers:
 	cp -lfv "$$(
 	    ls -t ./var-docker/$(PYTHON_ENV)/.tox/.pkg/dist/*.whl | head -n 1
 	)" "./dist/"
 # Also build the source distribution:
-	docker compose run $(DOCKER_COMPOSE_RUN_ARGS) project-structure-devel \
+	docker compose run $(DOCKER_COMPOSE_RUN_ARGS) $(PROJECT_NAME)-devel \
 	    tox run -e "$(PYTHON_ENV)" --override "testenv.package=sdist" --pkg-only
 	cp -lfv "$$(
 	    ls -t ./var-docker/$(PYTHON_ENV)/.tox/.pkg/dist/*.tar.gz | head -n 1
@@ -416,7 +416,7 @@
 	export PYTHON_MINOR="$(@:build-docker-requirements-%=%)"
 	export PYTHON_ENV="py$(subst .,,$(@:build-docker-requirements-%=%))"
 	$(MAKE) -e "./var-docker/$${PYTHON_ENV}/log/build-devel.log"
-	docker compose run $(DOCKER_COMPOSE_RUN_ARGS) project-structure-devel \
+	docker compose run $(DOCKER_COMPOSE_RUN_ARGS) $(PROJECT_NAME)-devel \
 	    make -e PYTHON_MINORS="$(@:build-docker-requirements-%=%)" \
 	    build-requirements-py$(subst .,,$(@:build-docker-requirements-%=%))
 
@@ -432,17 +432,13 @@
 .PHONY: test-local
 ### Run the full suite of tests, coverage checks, and linters on the local host.
 test-local:
-<<<<<<< HEAD
 	tox $(TOX_RUN_ARGS) -e "$(TOX_ENV_LIST)"
-=======
-	true "TEMPLATE: Always specific to the type of project"
 
 .PHONY: test-lint
 ### Perform any linter or style checks, including non-code checks.
 test-lint: $(HOME)/.local/var/log/$(PROJECT_NAME)-host-install.log
 # Run non-code checks, e.g. documentation:
 	tox run -e "build"
->>>>>>> 487bb6aa
 
 .PHONY: test-debug
 ### Run tests directly on the host and invoke the debugger on errors/failures.
@@ -476,21 +472,13 @@
 # No fancy output when running in parallel
 	    docker_run_args+=" -T"
 	fi
-<<<<<<< HEAD
 # Ensure the dist/package has been correctly installed in the image
-	docker compose run --no-deps $${docker_run_args} project-structure \
+	docker compose run --no-deps $${docker_run_args} $(PROJECT_NAME) \
 	    python -c 'import projectstructure; print(projectstructure)'
 # Run from the development Docker container for consistency
-	docker compose run $${docker_run_args} project-structure-devel \
+	docker compose run $${docker_run_args} $(PROJECT_NAME)-devel \
 	    make -e PYTHON_MINORS="$(PYTHON_MINORS)" PYTHON_WHEEL="$(PYTHON_WHEEL)" \
 	        test-local
-=======
-# Ensure the end-user image runs successfully:
-	docker compose run --no-deps $${docker_run_args} $(PROJECT_NAME) true
-# Run from the development Docker container for consistency:
-	docker compose run $${docker_run_args} $(PROJECT_NAME)-devel \
-	    make -e test-local
->>>>>>> 487bb6aa
 
 .PHONY: test-docker-lint
 ### Check the style and content of the `./Dockerfile*` files
@@ -503,13 +491,8 @@
 .PHONY: test-push
 ### Perform any checks that should only be run before pushing.
 test-push: $(VCS_FETCH_TARGETS) \
-<<<<<<< HEAD
-		$(HOME)/.local/var/log/project-structure-host-install.log \
+		$(HOME)/.local/var/log/$(PROJECT_NAME)-host-install.log \
 		./var-docker/$(PYTHON_ENV)/log/build-devel.log ./.env.~out~
-=======
-		$(HOME)/.local/var/log/$(PROJECT_NAME)-host-install.log \
-		./var-docker/log/build-devel.log ./.env.~out~
->>>>>>> 487bb6aa
 	vcs_compare_rev="$(VCS_COMPARE_REMOTE)/$(VCS_COMPARE_BRANCH)"
 	if ! git fetch "$(VCS_COMPARE_REMOTE)" "$(VCS_COMPARE_BRANCH)"
 	then
@@ -531,11 +514,7 @@
 	    exit $$exit_code
 	else
 	    docker compose run $(DOCKER_COMPOSE_RUN_ARGS) \
-<<<<<<< HEAD
-	        project-structure-devel $(TOX_EXEC_ARGS) -- \
-=======
-	        $(PROJECT_NAME)-devel $(TOX_EXEC_BUILD_ARGS) -- \
->>>>>>> 487bb6aa
+	        $(PROJECT_NAME)-devel $(TOX_EXEC_ARGS) -- \
 	        towncrier check --compare-with "$${vcs_compare_rev}"
 	fi
 
@@ -559,16 +538,10 @@
 ### Publish installable Python packages and container images as required by commits.
 release: release-python release-docker
 
-<<<<<<< HEAD
 .PHONY: release-python
 ### Publish installable Python packages to PyPI if conventional commits require.
-release-python: $(HOME)/.local/var/log/project-structure-host-install.log \
+release-python: $(HOME)/.local/var/log/$(PROJECT_NAME)-host-install.log \
 		~/.pypirc.~out~
-=======
-.PHONY: release-pkgs
-### Publish installable packages if conventional commits require a release.
-release-pkgs: $(HOME)/.local/var/log/$(PROJECT_NAME)-host-install.log
->>>>>>> 487bb6aa
 # Only release from the `main` or `develop` branches:
 ifeq ($(RELEASE_PUBLISH),true)
 	$(MAKE) -e build-pkgs
@@ -623,13 +596,8 @@
 ### Bump the package version if on a branch that should trigger a release.
 release-bump: ~/.gitconfig $(VCS_RELEASE_FETCH_TARGETS) \
 		./var/log/git-remotes.log \
-<<<<<<< HEAD
-		$(HOME)/.local/var/log/project-structure-host-install.log \
+		$(HOME)/.local/var/log/$(PROJECT_NAME)-host-install.log \
 		./var-docker/$(PYTHON_ENV)/log/build-devel.log ./.env.~out~
-=======
-		$(HOME)/.local/var/log/$(PROJECT_NAME)-host-install.log \
-		./var-docker/log/build-devel.log ./.env.~out~
->>>>>>> 487bb6aa
 	if ! git diff --cached --exit-code
 	then
 	    set +x
@@ -699,19 +667,13 @@
 
 .PHONY: devel-format
 ### Automatically correct code in this checkout according to linters and style checkers.
-<<<<<<< HEAD
-devel-format: $(HOME)/.local/var/log/project-structure-host-install.log
+devel-format: $(HOME)/.local/var/log/$(PROJECT_NAME)-host-install.log
 	$(TOX_EXEC_ARGS) -- autoflake -r -i --remove-all-unused-imports \
 		--remove-duplicate-keys --remove-unused-variables \
 		--remove-unused-variables "./src/projectstructure/"
 	$(TOX_EXEC_ARGS) -- autopep8 -v -i -r "./src/projectstructure/"
 	$(TOX_EXEC_ARGS) -- black "./src/projectstructure/"
 	$(TOX_EXEC_ARGS) -- reuse addheader -r --skip-unrecognised \
-=======
-devel-format: $(HOME)/.local/var/log/$(PROJECT_NAME)-host-install.log
-	true "TEMPLATE: Always specific to the type of project"
-	$(TOX_EXEC_BUILD_ARGS) -- reuse addheader -r --skip-unrecognised \
->>>>>>> 487bb6aa
 	    --copyright "Ross Patterson <me@rpatterson.net>" --license "MIT" "./"
 
 .PHONY: devel-upgrade
@@ -720,7 +682,7 @@
 	touch "./setup.cfg" "./requirements/build.txt.in" \
 	    "./build-host/requirements.txt.in"
 # Ensure the network is create first to avoid race conditions
-	docker compose create project-structure-devel
+	docker compose create $(PROJECT_NAME)-devel
 	$(MAKE) -e -j PIP_COMPILE_ARGS="--upgrade" \
 	    DOCKER_COMPOSE_RUN_ARGS="$(DOCKER_COMPOSE_RUN_ARGS) -T" \
 	    $(PYTHON_MINORS:%=build-docker-requirements-%)
@@ -830,13 +792,13 @@
 #     $ ./.tox/build/bin/cz --help
 # Mostly useful for build/release tools.
 $(PYTHON_ALL_ENVS:%=./.tox/%/bin/pip-compile):
-	$(MAKE) -e "$(HOME)/.local/var/log/project-structure-host-install.log"
+	$(MAKE) -e "$(HOME)/.local/var/log/$(PROJECT_NAME)-host-install.log"
 	tox run $(TOX_EXEC_OPTS) -e "$(@:.tox/%/bin/pip-compile=%)" --notest
 # Workaround tox's `usedevelop = true` not working with `./pyproject.toml`.  Use as a
 # prerequisite when using Tox-managed virtual environments directly and changes to code
 # need to take effect immediately.
 $(PYTHON_ENVS:%=./.tox/%/log/editable.log):
-	$(MAKE) -e "$(HOME)/.local/var/log/project-structure-host-install.log"
+	$(MAKE) -e "$(HOME)/.local/var/log/$(PROJECT_NAME)-host-install.log"
 	mkdir -pv "$(dir $(@))"
 	tox exec $(TOX_EXEC_OPTS) -e "$(@:./.tox/%/log/editable.log=%)" -- \
 	    pip3 install -e "./" |& tee -a "$(@)"
@@ -858,7 +820,7 @@
 	then
 	    touch "$(@)" "./var-docker/$(PYTHON_ENV)/log/rebuild.log"
 # Ensure the virtualenv in the volume is also current:
-	    docker compose run $(DOCKER_COMPOSE_RUN_ARGS) project-structure-devel \
+	    docker compose run $(DOCKER_COMPOSE_RUN_ARGS) $(PROJECT_NAME)-devel \
 	        tox run $(TOX_EXEC_OPTS) -e "$(PYTHON_ENV)" --notest
 	    exit
 	fi
@@ -866,21 +828,6 @@
 	$(MAKE) -e DOCKER_VARIANT="devel" DOCKER_BUILD_ARGS="--load" \
 	    build-docker-build | tee -a "$(@)"
 # Represent that host install is baked into the image in the `${HOME}` bind volume:
-<<<<<<< HEAD
-	docker compose run --rm -T --workdir "/home/project-structure/" \
-	    project-structure-devel mkdir -pv "./.local/var/log/"
-	docker run --rm --workdir "/home/project-structure/" --entrypoint "cat" \
-	    "$$(docker compose config --images project-structure-devel | head -n 1)" \
-	    "./.local/var/log/project-structure-host-install.log" |
-	    docker compose run --rm -T --workdir "/home/project-structure/" \
-	        project-structure-devel tee -a \
-	        "./.local/var/log/project-structure-host-install.log" >"/dev/null"
-# Update the pinned/frozen versions, if needed, using the container.  If changed, then
-# we may need to re-build the container image again to ensure it's current and correct.
-	docker compose run $(DOCKER_COMPOSE_RUN_ARGS) project-structure-devel \
-	    make -e PYTHON_MINORS="$(PYTHON_MINOR)" build-requirements-$(PYTHON_ENV)
-	$(MAKE) -e "$(@)"
-=======
 	docker compose run --rm -T --workdir "/home/$(PROJECT_NAME)/" \
 	    $(PROJECT_NAME)-devel mkdir -pv "./.local/var/log/"
 	docker run --rm --workdir "/home/$(PROJECT_NAME)/" --entrypoint "cat" \
@@ -889,7 +836,11 @@
 	    docker compose run --rm -T --workdir "/home/$(PROJECT_NAME)/" \
 	        $(PROJECT_NAME)-devel tee -a \
 	        "./.local/var/log/$(PROJECT_NAME)-host-install.log" >"/dev/null"
->>>>>>> 487bb6aa
+# Update the pinned/frozen versions, if needed, using the container.  If changed, then
+# we may need to re-build the container image again to ensure it's current and correct.
+	docker compose run $(DOCKER_COMPOSE_RUN_ARGS) $(PROJECT_NAME)-devel \
+	    make -e PYTHON_MINORS="$(PYTHON_MINOR)" build-requirements-$(PYTHON_ENV)
+	$(MAKE) -e "$(@)"
 
 # Build the end-user image:
 ./var-docker/$(PYTHON_ENV)/log/build-user.log: \
@@ -966,7 +917,7 @@
 
 # Capture any project initialization tasks for reference.  Not actually usable.
 ./pyproject.toml:
-	$(MAKE) -e "$(HOME)/.local/var/log/project-structure-host-install.log"
+	$(MAKE) -e "$(HOME)/.local/var/log/$(PROJECT_NAME)-host-install.log"
 	$(TOX_EXEC_BUILD_ARGS) -- cz init
 
 # Tell Emacs where to find checkout-local tools needed to check the code.
