--- conflicted
+++ resolved
@@ -312,7 +312,6 @@
 PYPI_REPO=testpypi
 PYPI_HOSTNAME=test.pypi.org
 # Only publish releases from the `main` or `develop` branches:
-<<<<<<< HEAD
 ifeq ($(CI),true)
 # Compile requirements on CI/CD as a check to make sure all changes to dependencies have
 # been reflected in the frozen/pinned versions, but don't upgrade packages so that
@@ -324,11 +323,6 @@
 # Only publish releases from the `main` or `develop` branches and only under the
 # canonical CI/CD platform:
 DOCKER_PLATFORMS=
-=======
-GITHUB_RELEASE_ARGS=--prerelease
-# Only publish releases from the `main` or `develop` branches and only under the
-# canonical CI/CD platform:
->>>>>>> 7dc0ba07
 ifeq ($(GITLAB_CI),true)
 ifeq ($(VCS_BRANCH),main)
 RELEASE_PUBLISH=true
@@ -348,7 +342,6 @@
 DOCKER_PLATFORMS=linux/amd64 linux/arm64 linux/arm/v7
 endif
 endif
-<<<<<<< HEAD
 endif
 CI_REGISTRY_USER=$(CI_PROJECT_NAMESPACE)
 # Address undefined variables warnings when running under local development
@@ -356,9 +349,6 @@
 export PYPI_PASSWORD
 TEST_PYPI_PASSWORD=
 export TEST_PYPI_PASSWORD
-=======
-CI_REGISTRY_USER=$(CI_PROJECT_NAMESPACE)
->>>>>>> 7dc0ba07
 VCS_REMOTE_PUSH_URL=
 CODECOV_TOKEN=
 DOCKER_PASS=
@@ -523,11 +513,7 @@
 		./var/git/refs/remotes/$(VCS_REMOTE)/$(VCS_BRANCH) \
 		./var/log/docker-login-DOCKER.log
 # Workaround broken interactive session detection:
-<<<<<<< HEAD
 	docker pull "python:$(PYTHON_MINOR)"
-=======
-	docker pull "buildpack-deps"
->>>>>>> 7dc0ba07
 	docker_build_caches=""
 ifeq ($(GITLAB_CI),true)
 # Don't cache when building final releases on `main`
@@ -569,8 +555,7 @@
 	    --build-arg PYTHON_ENV="$(PYTHON_ENV)" \
 	    --build-arg VERSION="$$(
 	        $(TOX_EXEC_BUILD_ARGS) -qq -- cz version --project
-<<<<<<< HEAD
-	    )" $${docker_build_args} \
+	    )" \
 	    $${docker_build_args} $${docker_build_caches} --file "$(<)" "./"
 
 .PHONY: $(PYTHON_MINORS:%=build-docker-requirements-%)
@@ -583,10 +568,6 @@
 	    make -e PYTHON_MINORS="$(@:build-docker-requirements-%=%)" \
 	    PIP_COMPILE_ARGS="$(PIP_COMPILE_ARGS)" \
 	    build-requirements-py$(subst .,,$(@:build-docker-requirements-%=%))
-=======
-	    )" \
-	    $${docker_build_args} $${docker_build_caches} --file "$(<)" "./"
->>>>>>> 7dc0ba07
 
 
 ## Test Targets:
@@ -609,8 +590,8 @@
 
 .PHONY: test-docker
 ### Run the full suite of tests, coverage checks, and code linters in containers.
-<<<<<<< HEAD
-test-docker: build-pkgs ./var/log/codecov-install.log
+test-docker: build-pkgs $(HOME)/.local/var/log/project-structure-host-install.log \
+		build-docker ./var/log/codecov-install.log
 	tox run $(TOX_EXEC_OPTS) --notest -e "build"
 	$(MAKE) -e -j PYTHON_WHEEL="$(call current_pkg,.whl)" \
 	    DOCKER_BUILD_ARGS="$(DOCKER_BUILD_ARGS) --progress plain" \
@@ -628,11 +609,9 @@
 
 .PHONY: test-docker-pyminor
 ### Run the full suite of tests inside a docker container for this Python version.
-test-docker-pyminor: build-docker-$(PYTHON_MINOR) ./var/log/codecov-install.log
-=======
-test-docker: build-pkgs $(HOME)/.local/var/log/project-structure-host-install.log \
-		build-docker ./var/log/codecov-install.log
->>>>>>> 7dc0ba07
+test-docker-pyminor: build-docker-$(PYTHON_MINOR) \
+		$(HOME)/.local/var/log/project-structure-host-install.log \
+		./var/log/codecov-install.log
 	docker_run_args="--rm"
 	if [ ! -t 0 ]
 	then
@@ -644,7 +623,6 @@
 	    python -c 'import projectstructure; print(projectstructure)'
 # Run from the development Docker container for consistency
 	docker compose run $${docker_run_args} project-structure-devel \
-<<<<<<< HEAD
 	    make -e PYTHON_MINORS="$(PYTHON_MINORS)" PYTHON_WHEEL="$(PYTHON_WHEEL)" \
 	        test-local
 # Upload any build or test artifacts to CI/CD providers
@@ -653,23 +631,13 @@
 ifneq ($(CODECOV_TOKEN),)
 	codecov --nonZero -t "$(CODECOV_TOKEN)" \
 	    --file "./build/$(PYTHON_ENV)/coverage.xml"
-=======
-	    make -e test-local
-# Upload any build or test artifacts to CI/CD providers
-ifeq ($(GITLAB_CI),true)
-ifneq ($(CODECOV_TOKEN),)
-	codecov --nonZero -t "$(CODECOV_TOKEN)" --file "./build/coverage.xml"
->>>>>>> 7dc0ba07
 else ifneq ($(CI_IS_FORK),true)
 	set +x
 	echo "ERROR: CODECOV_TOKEN missing from ./.env or CI secrets"
 	false
 endif
 endif
-<<<<<<< HEAD
-endif
-=======
->>>>>>> 7dc0ba07
+endif
 
 .PHONY: test-docker-lint
 ### Check the style and content of the `./Dockerfile*` files.
@@ -686,13 +654,10 @@
 		./var-docker/$(PYTHON_ENV)/log/build-devel.log ./.env
 	vcs_compare_rev="$(VCS_COMPARE_REMOTE)/$(VCS_COMPARE_BRANCH)"
 ifeq ($(CI),true)
-<<<<<<< HEAD
 ifneq ($(PYTHON_MINOR),$(PYTHON_HOST_MINOR))
 # Don't waste CI time, only check for the canonical version:
 	exit
 endif
-=======
->>>>>>> 7dc0ba07
 ifeq ($(VCS_COMPARE_BRANCH),main)
 # On `main`, compare with the previous commit on `main`
 	vcs_compare_rev="$(VCS_COMPARE_REMOTE)/$(VCS_COMPARE_BRANCH)^"
@@ -743,37 +708,26 @@
 release: release-pkgs release-docker
 
 .PHONY: release-pkgs
-<<<<<<< HEAD
 ### Publish installable Python packages to PyPI if conventional commits require.
 release-pkgs: $(HOME)/.local/var/log/project-structure-host-install.log \
-		./var/log/tox/build/build.log ./var/log/git-remotes.log \
+		./var/var/log/git-remotes.log \
 		./var/git/refs/remotes/$(VCS_REMOTE)/$(VCS_BRANCH) ~/.pypirc ./.env
-=======
-### Publish installable packages if conventional commits require a release.
-release-pkgs: $(HOME)/.local/var/log/project-structure-host-install.log \
-		$(HOME)/.local/var/log/project-structure-host-install.log ./var/log/git-remotes.log \
-		./var/git/refs/remotes/$(VCS_REMOTE)/$(VCS_BRANCH) ./.env
->>>>>>> 7dc0ba07
 # Only release from the `main` or `develop` branches:
 ifeq ($(RELEASE_PUBLISH),true)
 # Import the private signing key from CI secrets
 	$(MAKE) -e ./var/log/gpg-import.log
 # Bump the version and build the final release packages:
 	$(MAKE) -e build-pkgs
-<<<<<<< HEAD
 # https://twine.readthedocs.io/en/latest/#using-twine
 	./.tox/build/bin/twine check ./dist/project?structure-*
-=======
->>>>>>> 7dc0ba07
 # The VCS remote should reflect the release before the release is published to ensure
 # that a published release is never *not* reflected in VCS.  Also ensure the tag is in
 # place on any mirrors, using multiple `pushurl` remotes, for those project hosts as
 # well:
 	$(MAKE) -e test-clean
-<<<<<<< HEAD
 	./.tox/build/bin/twine upload -s -r "$(PYPI_REPO)" \
 	    ./dist/project?structure-*
-	export VERSION=$$(./.tox/build/bin/cz version --project)
+	export VERSION=$$($(TOX_EXEC_BUILD_ARGS) -qq -- cz version --project)
 # Create a GitLab release
 	./.tox/build/bin/twine upload -s -r "gitlab" \
 	    ./dist/project?structure-*
@@ -790,14 +744,6 @@
 	\"link_type\":\"package\"\
 	}"
 	release_cli_args+=" --assets-link {\
-=======
-	true "TEMPLATE: Always specific to the type of project"
-	export VERSION=$$($(TOX_EXEC_BUILD_ARGS) -qq -- cz version --project)
-# Create a GitLab release
-	release_cli_args="--description ./NEWS-VERSION.rst"
-	release_cli_args+=" --tag-name v$${VERSION}"
-	release_cli_args+=" --assets-link {\
->>>>>>> 7dc0ba07
 	\"name\":\"Docker-Hub-Container-Registry\",\
 	\"url\":\"https://hub.docker.com/r/merpatterson/$(CI_PROJECT_NAME)/tags\",\
 	\"link_type\":\"image\"\
@@ -865,13 +811,8 @@
 # Check if a release is required:
 	exit_code=0
 	if [ "$(VCS_BRANCH)" = "main" ] &&
-<<<<<<< HEAD
-	    ./.tox/build/bin/python ./bin/get-base-version $$(
-	        ./.tox/build/bin/cz version --project
-=======
 	    $(TOX_EXEC_BUILD_ARGS) -qq -- python ./bin/get-base-version $$(
 	        $(TOX_EXEC_BUILD_ARGS) -qq -- cz version --project
->>>>>>> 7dc0ba07
 	    )
 	then
 # Release a previous pre-release as final regardless of whether commits since then
@@ -879,11 +820,7 @@
 	    true
 	else
 # Is a release required by conventional commits:
-<<<<<<< HEAD
-	    ./.tox/build/bin/python ./bin/cz-check-bump || exit_code=$$?
-=======
 	    $(TOX_EXEC_BUILD_ARGS) -qq -- python ./bin/cz-check-bump || exit_code=$$?
->>>>>>> 7dc0ba07
 	    if (( $$exit_code == 3 || $$exit_code == 21 ))
 	    then
 # No commits require a release:
@@ -933,24 +870,7 @@
 ifeq ($(CI),true)
 	git push --no-verify "$(VCS_COMPARE_REMOTE)" "HEAD:develop"
 endif
-<<<<<<< HEAD
-	git switch -C "$(VCS_BRANCH)" "$$(git rev-parse HEAD)" --
-=======
 	git switch -C "$(VCS_BRANCH)" "$$(git rev-parse HEAD)"
-endif
-ifneq ($(GITHUB_ACTIONS),true)
-ifneq ($(PROJECT_GITHUB_PAT),)
-# Ensure the tag is available for creating the GitHub release below but push *before* to
-# GitLab to avoid a race with repository mirrorying:
-	git push --no-verify "github" tag "v$${next_version}"
-endif
-endif
-ifeq ($(CI),true)
-# Push just this tag to avoid clashes with any previously failed release:
-	git push --no-verify "$(VCS_REMOTE)" tag "v$${next_version}"
-# Also push the branch:
-	git push --no-verify "$(VCS_REMOTE)" "HEAD:$(VCS_BRANCH)"
->>>>>>> 7dc0ba07
 endif
 ifneq ($(GITHUB_ACTIONS),true)
 ifneq ($(PROJECT_GITHUB_PAT),)
@@ -984,7 +904,6 @@
 
 .PHONY: devel-upgrade
 ### Update all fixed/pinned dependencies to their latest available versions.
-<<<<<<< HEAD
 devel-upgrade: ./.env $(HOME)/.local/var/log/project-structure-host-install.log \
 		./var-docker/$(PYTHON_ENV)/log/build-devel.log \
 		./var/log/tox/build/build.log
@@ -995,9 +914,6 @@
 	$(MAKE) -e -j PIP_COMPILE_ARGS="--upgrade" \
 	    DOCKER_COMPOSE_RUN_ARGS="$(DOCKER_COMPOSE_RUN_ARGS) -T" \
 	    $(PYTHON_MINORS:%=build-docker-requirements-%)
-=======
-devel-upgrade: $(HOME)/.local/var/log/project-structure-host-install.log
->>>>>>> 7dc0ba07
 # Update VCS hooks from remotes to the latest tag.
 	$(TOX_EXEC_BUILD_ARGS) -- pre-commit autoupdate
 
@@ -1166,9 +1082,11 @@
 	$(MAKE) -e DOCKER_VARIANT="devel" DOCKER_BUILD_ARGS="--load" \
 	    build-docker-build | tee -a "$(@)"
 # Represent that host install is baked into the image in the `${HOME}` bind volume:
-<<<<<<< HEAD
-	docker compose run --rm project-structure-devel touch \
-	    "/home/project-structure/.local/var/log/project-structure-host-install.log"
+	docker run --rm --workdir "/home/project-structure/" --entrypoint "tar" \
+	    "$$(docker compose config --images project-structure-devel | head -n 1)" \
+	    -cv "./.local/var/log/project-structure-host-install.log" |
+	    docker compose run --rm -T --workdir "/home/project-structure/" \
+	        --entrypoint "tar" project-structure-devel -xv
 # Update the pinned/frozen versions, if needed, using the container.  If changed, then
 # we may need to re-build the container image again to ensure it's current and correct.
 	docker compose run $(DOCKER_COMPOSE_RUN_ARGS) project-structure-devel \
@@ -1180,13 +1098,6 @@
 else
 	$(MAKE) -e "$(@)"
 endif
-=======
-	docker run --rm --workdir "/home/project-structure/" --entrypoint "tar" \
-	    "$$(docker compose config --images project-structure-devel | head -n 1)" \
-	    -cv "./.local/var/log/project-structure-host-install.log" |
-	    docker compose run --rm -T --workdir "/home/project-structure/" \
-	        --entrypoint "tar" project-structure-devel -xv
->>>>>>> 7dc0ba07
 
 # Build the end-user image:
 ./var-docker/$(PYTHON_ENV)/log/build-user.log: \
@@ -1347,13 +1258,10 @@
 # Fail fast if there's still no push access
 	git push --no-verify "origin" "HEAD:$(VCS_BRANCH)" | tee -a "$(@)"
 
-<<<<<<< HEAD
 # Ensure release publishing authentication, mostly useful in automation such as CI.
 ~/.pypirc: ./home/.pypirc.in
 	$(MAKE) -e "template=$(<)" "target=$(@)" expand-template
 
-=======
->>>>>>> 7dc0ba07
 ./var/log/docker-login-DOCKER.log:
 	$(MAKE) "./.env"
 	mkdir -pv "$(dir $(@))"
@@ -1363,28 +1271,6 @@
 	elif [ "$(CI_IS_FORK)" != "true" ]
 	then
 	    echo "ERROR: DOCKER_PASS missing from ./.env or CI secrets"
-<<<<<<< HEAD
-	    false
-	fi
-	date | tee -a "$(@)"
-# TEMPLATE: Add a cleanup rule for the GitLab container registry under the project
-# settings.
-./var/log/docker-login-GITLAB.log: ./.env
-	mkdir -pv "$(dir $(@))"
-	if [ -n "$${CI_REGISTRY_PASSWORD}" ]
-	then
-	    printenv "CI_REGISTRY_PASSWORD" |
-	        docker login -u "$(CI_REGISTRY_USER)" --password-stdin "$(CI_REGISTRY)"
-	elif [ "$(CI_IS_FORK)" != "true" ]
-	then
-	    echo "ERROR: CI_REGISTRY_PASSWORD missing from ./.env or CI secrets"
-	    false
-	fi
-	date | tee -a "$(@)"
-# TEMPLATE: Connect the GitHub container registry to the repository using the `Connect`
-# button at the bottom of the container registry's web UI.
-./var/log/docker-login-GITHUB.log: ./.env
-=======
 	    false
 	fi
 	date | tee -a "$(@)"
@@ -1407,7 +1293,6 @@
 # button at the bottom of the container registry's web UI.
 ./var/log/docker-login-GITHUB.log: ./.env
 	$(MAKE) "./.env"
->>>>>>> 7dc0ba07
 	mkdir -pv "$(dir $(@))"
 	if [ -n "$${PROJECT_GITHUB_PAT}" ]
 	then
@@ -1520,12 +1405,94 @@
 envsubst <"$(1)" >"$(2)"
 endef
 
-<<<<<<< HEAD
+## Makefile Development:
+#
+# Development primarily requires a balance of 2 priorities:
+#
+# - Ensure the correctness of the code and build artifacts
+# - Minimize iteration time overhead in the inner loop of development
+#
+# This project uses Make to balance those priorities.  Target recipes capture the
+# commands necessary to build artifacts, run tests, and check the code.  Top-level
+# targets assemble those recipes to put it all together and ensure correctness.  Target
+# prerequisites are used to define when build artifacts need to be updated so that
+# time isn't wasted on unnecessary updates in the inner loop of development.
+#
+# The most important Make concept to understand if making changes here is that of real
+# targets and prerequisites, as opposed to "phony" targets.  The target is only updated
+# if any of its prerequisites are newer, IOW have a more recent modification time, than
+# the target.  For example, if a new feature adds library as a new project dependency
+# then correctness requires that the fixed/pinned versions be updated to include the new
+# library.  Most of the time, however, the fixed/pinned versions don't need to be
+# updated and it would waste significant time to always update them in the inner loop of
+# development.  We express this relationship in Make by defining the files containing
+# the fixed/pinned versions as targets and the `./setup.cfg` file where dependencies are
+# defined as a prerequisite:
+#
+#    ./requirements.txt: setup.cfg
+#        ./.tox/py310/bin/pip-compile --output-file "$(@)" "$(<)"
+#
+# To that end, developers should use real target files whenever possible when adding
+# recipes to this file.
+#
+# Sometimes the task we need a recipe to accomplish should only be run when certain
+# changes have been made and as such we can use those changed files as prerequisites but
+# the task doesn't produce an artifact appropriate for use as the target for the recipe.
+# In that case, the recipe can write "simulated" artifact such as by piping output to a
+# log file:
+#
+#     ./var/log/foo.log:
+#         mkdir -pv "$(dir $(@))"
+#         ./.tox/build/bin/python "./bin/foo.py" | tee -a "$(@)"
+#
+# This is also useful when none of the modification times of produced artifacts can be
+# counted on to correctly reflect when any subsequent targets need to be updated when
+# using this target as a pre-requisite in turn.  If no output can be captured, then the
+# recipe can create arbitrary output:
+#
+#     ./var/log/foo.log:
+#         ./.tox/build/bin/python "./bin/foo.py"
+#         mkdir -pv "$(dir $(@))"
+#         date | tee -a "$(@)"
+#
+# If a target is needed by the recipe of another target but should *not* trigger updates
+# when it's newer, such as one-time host install tasks, then use that target in a
+# sub-make instead of as a prerequisite:
+#
+#     ./var/log/foo.log:
+#         $(MAKE) "./var/log/bar.log"
+#
+# We use a few more Make features than these core features and welcome further use of
+# such features:
+#
+# - `$(@)`:
+#   The automatic variable containing the file path for the target
+#
+# - `$(<)`:
+#   The automatic variable containing the file path for the first prerequisite
+#
+# - `$(FOO:%=foo-%)`:
+#   Substitution references to generate transformations of space-separated values
+#
+# - `$ make FOO=bar ...`:
+#   Overriding variables on the command-line when invoking make as "options"
+#
+# We want to avoid, however, using many more features of Make, particularly the more
+# "magical" features, to keep it readable, discover-able, and otherwise accessible to
+# developers who may not have significant familiarity with Make.  If there's a good,
+# pragmatic reason to add use of further features feel free to make the case but avoid
+# them if possible.
+
+
+## Maintainer targets:
+#
+# Recipes not used during the normal course of development.
+
 .PHONY: pull-docker
 ### Pull an existing image best to use as a cache for building new images
 pull-docker: ./var/git/refs/remotes/$(VCS_REMOTE)/$(VCS_BRANCH) \
-		./var/log/tox/build/build.log
-	export VERSION=$$(./.tox/build/bin/cz version --project)
+		$(HOME)/.local/var/log/project-structure-host-install.log
+	export VERSION=$$($(TOX_EXEC_BUILD_ARGS) -qq -- cz version --project)
 	for vcs_branch in $(VCS_BRANCHES)
 	do
 	    docker_tag="$(DOCKER_VARIANT_PREFIX)$(PYTHON_ENV)-$${vcs_branch}"
@@ -1555,126 +1522,4 @@
 # GitLab CI/CD:
 	$(MAKE) -e -C "./build-host/" DOCKER_IMAGE="$(DOCKER_IMAGE_GITLAB)" release
 # GitHub Actions:
-	$(MAKE) -e -C "./build-host/" DOCKER_IMAGE="$(DOCKER_IMAGE_GITHUB)" release
-
-=======
->>>>>>> 7dc0ba07
-
-## Makefile Development:
-#
-# Development primarily requires a balance of 2 priorities:
-#
-# - Ensure the correctness of the code and build artifacts
-# - Minimize iteration time overhead in the inner loop of development
-#
-# This project uses Make to balance those priorities.  Target recipes capture the
-# commands necessary to build artifacts, run tests, and check the code.  Top-level
-# targets assemble those recipes to put it all together and ensure correctness.  Target
-# prerequisites are used to define when build artifacts need to be updated so that
-# time isn't wasted on unnecessary updates in the inner loop of development.
-#
-# The most important Make concept to understand if making changes here is that of real
-# targets and prerequisites, as opposed to "phony" targets.  The target is only updated
-# if any of its prerequisites are newer, IOW have a more recent modification time, than
-# the target.  For example, if a new feature adds library as a new project dependency
-# then correctness requires that the fixed/pinned versions be updated to include the new
-# library.  Most of the time, however, the fixed/pinned versions don't need to be
-# updated and it would waste significant time to always update them in the inner loop of
-# development.  We express this relationship in Make by defining the files containing
-# the fixed/pinned versions as targets and the `./setup.cfg` file where dependencies are
-# defined as a prerequisite:
-#
-#    ./requirements.txt: setup.cfg
-#        ./.tox/py310/bin/pip-compile --output-file "$(@)" "$(<)"
-#
-# To that end, developers should use real target files whenever possible when adding
-# recipes to this file.
-#
-# Sometimes the task we need a recipe to accomplish should only be run when certain
-# changes have been made and as such we can use those changed files as prerequisites but
-# the task doesn't produce an artifact appropriate for use as the target for the recipe.
-# In that case, the recipe can write "simulated" artifact such as by piping output to a
-# log file:
-#
-#     ./var/log/foo.log:
-#         mkdir -pv "$(dir $(@))"
-#         ./.tox/build/bin/python "./bin/foo.py" | tee -a "$(@)"
-#
-# This is also useful when none of the modification times of produced artifacts can be
-# counted on to correctly reflect when any subsequent targets need to be updated when
-# using this target as a pre-requisite in turn.  If no output can be captured, then the
-# recipe can create arbitrary output:
-#
-#     ./var/log/foo.log:
-#         ./.tox/build/bin/python "./bin/foo.py"
-#         mkdir -pv "$(dir $(@))"
-#         date | tee -a "$(@)"
-#
-# If a target is needed by the recipe of another target but should *not* trigger updates
-# when it's newer, such as one-time host install tasks, then use that target in a
-# sub-make instead of as a prerequisite:
-#
-#     ./var/log/foo.log:
-#         $(MAKE) "./var/log/bar.log"
-#
-# We use a few more Make features than these core features and welcome further use of
-# such features:
-#
-# - `$(@)`:
-#   The automatic variable containing the file path for the target
-#
-# - `$(<)`:
-#   The automatic variable containing the file path for the first prerequisite
-#
-# - `$(FOO:%=foo-%)`:
-#   Substitution references to generate transformations of space-separated values
-#
-# - `$ make FOO=bar ...`:
-#   Overriding variables on the command-line when invoking make as "options"
-#
-# We want to avoid, however, using many more features of Make, particularly the more
-# "magical" features, to keep it readable, discover-able, and otherwise accessible to
-# developers who may not have significant familiarity with Make.  If there's a good,
-# pragmatic reason to add use of further features feel free to make the case but avoid
-# them if possible.
-
-
-## Maintainer targets:
-#
-# Recipes not used during the normal course of development.
-
-.PHONY: pull-docker
-### Pull an existing image best to use as a cache for building new images
-pull-docker: ./var/git/refs/remotes/$(VCS_REMOTE)/$(VCS_BRANCH) \
-		$(HOME)/.local/var/log/project-structure-host-install.log
-	export VERSION=$$($(TOX_EXEC_BUILD_ARGS) -qq -- cz version --project)
-	for vcs_branch in $(VCS_BRANCHES)
-	do
-	    docker_tag="$(DOCKER_VARIANT_PREFIX)$${vcs_branch}"
-	    for docker_image in $(DOCKER_IMAGES)
-	    do
-	        if docker pull "$${docker_image}:$${docker_tag}"
-	        then
-	            docker tag "$${docker_image}:$${docker_tag}" \
-	                "$(DOCKER_IMAGE_DOCKER):$${docker_tag}"
-	            exit
-	        fi
-	    done
-	done
-	set +x
-	echo "ERROR: Could not pull any existing docker image"
-	false
-
-# TEMPLATE: Run this once for your project.  See the `./var/log/docker-login*.log`
-# targets for the authentication environment variables that need to be set or just login
-# to those container registries manually and touch these targets.
-.PHONY: bootstrap-project
-### Run any tasks needed to be run once for a given project by a maintainer
-bootstrap-project: \
-		./var/log/docker-login-GITLAB.log \
-		./var/log/docker-login-GITHUB.log
-# Initially seed the build host Docker image to bootstrap CI/CD environments
-# GitLab CI/CD:
-	$(MAKE) -e -C "./build-host/" DOCKER_IMAGE="$(DOCKER_IMAGE_GITLAB)" release
-# GitHub Actions:
 	$(MAKE) -e -C "./build-host/" DOCKER_IMAGE="$(DOCKER_IMAGE_GITHUB)" release