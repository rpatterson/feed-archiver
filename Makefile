--- conflicted
+++ resolved
@@ -629,12 +629,7 @@
 .PHONY: test-docker-pyminor
 ### Run the full suite of tests inside a docker container for this Python version.
 test-docker-pyminor: build-docker-$(PYTHON_MINOR) \
-<<<<<<< HEAD
-		$(HOME)/.local/var/log/feed-archiver-host-install.log \
-		./var/log/codecov-install.log
-=======
-		$(HOME)/.local/var/log/project-structure-host-install.log
->>>>>>> d575d7fa
+		$(HOME)/.local/var/log/feed-archiver-host-install.log
 	docker_run_args="--rm"
 	if [ ! -t 0 ]
 	then
@@ -931,13 +926,8 @@
 
 .PHONY: devel-upgrade
 ### Update all fixed/pinned dependencies to their latest available versions.
-<<<<<<< HEAD
 devel-upgrade: ./.env.~out~ $(HOME)/.local/var/log/feed-archiver-host-install.log \
-		./var-docker/$(PYTHON_ENV)/log/build-devel.log
-=======
-devel-upgrade: ./.env.~out~ $(HOME)/.local/var/log/project-structure-host-install.log \
 		build-docker
->>>>>>> d575d7fa
 	touch "./setup.cfg" "./requirements/build.txt.in" \
 	    "./build-host/requirements.txt.in"
 # Ensure the network is create first to avoid race conditions
@@ -1022,13 +1012,8 @@
 	$(TOX_EXEC_BUILD_ARGS) -- pre-commit clean || true
 	git clean -dfx -e "/var" -e "var-docker/" -e "/.env" -e "*~"
 	git clean -dfx "./var-docker/py*/.tox/" \
-<<<<<<< HEAD
 	    "./var-docker/py*/feed_archiver.egg-info/"
-	rm -rfv "./var/log/" "./var-docker/py*/log/"
-=======
-	    "./var-docker/py*/project_structure.egg-info/"
 	rm -rfv "./var/log/" ./var-docker/py*/log/
->>>>>>> d575d7fa
 
 
 ## Real Targets:
@@ -1120,25 +1105,14 @@
 	$(MAKE) -e DOCKER_VARIANT="devel" DOCKER_BUILD_ARGS="--load" \
 	    build-docker-build | tee -a "$(@)"
 # Represent that host install is baked into the image in the `${HOME}` bind volume:
-<<<<<<< HEAD
 	docker compose run --rm -T --workdir "/home/feed-archiver/" \
-	    --entrypoint "mkdir" feed-archiver-devel -pv "./.local/var/log/"
+	    feed-archiver-devel mkdir -pv "./.local/var/log/"
 	docker run --rm --workdir "/home/feed-archiver/" --entrypoint "cat" \
 	    "$$(docker compose config --images feed-archiver-devel | head -n 1)" \
 	    "./.local/var/log/feed-archiver-host-install.log" |
 	    docker compose run --rm -T --workdir "/home/feed-archiver/" \
-	        --entrypoint "tee" feed-archiver-devel -a \
+	        feed-archiver-devel tee -a \
 	        "./.local/var/log/feed-archiver-host-install.log" >"/dev/null"
-=======
-	docker compose run --rm -T --workdir "/home/project-structure/" \
-	    project-structure-devel mkdir -pv "./.local/var/log/"
-	docker run --rm --workdir "/home/project-structure/" --entrypoint "cat" \
-	    "$$(docker compose config --images project-structure-devel | head -n 1)" \
-	    "./.local/var/log/project-structure-host-install.log" |
-	    docker compose run --rm -T --workdir "/home/project-structure/" \
-	        project-structure-devel tee -a \
-	        "./.local/var/log/project-structure-host-install.log" >"/dev/null"
->>>>>>> d575d7fa
 # Update the pinned/frozen versions, if needed, using the container.  If changed, then
 # we may need to re-build the container image again to ensure it's current and correct.
 	docker compose run $(DOCKER_COMPOSE_RUN_ARGS) feed-archiver-devel \
