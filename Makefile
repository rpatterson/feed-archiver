# SPDX-FileCopyrightText: 2023 Ross Patterson <me@rpatterson.net>
#
# SPDX-License-Identifier: MIT

## Development, build and maintenance tasks:
#
# To ease discovery for new contributors, variables that act as options affecting
# behavior are at the top.  Then skip to `## Top-level targets:` below to find targets
# intended for use by developers.  The real work, however, is in the recipes for real
# targets that follow.  If making changes here, please start by reading the philosophy
# commentary at the bottom of this file.

# Variables used as options to control behavior:
export TEMPLATE_IGNORE_EXISTING=false
# https://devguide.python.org/versions/#supported-versions
PYTHON_SUPPORTED_MINORS=3.10 3.11 3.9 3.8 3.7
export DOCKER_USER=merpatterson
# TEMPLATE: See comments towards the bottom and update.
GPG_SIGNING_KEYID=2EFF7CCE6828E359
CI_UPSTREAM_NAMESPACE=rpatterson
CI_PROJECT_NAME=project-structure


## "Private" Variables:

# Variables that aren't likely to be of concern those just using and reading top-level
# targets.  Mostly variables whose values are derived from the environment or other
# values.  If adding a variable whose value isn't a literal constant or intended for use
# on the CLI as an option, add it to the appropriate grouping below.  Unfortunately,
# variables referenced in targets or prerequisites need to be defined above those
# references (as opposed to references in recipes), which means we can't move these
# further below for readability and discover.

### Defensive settings for make:
#     https://tech.davis-hansson.com/p/make/
SHELL:=bash
.ONESHELL:
.SHELLFLAGS:=-eu -o pipefail -c
.SILENT:
.DELETE_ON_ERROR:
MAKEFLAGS+=--warn-undefined-variables
MAKEFLAGS+=--no-builtin-rules
PS1?=$$
EMPTY=
COMMA=,

# Values derived from the environment:
USER_NAME:=$(shell id -u -n)
USER_FULL_NAME:=$(shell \
    getent passwd "$(USER_NAME)" | cut -d ":" -f 5 | cut -d "," -f 1)
ifeq ($(USER_FULL_NAME),)
USER_FULL_NAME=$(USER_NAME)
endif
USER_EMAIL:=$(USER_NAME)@$(shell hostname -f)
export PUID:=$(shell id -u)
export PGID:=$(shell id -g)
export CHECKOUT_DIR=$(PWD)
TZ=Etc/UTC
ifneq ("$(wildcard /usr/share/zoneinfo/)","")
TZ=$(shell \
  realpath --relative-to=/usr/share/zoneinfo/ \
  $(firstword $(realpath /private/etc/localtime /etc/localtime)) \
)
endif
export TZ
export DOCKER_GID=$(shell getent group "docker" | cut -d ":" -f 3)

# Values concerning supported Python versions:
# Use the same Python version tox would as a default.
# https://tox.wiki/en/latest/config.html#base_python
PYTHON_HOST_MINOR:=$(shell \
    pip3 --version | sed -nE 's|.* \(python ([0-9]+.[0-9]+)\)$$|\1|p;q')
export PYTHON_HOST_ENV=py$(subst .,,$(PYTHON_HOST_MINOR))
# Determine the latest installed Python version of the supported versions
PYTHON_BASENAMES=$(PYTHON_SUPPORTED_MINORS:%=python%)
PYTHON_AVAIL_EXECS:=$(foreach \
    PYTHON_BASENAME,$(PYTHON_BASENAMES),$(shell which $(PYTHON_BASENAME)))
PYTHON_LATEST_EXEC=$(firstword $(PYTHON_AVAIL_EXECS))
PYTHON_LATEST_BASENAME=$(notdir $(PYTHON_LATEST_EXEC))
PYTHON_MINOR=$(PYTHON_HOST_MINOR)
ifeq ($(PYTHON_MINOR),)
# Fallback to the latest installed supported Python version
PYTHON_MINOR=$(PYTHON_LATEST_BASENAME:python%=%)
endif
PYTHON_LATEST_MINOR=$(firstword $(PYTHON_SUPPORTED_MINORS))
PYTHON_LATEST_ENV=py$(subst .,,$(PYTHON_LATEST_MINOR))
PYTHON_MINORS=$(PYTHON_SUPPORTED_MINORS)
ifeq ($(PYTHON_MINOR),)
PYTHON_MINOR=$(firstword $(PYTHON_MINORS))
else ifeq ($(findstring $(PYTHON_MINOR),$(PYTHON_MINORS)),)
PYTHON_MINOR=$(firstword $(PYTHON_MINORS))
endif
<<<<<<< HEAD
=======
export PYTHON_MINOR
>>>>>>> 3352ff9a
export PYTHON_ENV=py$(subst .,,$(PYTHON_MINOR))
PYTHON_SHORT_MINORS=$(subst .,,$(PYTHON_MINORS))
PYTHON_ENVS=$(PYTHON_SHORT_MINORS:%=py%)
PYTHON_ALL_ENVS=$(PYTHON_ENVS) build
<<<<<<< HEAD
=======
PYTHON_EXTRAS=test devel
export PYTHON_WHEEL=
>>>>>>> 3352ff9a

# Values derived from VCS/git:
VCS_LOCAL_BRANCH:=$(shell git branch --show-current)
CI_COMMIT_BRANCH=
GITHUB_REF_TYPE=
GITHUB_REF_NAME=
ifeq ($(VCS_LOCAL_BRANCH),)
ifneq ($(CI_COMMIT_BRANCH),)
VCS_LOCAL_BRANCH=$(CI_COMMIT_BRANCH)
else ifeq ($(GITHUB_REF_TYPE),branch)
VCS_LOCAL_BRANCH=$(GITHUB_REF_NAME)
endif
endif
VCS_TAG=
CI_COMMIT_TAG=
ifeq ($(VCS_TAG),)
ifneq ($(CI_COMMIT_TAG),)
VCS_TAG=$(CI_COMMIT_TAG)
else ifeq ($(GITHUB_REF_TYPE),tag)
VCS_TAG=$(GITHUB_REF_NAME)
endif
endif
ifeq ($(VCS_LOCAL_BRANCH),)
# Guess branch name from tag:
ifneq ($(shell echo "$(VCS_TAG)" | grep -E '^v[0-9]+\.[0-9]+\.[0-9]+$$'),)
# Final release, should be from main:
VCS_LOCAL_BRANCH=main
else ifneq ($(shell echo "$(VCS_TAG)" | grep -E '^v[0-9]+\.[0-9]+\.[0-9]+.+$$'),)
# Pre-release, should be from develop:
VCS_LOCAL_BRANCH=develop
endif
endif
# Reproduce what we need of git's branch and remote configuration and logic:
VCS_CLONE_REMOTE:=$(shell git config "clone.defaultRemoteName")
ifeq ($(VCS_CLONE_REMOTE),)
VCS_CLONE_REMOTE=origin
endif
VCS_PUSH_REMOTE:=$(shell git config "branch.$(VCS_LOCAL_BRANCH).pushRemote")
ifeq ($(VCS_PUSH_REMOTE),)
VCS_PUSH_REMOTE:=$(shell git config "remote.pushDefault")
endif
ifeq ($(VCS_PUSH_REMOTE),)
VCS_PUSH_REMOTE=$(VCS_CLONE_REMOTE)
endif
VCS_UPSTREAM_REMOTE:=$(shell git config "branch.$(VCS_LOCAL_BRANCH).remote")
ifeq ($(VCS_UPSTREAM_REMOTE),)
VCS_UPSTREAM_REMOTE:=$(shell git config "checkout.defaultRemote")
endif
VCS_UPSTREAM_REF:=$(shell git config "branch.$(VCS_LOCAL_BRANCH).merge")
VCS_UPSTREAM_BRANCH=$(VCS_UPSTREAM_REF:refs/heads/%=%)
# Determine the best remote and branch for versioning data, e.g. `v*` tags:
VCS_REMOTE=$(VCS_PUSH_REMOTE)
VCS_BRANCH=$(VCS_LOCAL_BRANCH)
export VCS_BRANCH
# Determine the best remote and branch for release data, e.g. conventional commits:
VCS_COMPARE_REMOTE=$(VCS_UPSTREAM_REMOTE)
ifeq ($(VCS_COMPARE_REMOTE),)
VCS_COMPARE_REMOTE=$(VCS_PUSH_REMOTE)
endif
VCS_COMPARE_BRANCH=$(VCS_UPSTREAM_BRANCH)
ifeq ($(VCS_COMPARE_BRANCH),)
VCS_COMPARE_BRANCH=$(VCS_BRANCH)
endif
# Under CI, check commits and release notes against the branch to be merged into:
CI=false
ifeq ($(CI),true)
ifeq ($(VCS_COMPARE_BRANCH),develop)
VCS_COMPARE_BRANCH=main
else ifneq ($(VCS_BRANCH),main)
VCS_COMPARE_BRANCH=develop
endif
# If pushing to upstream release branches, get release data compared to the previous
# release:
else ifeq ($(VCS_COMPARE_BRANCH),develop)
VCS_COMPARE_BRANCH=main
endif
VCS_BRANCH_SUFFIX=upgrade
VCS_MERGE_BRANCH=$(VCS_BRANCH:%-$(VCS_BRANCH_SUFFIX)=%)
# Assemble the targets used to avoid redundant fetches during release tasks:
VCS_FETCH_TARGETS=./var/git/refs/remotes/$(VCS_REMOTE)/$(VCS_BRANCH)
ifneq ($(VCS_REMOTE)/$(VCS_BRANCH),$(VCS_COMPARE_REMOTE)/$(VCS_COMPARE_BRANCH))
VCS_FETCH_TARGETS+=./var/git/refs/remotes/$(VCS_COMPARE_REMOTE)/$(VCS_COMPARE_BRANCH)
endif
# Also fetch develop for merging back in the final release:
VCS_RELEASE_FETCH_TARGETS=./var/git/refs/remotes/$(VCS_REMOTE)/$(VCS_BRANCH)
ifeq ($(VCS_BRANCH),main)
VCS_RELEASE_FETCH_TARGETS+=./var/git/refs/remotes/$(VCS_COMPARE_REMOTE)/develop
ifneq ($(VCS_REMOTE)/$(VCS_BRANCH),$(VCS_COMPARE_REMOTE)/develop)
ifneq ($(VCS_COMPARE_REMOTE)/$(VCS_COMPARE_BRANCH),$(VCS_COMPARE_REMOTE)/develop)
VCS_FETCH_TARGETS+=./var/git/refs/remotes/$(VCS_COMPARE_REMOTE)/develop
endif
endif
endif
ifneq ($(VCS_MERGE_BRANCH),$(VCS_BRANCH))
VCS_FETCH_TARGETS+=./var/git/refs/remotes/$(VCS_REMOTE)/$(VCS_MERGE_BRANCH)
endif
# Determine the sequence of branches to find closes existing build artifacts, such as
# docker images:
VCS_BRANCHES=$(VCS_BRANCH)
ifneq ($(VCS_BRANCH),main)
ifneq ($(VCS_BRANCH),develop)
VCS_BRANCHES+=develop
endif
VCS_BRANCHES+=main
endif

# Values used to run Tox:
TOX_ENV_LIST=$(subst $(EMPTY) ,$(COMMA),$(PYTHON_ENVS))
TOX_RUN_ARGS=run-parallel --parallel auto --parallel-live
ifeq ($(words $(PYTHON_MINORS)),1)
TOX_RUN_ARGS=run
endif
ifneq ($(PYTHON_WHEEL),)
TOX_RUN_ARGS+= --installpkg "$(PYTHON_WHEEL)"
endif
export TOX_RUN_ARGS
# The options that allow for rapid execution of arbitrary commands in the venvs managed
# by tox
TOX_EXEC_OPTS=--no-recreate-pkg --skip-pkg-install
TOX_EXEC_ARGS=tox exec $(TOX_EXEC_OPTS) -e "$(PYTHON_ENV)"
TOX_EXEC_BUILD_ARGS=tox exec $(TOX_EXEC_OPTS) -e "build"
PIP_COMPILE_EXTRA=

# Values used to build Docker images:
DOCKER_FILE=./Dockerfile
export DOCKER_BUILD_ARGS=
export DOCKER_BUILD_PULL=false
# Values used to tag built images:
export DOCKER_VARIANT=
DOCKER_VARIANT_PREFIX=
ifneq ($(DOCKER_VARIANT),)
DOCKER_VARIANT_PREFIX=$(DOCKER_VARIANT)-
endif
export DOCKER_BRANCH_TAG=$(subst /,-,$(VCS_BRANCH))
GITLAB_CI=false
GITHUB_ACTIONS=false
CI_PROJECT_NAMESPACE=$(CI_UPSTREAM_NAMESPACE)
CI_TEMPLATE_REGISTRY_HOST=registry.gitlab.com
ifeq ($(GITHUB_ACTIONS),true)
DOCKER_REGISTRY_HOST=ghcr.io
else
DOCKER_REGISTRY_HOST=$(CI_TEMPLATE_REGISTRY_HOST)
endif
export DOCKER_REGISTRY_HOST
CI_REGISTRY=$(CI_TEMPLATE_REGISTRY_HOST)/$(CI_PROJECT_NAMESPACE)
CI_REGISTRY_IMAGE=$(CI_REGISTRY)/$(CI_PROJECT_NAME)
DOCKER_REGISTRIES=DOCKER GITLAB GITHUB
export DOCKER_REGISTRY=$(firstword $(DOCKER_REGISTRIES))
DOCKER_IMAGE_DOCKER=$(DOCKER_USER)/$(CI_PROJECT_NAME)
DOCKER_IMAGE_GITLAB=$(CI_REGISTRY_IMAGE)
DOCKER_IMAGE_GITHUB=ghcr.io/$(CI_PROJECT_NAMESPACE)/$(CI_PROJECT_NAME)
DOCKER_IMAGE=$(DOCKER_IMAGE_$(DOCKER_REGISTRY))
DOCKER_IMAGES=
ifeq ($(GITLAB_CI),true)
DOCKER_IMAGES+=$(DOCKER_IMAGE_GITLAB)
else ifeq ($(GITHUB_ACTIONS),true)
DOCKER_IMAGES+=$(DOCKER_IMAGE_GITHUB)
else
DOCKER_IMAGES+=$(DOCKER_IMAGE_DOCKER)
endif
# Values used to run built images in containers:
DOCKER_COMPOSE_RUN_ARGS=
DOCKER_COMPOSE_RUN_ARGS+= --rm
ifeq ($(shell tty),not a tty)
DOCKER_COMPOSE_RUN_ARGS+= -T
endif
export DOCKER_PASS

# Values derived from or overridden by CI environments:
GITHUB_REPOSITORY_OWNER=$(CI_UPSTREAM_NAMESPACE)
# Determine if this checkout is a fork of the upstream project:
CI_IS_FORK=false
ifeq ($(GITLAB_CI),true)
USER_EMAIL=$(USER_NAME)@runners-manager.gitlab.com
ifneq ($(VCS_BRANCH),develop)
ifneq ($(VCS_BRANCH),main)
DOCKER_REGISTRIES=GITLAB
endif
endif
ifneq ($(CI_PROJECT_NAMESPACE),$(CI_UPSTREAM_NAMESPACE))
CI_IS_FORK=true
DOCKER_REGISTRIES=GITLAB
DOCKER_IMAGES+=$(DOCKER_REGISTRY_HOST)/$(CI_UPSTREAM_NAMESPACE)/$(CI_PROJECT_NAME)
endif
else ifeq ($(GITHUB_ACTIONS),true)
USER_EMAIL=$(USER_NAME)@actions.github.com
ifneq ($(VCS_BRANCH),develop)
ifneq ($(VCS_BRANCH),main)
DOCKER_REGISTRIES=GITHUB
endif
endif
ifneq ($(GITHUB_REPOSITORY_OWNER),$(CI_UPSTREAM_NAMESPACE))
CI_IS_FORK=true
DOCKER_REGISTRIES=GITHUB
DOCKER_IMAGES+=ghcr.io/$(GITHUB_REPOSITORY_OWNER)/$(CI_PROJECT_NAME)
endif
endif
# Take GitHub auth from env under GitHub actions but from secrets on other hosts:
GITHUB_TOKEN=
PROJECT_GITHUB_PAT=
ifeq ($(GITHUB_TOKEN),)
GITHUB_TOKEN=$(PROJECT_GITHUB_PAT)
else ifeq ($(PROJECT_GITHUB_PAT),)
PROJECT_GITHUB_PAT=$(GITHUB_TOKEN)
endif
GH_TOKEN=$(GITHUB_TOKEN)
export GH_TOKEN
export GITHUB_TOKEN
export PROJECT_GITHUB_PAT

# Values used for publishing releases:
# Safe defaults for testing the release process without publishing to the final/official
# hosts/indexes/registries:
PIP_COMPILE_ARGS=--upgrade
RELEASE_PUBLISH=false
PYPI_REPO=testpypi
<<<<<<< HEAD
PYPI_HOSTNAME=test.pypi.org
=======
>>>>>>> 3352ff9a
# Only publish releases from the `main` or `develop` branches:
ifeq ($(CI),true)
# Compile requirements on CI/CD as a check to make sure all changes to dependencies have
# been reflected in the frozen/pinned versions, but don't upgrade packages so that
# external changes, such as new PyPI releases, don't turn CI/CD red spuriously and
# unrelated to the contributor's actual changes.
PIP_COMPILE_ARGS=
endif
GITHUB_RELEASE_ARGS=--prerelease
# Only publish releases from the `main` or `develop` branches and only under the
# canonical CI/CD platform:
DOCKER_PLATFORMS=
ifeq ($(GITLAB_CI),true)
ifeq ($(VCS_BRANCH),main)
RELEASE_PUBLISH=true
GITHUB_RELEASE_ARGS=
else ifeq ($(VCS_BRANCH),develop)
# Publish pre-releases from the `develop` branch:
RELEASE_PUBLISH=true
endif
ifeq ($(RELEASE_PUBLISH),true)
PYPI_REPO=pypi
<<<<<<< HEAD
PYPI_HOSTNAME=pypi.org
=======
>>>>>>> 3352ff9a
ifeq ($(PYTHON_MINOR),$(PYTHON_HOST_MINOR))
# Only build and publish multi-platform images for the canonical Python version:
# TEMPLATE: Choose the platforms on which your end-users need to be able to run the
# image.  These default platforms should cover most common end-user platforms, including
# modern Apple M1 CPUs, Raspberry Pi devices, etc.:
DOCKER_PLATFORMS=linux/amd64 linux/arm64 linux/arm/v7
endif
endif
<<<<<<< HEAD
endif
CI_REGISTRY_USER=$(CI_PROJECT_NAMESPACE)
=======
>>>>>>> 3352ff9a
# Address undefined variables warnings when running under local development
PYPI_PASSWORD=
export PYPI_PASSWORD
TEST_PYPI_PASSWORD=
export TEST_PYPI_PASSWORD
<<<<<<< HEAD
VCS_REMOTE_PUSH_URL=
CODECOV_TOKEN=
DOCKER_PASS=
export DOCKER_PASS
CI_PROJECT_ID=
export CI_PROJECT_ID
CI_JOB_TOKEN=
export CI_JOB_TOKEN
CI_REGISTRY_PASSWORD=
export CI_REGISTRY_PASSWORD
GH_TOKEN=
=======
>>>>>>> 3352ff9a

# Override variable values if present in `./.env` and if not overridden on the CLI:
include $(wildcard .env)

# Done with `$(shell ...)`, echo recipe commands going forward
.SHELLFLAGS+= -x


## Top-level targets:

.PHONY: all
### The default target.
all: build

.PHONY: start
### Run the local development end-to-end stack services in the background as daemons.
start: build-docker-$(PYTHON_MINOR) ./.env
	docker compose down
	docker compose up -d

.PHONY: run
### Run the local development end-to-end stack services in the foreground for debugging.
run: build-docker-$(PYTHON_MINOR) ./.env
	docker compose down
	docker compose up


## Build Targets:
#
# Recipes that make artifacts needed for by end-users, development tasks, other recipes.

.PHONY: build
### Set up everything for development from a checkout, local and in containers.
build: ./.git/hooks/pre-commit ./.env \
		$(HOME)/.local/var/log/project-structure-host-install.log \
		build-docker

.PHONY: $(PYTHON_ENVS:%=build-requirements-%)
### Compile fixed/pinned dependency versions if necessary.
$(PYTHON_ENVS:%=build-requirements-%):
# Avoid parallel tox recreations stomping on each other
	$(MAKE) -e "$(@:build-requirements-%=./.tox/%/bin/pip-compile)"
	targets="./requirements/$(@:build-requirements-%=%)/user.txt \
<<<<<<< HEAD
	    ./requirements/$(@:build-requirements-%=%)/devel.txt \
=======
	    $(PYTHON_EXTRAS:%=./requirements/$(@:build-requirements-%=%)/%.txt) \
>>>>>>> 3352ff9a
	    ./requirements/$(@:build-requirements-%=%)/build.txt \
	    ./build-host/requirements-$(@:build-requirements-%=%).txt"
# Workaround race conditions in pip's HTTP file cache:
# https://github.com/pypa/pip/issues/6970#issuecomment-527678672
	$(MAKE) -e -j $${targets} ||
	    $(MAKE) -e -j $${targets} ||
	    $(MAKE) -e -j $${targets}

.PHONY: build-requirements-compile
### Compile the requirements for one Python version and one type/extra.
build-requirements-compile:
	$(MAKE) -e "./.tox/$(PYTHON_ENV)/bin/pip-compile"
	pip_compile_opts="--resolver backtracking --upgrade"
ifneq ($(PIP_COMPILE_EXTRA),)
	pip_compile_opts+=" --extra $(PIP_COMPILE_EXTRA)"
endif
	./.tox/$(PYTHON_ENV)/bin/pip-compile $${pip_compile_opts} \
	    --output-file "$(PIP_COMPILE_OUT)" "$(PIP_COMPILE_SRC)"

.PHONY: build-pkgs
### Ensure the built package is current when used outside of tox.
build-pkgs: ./var/git/refs/remotes/$(VCS_REMOTE)/$(VCS_BRANCH) \
		./var-docker/$(PYTHON_ENV)/log/build-devel.log
# Defined as a .PHONY recipe so that multiple targets can depend on this as a
# pre-requisite and it will only be run once per invocation.
	rm -vf ./dist/*
# Build Python packages/distributions from the development Docker container for
# consistency/reproducibility.
	docker compose run $(DOCKER_COMPOSE_RUN_ARGS) project-structure-devel \
	    tox run -e "$(PYTHON_ENV)" --pkg-only
# Copy the wheel to a location accessible to all containers:
	cp -lfv "$$(
	    ls -t ./var-docker/$(PYTHON_ENV)/.tox/.pkg/dist/*.whl | head -n 1
	)" "./dist/"
# Also build the source distribution:
	docker compose run $(DOCKER_COMPOSE_RUN_ARGS) project-structure-devel \
	    tox run -e "$(PYTHON_ENV)" --override "testenv.package=sdist" --pkg-only
	cp -lfv "$$(
	    ls -t ./var-docker/$(PYTHON_ENV)/.tox/.pkg/dist/*.tar.gz | head -n 1
	)" "./dist/"

## Docker Build Targets:
#
# Strive for as much consistency as possible in development tasks between the local host
# and inside containers.  To that end, most of the `*-docker` container target recipes
# should run the corresponding `*-local` local host target recipes inside the
# development container.  Top level targets, like `test`, should run as much as possible
# inside the development container.

.PHONY: build-docker
### Set up for development in Docker containers.
build-docker: build-pkgs ./var-docker/$(PYTHON_ENV)/log/build-user.log
	tox run $(TOX_EXEC_OPTS) --notest -e "build"
	$(MAKE) -e -j PYTHON_WHEEL="$(call current_pkg,.whl)" \
	    DOCKER_BUILD_ARGS="$(DOCKER_BUILD_ARGS) --progress plain" \
	    $(PYTHON_MINORS:%=build-docker-%)

.PHONY: $(PYTHON_MINORS:%=build-docker-%)
### Set up for development in a Docker container for one Python version.
$(PYTHON_MINORS:%=build-docker-%):
	$(MAKE) -e \
	    PYTHON_MINORS="$(@:build-docker-%=%)" \
	    PYTHON_MINOR="$(@:build-docker-%=%)" \
	    PYTHON_ENV="py$(subst .,,$(@:build-docker-%=%))" \
	    "./var-docker/py$(subst .,,$(@:build-docker-%=%))/log/build-user.log"

.PHONY: build-docker-tags
### Print the list of image tags for the current registry and variant.
build-docker-tags:
	$(MAKE) -e $(DOCKER_REGISTRIES:%=build-docker-tags-%)

.PHONY: $(DOCKER_REGISTRIES:%=build-docker-tags-%)
### Print the list of image tags for the current registry and variant.
$(DOCKER_REGISTRIES:%=build-docker-tags-%): \
		./var/git/refs/remotes/$(VCS_REMOTE)/$(VCS_BRANCH)
	docker_image=$(DOCKER_IMAGE_$(@:build-docker-tags-%=%))
	echo $${docker_image}:$(DOCKER_VARIANT_PREFIX)$(PYTHON_ENV)-$(DOCKER_BRANCH_TAG)
ifeq ($(VCS_BRANCH),main)
# Only update tags end users may depend on to be stable from the `main` branch
	VERSION=$$($(TOX_EXEC_BUILD_ARGS) -qq -- cz version --project)
	major_version=$$(echo $${VERSION} | sed -nE 's|([0-9]+).*|\1|p')
	minor_version=$$(
	    echo $${VERSION} | sed -nE 's|([0-9]+\.[0-9]+).*|\1|p'
	)
	echo $${docker_image}:$(DOCKER_VARIANT_PREFIX)$(PYTHON_ENV)-v$${minor_version}
	echo $${docker_image}:$(DOCKER_VARIANT_PREFIX)$(PYTHON_ENV)-v$${major_version}
	echo $${docker_image}:$(DOCKER_VARIANT_PREFIX)$(PYTHON_ENV)
endif
# This variant is the default used for tags such as `latest`
ifeq ($(PYTHON_MINOR),$(PYTHON_HOST_MINOR))
	echo $${docker_image}:$(DOCKER_VARIANT_PREFIX)$(DOCKER_BRANCH_TAG)
ifeq ($(VCS_BRANCH),main)
	echo $${docker_image}:$(DOCKER_VARIANT_PREFIX)v$${minor_version}
	echo $${docker_image}:$(DOCKER_VARIANT_PREFIX)v$${major_version}
ifeq ($(DOCKER_VARIANT),)
	echo $${docker_image}:latest
else
	echo $${docker_image}:$(DOCKER_VARIANT)
endif
endif
endif

.PHONY: build-docker-build
### Run the actual commands used to build the Docker container image.
build-docker-build: ./Dockerfile \
		$(HOME)/.local/var/log/docker-multi-platform-host-install.log \
		./var/git/refs/remotes/$(VCS_REMOTE)/$(VCS_BRANCH) \
		./var/log/docker-login-DOCKER.log
# Workaround broken interactive session detection:
	docker pull "python:$(PYTHON_MINOR)"
<<<<<<< HEAD
	docker_build_caches=""
ifeq ($(GITLAB_CI),true)
# Don't cache when building final releases on `main`
	$(MAKE) -e "./var/log/docker-login-GITLAB.log" || true
ifneq ($(VCS_BRANCH),main)
	if $(MAKE) -e pull-docker
	then
	    docker_build_caches+=" --cache-from $(DOCKER_IMAGE_GITLAB):\
	$(DOCKER_VARIANT_PREFIX)$(PYTHON_ENV)-$(DOCKER_BRANCH_TAG)"
	fi
endif
endif
ifeq ($(GITHUB_ACTIONS),true)
	$(MAKE) -e "./var/log/docker-login-GITHUB.log" || true
ifneq ($(VCS_BRANCH),main)
	if $(MAKE) -e pull-docker
	then
	    docker_build_caches+=" --cache-from $(DOCKER_IMAGE_GITHUB):\
	$(DOCKER_VARIANT_PREFIX)$(PYTHON_ENV)-$(DOCKER_BRANCH_TAG)"
	fi
endif
endif
=======
>>>>>>> 3352ff9a
	docker_build_args=""
	for image_tag in $$(
	    $(MAKE) -e --no-print-directory build-docker-tags
	)
	do
	    docker_build_args+=" --tag $${image_tag}"
	done
ifeq ($(DOCKER_VARIANT),)
	docker_build_args+=" --target user"
else
	docker_build_args+=" --target $(DOCKER_VARIANT)"
endif
# https://github.com/moby/moby/issues/39003#issuecomment-879441675
	docker buildx build $(DOCKER_BUILD_ARGS) \
	    --build-arg BUILDKIT_INLINE_CACHE="1" \
	    --build-arg PYTHON_MINOR="$(PYTHON_MINOR)" \
	    --build-arg PYTHON_ENV="$(PYTHON_ENV)" \
	    --build-arg VERSION="$$(
	        $(TOX_EXEC_BUILD_ARGS) -qq -- cz version --project
<<<<<<< HEAD
	    )" \
	    $${docker_build_args} $${docker_build_caches} --file "$(<)" "./"
=======
	    )" $${docker_build_args} --file "$(<)" "./"
>>>>>>> 3352ff9a

.PHONY: $(PYTHON_MINORS:%=build-docker-requirements-%)
### Pull container images and compile fixed/pinned dependency versions if necessary.
$(PYTHON_MINORS:%=build-docker-requirements-%): ./.env
	export PYTHON_MINOR="$(@:build-docker-requirements-%=%)"
	export PYTHON_ENV="py$(subst .,,$(@:build-docker-requirements-%=%))"
	$(MAKE) -e "./var-docker/$${PYTHON_ENV}/log/build-devel.log"
	docker compose run $(DOCKER_COMPOSE_RUN_ARGS) project-structure-devel \
	    make -e PYTHON_MINORS="$(@:build-docker-requirements-%=%)" \
<<<<<<< HEAD
	    PIP_COMPILE_ARGS="$(PIP_COMPILE_ARGS)" \
=======
>>>>>>> 3352ff9a
	    build-requirements-py$(subst .,,$(@:build-docker-requirements-%=%))


## Test Targets:
#
# Recipes that run the test suite.

.PHONY: test
### Format the code and run the full suite of tests, coverage checks, and linters.
test: test-docker-lint test-docker

.PHONY: test-local
### Run the full suite of tests, coverage checks, and linters on the local host.
test-local:
	tox $(TOX_RUN_ARGS) -e "$(TOX_ENV_LIST)"

.PHONY: test-debug
### Run tests directly on the host and invoke the debugger on errors/failures.
test-debug: ./.tox/$(PYTHON_ENV)/log/editable.log
	$(TOX_EXEC_ARGS) -- pytest --pdb

.PHONY: test-docker
### Run the full suite of tests, coverage checks, and code linters in containers.
<<<<<<< HEAD
test-docker: build-pkgs $(HOME)/.local/var/log/project-structure-host-install.log \
		build-docker ./var/log/codecov-install.log
=======
test-docker: build-pkgs
>>>>>>> 3352ff9a
	tox run $(TOX_EXEC_OPTS) --notest -e "build"
	$(MAKE) -e -j PYTHON_WHEEL="$(call current_pkg,.whl)" \
	    DOCKER_BUILD_ARGS="$(DOCKER_BUILD_ARGS) --progress plain" \
	    DOCKER_COMPOSE_RUN_ARGS="$(DOCKER_COMPOSE_RUN_ARGS) -T" \
	    $(PYTHON_MINORS:%=test-docker-%)

.PHONY: $(PYTHON_MINORS:%=test-docker-%)
### Run the full suite of tests inside a docker container for one Python version.
$(PYTHON_MINORS:%=test-docker-%):
	$(MAKE) -e \
	    PYTHON_MINORS="$(@:test-docker-%=%)" \
	    PYTHON_MINOR="$(@:test-docker-%=%)" \
	    PYTHON_ENV="py$(subst .,,$(@:test-docker-%=%))" \
	    test-docker-pyminor

.PHONY: test-docker-pyminor
### Run the full suite of tests inside a docker container for this Python version.
<<<<<<< HEAD
test-docker-pyminor: build-docker-$(PYTHON_MINOR) \
		$(HOME)/.local/var/log/project-structure-host-install.log \
		./var/log/codecov-install.log
=======
test-docker-pyminor: build-docker-$(PYTHON_MINOR)
>>>>>>> 3352ff9a
	docker_run_args="--rm"
	if [ ! -t 0 ]
	then
# No fancy output when running in parallel
	    docker_run_args+=" -T"
	fi
# Ensure the dist/package has been correctly installed in the image
	docker compose run --no-deps $${docker_run_args} project-structure \
	    python -c 'import projectstructure; print(projectstructure)'
# Run from the development Docker container for consistency
	docker compose run $${docker_run_args} project-structure-devel \
	    make -e PYTHON_MINORS="$(PYTHON_MINORS)" PYTHON_WHEEL="$(PYTHON_WHEEL)" \
	        test-local
<<<<<<< HEAD
# Upload any build or test artifacts to CI/CD providers
ifeq ($(GITLAB_CI),true)
ifeq ($(PYTHON_MINOR),$(PYTHON_HOST_MINOR))
ifneq ($(CODECOV_TOKEN),)
	codecov --nonZero -t "$(CODECOV_TOKEN)" \
	    --file "./build/$(PYTHON_ENV)/coverage.xml"
else ifneq ($(CI_IS_FORK),true)
	set +x
	echo "ERROR: CODECOV_TOKEN missing from ./.env or CI secrets"
	false
endif
endif
endif
=======
>>>>>>> 3352ff9a

.PHONY: test-docker-lint
### Check the style and content of the `./Dockerfile*` files.
test-docker-lint: ./.env ./var/log/docker-login-DOCKER.log
	docker compose pull --quiet hadolint
	docker compose run $(DOCKER_COMPOSE_RUN_ARGS) hadolint
	docker compose run $(DOCKER_COMPOSE_RUN_ARGS) hadolint \
	    hadolint "./build-host/Dockerfile"

.PHONY: test-push
### Perform any checks that should only be run before pushing.
test-push: $(VCS_FETCH_TARGETS) \
		$(HOME)/.local/var/log/project-structure-host-install.log \
		./var-docker/$(PYTHON_ENV)/log/build-devel.log ./.env
	vcs_compare_rev="$(VCS_COMPARE_REMOTE)/$(VCS_COMPARE_BRANCH)"
ifeq ($(CI),true)
ifneq ($(PYTHON_MINOR),$(PYTHON_HOST_MINOR))
# Don't waste CI time, only check for the canonical version:
	exit
endif
ifeq ($(VCS_COMPARE_BRANCH),main)
# On `main`, compare with the previous commit on `main`
	vcs_compare_rev="$(VCS_COMPARE_REMOTE)/$(VCS_COMPARE_BRANCH)^"
endif
endif
	if ! git fetch "$(VCS_COMPARE_REMOTE)" "$(VCS_COMPARE_BRANCH)"
	then
# Compare with the pre-release branch if this branch hasn't been pushed yet:
	    vcs_compare_rev="$(VCS_COMPARE_REMOTE)/develop"
	fi
	exit_code=0
	(
	    $(TOX_EXEC_BUILD_ARGS) -- \
	        cz check --rev-range "$${vcs_compare_rev}..HEAD" &&
	    $(TOX_EXEC_BUILD_ARGS) -- \
	        python ./bin/cz-check-bump --compare-ref "$${vcs_compare_rev}"
	) || exit_code=$$?
	if (( $$exit_code == 3 || $$exit_code == 21 ))
	then
	    exit
	elif (( $$exit_code != 0 ))
	then
	    exit $$exit_code
	else
	    docker compose run $(DOCKER_COMPOSE_RUN_ARGS) \
	        project-structure-devel $(TOX_EXEC_ARGS) -- \
	        towncrier check --compare-with "$${vcs_compare_rev}"
	fi

.PHONY: test-clean
### Confirm that the checkout is free of uncommitted VCS changes.
test-clean:
	if [ -n "$$(git status --porcelain)" ]
	then
	    set +x
	    echo "Checkout is not clean"
	    false
	fi


## Release Targets:
#
# Recipes that make an changes needed for releases and publish built artifacts to
# end-users.

.PHONY: release
### Publish installable Python packages and container images as required by commits.
<<<<<<< HEAD
release: release-pkgs release-docker

.PHONY: release-pkgs
### Publish installable Python packages to PyPI if conventional commits require.
release-pkgs: $(HOME)/.local/var/log/project-structure-host-install.log \
		./var/var/log/git-remotes.log \
		./var/git/refs/remotes/$(VCS_REMOTE)/$(VCS_BRANCH) ~/.pypirc ./.env
=======
release: release-python release-docker

.PHONY: release-python
### Publish installable Python packages to PyPI if conventional commits require.
release-python: $(HOME)/.local/var/log/project-structure-host-install.log ~/.pypirc
>>>>>>> 3352ff9a
# Only release from the `main` or `develop` branches:
ifeq ($(RELEASE_PUBLISH),true)
# Import the private signing key from CI secrets
	$(MAKE) -e ./var/log/gpg-import.log
# Bump the version and build the final release packages:
	$(MAKE) -e build-pkgs
# https://twine.readthedocs.io/en/latest/#using-twine
<<<<<<< HEAD
	./.tox/build/bin/twine check ./dist/project?structure-*
# The VCS remote should reflect the release before the release is published to ensure
# that a published release is never *not* reflected in VCS.  Also ensure the tag is in
# place on any mirrors, using multiple `pushurl` remotes, for those project hosts as
# well:
	$(MAKE) -e test-clean
	./.tox/build/bin/twine upload -s -r "$(PYPI_REPO)" \
	    ./dist/project?structure-*
	export VERSION=$$($(TOX_EXEC_BUILD_ARGS) -qq -- cz version --project)
# Create a GitLab release
	./.tox/build/bin/twine upload -s -r "gitlab" \
	    ./dist/project?structure-*
	release_cli_args="--description ./NEWS-VERSION.rst"
	release_cli_args+=" --tag-name v$${VERSION}"
	release_cli_args+=" --assets-link {\
	\"name\":\"PyPI\",\
	\"url\":\"https://$(PYPI_HOSTNAME)/project/$(CI_PROJECT_NAME)/$${VERSION}/\",\
	\"link_type\":\"package\"\
	}"
	release_cli_args+=" --assets-link {\
	\"name\":\"GitLab-PyPI-Package-Registry\",\
	\"url\":\"$(CI_SERVER_URL)/$(CI_PROJECT_PATH)/-/packages/\",\
	\"link_type\":\"package\"\
	}"
	release_cli_args+=" --assets-link {\
	\"name\":\"Docker-Hub-Container-Registry\",\
	\"url\":\"https://hub.docker.com/r/merpatterson/$(CI_PROJECT_NAME)/tags\",\
	\"link_type\":\"image\"\
	}"
	docker compose pull gitlab-release-cli
	docker compose run --rm gitlab-release-cli release-cli \
	    --server-url "$(CI_SERVER_URL)" --project-id "$(CI_PROJECT_ID)" \
	    create $${release_cli_args}
# Create a GitHub release
	gh release create "v$${VERSION}" $(GITHUB_RELEASE_ARGS) \
	    --notes-file "./NEWS-VERSION.rst" ./dist/project?structure-*
=======
	$(TOX_EXEC_BUILD_ARGS) -- twine check ./dist/project?structure-*
# The VCS remote should reflect the release before the release is published to ensure
# that a published release is never *not* reflected in VCS.
	$(MAKE) -e test-clean
	$(TOX_EXEC_BUILD_ARGS) -- twine upload -s -r "$(PYPI_REPO)" \
	    ./dist/project?structure-*
>>>>>>> 3352ff9a
endif

.PHONY: release-docker
### Publish all container images to all container registries.
<<<<<<< HEAD
release-docker: build-docker $(DOCKER_REGISTRIES:%=./var/log/docker-login-%.log)
=======
release-docker: build-docker \
		$(DOCKER_REGISTRIES:%=./var/log/docker-login-%.log)
>>>>>>> 3352ff9a
	$(MAKE) -e -j DOCKER_COMPOSE_RUN_ARGS="$(DOCKER_COMPOSE_RUN_ARGS) -T" \
	    $(PYTHON_MINORS:%=release-docker-%)

.PHONY: $(PYTHON_MINORS:%=release-docker-%)
### Publish the container images for one Python version to all container registries.
$(PYTHON_MINORS:%=release-docker-%): \
		$(DOCKER_REGISTRIES:%=./var/log/docker-login-%.log) \
		$(HOME)/.local/var/log/docker-multi-platform-host-install.log
	export PYTHON_ENV="py$(subst .,,$(@:release-docker-%=%))"
# Build other platforms in emulation and rely on the layer cache for bundling the
# previously built native images into the manifests.
	DOCKER_BUILD_ARGS="$(DOCKER_BUILD_ARGS) --push"
ifneq ($(DOCKER_PLATFORMS),)
	DOCKER_BUILD_ARGS+=" --platform $(subst $(EMPTY) ,$(COMMA),$(DOCKER_PLATFORMS))"
else
endif
	export DOCKER_BUILD_ARGS
# Push the end-user manifest and images:
	PYTHON_WHEEL="$$(ls -t ./dist/*.whl | head -n 1)"
	$(MAKE) -e DOCKER_BUILD_ARGS="$${DOCKER_BUILD_ARGS}\
	    --build-arg PYTHON_WHEEL=$${PYTHON_WHEEL}" build-docker-build
# Push the development manifest and images:
	$(MAKE) -e DOCKER_VARIANT="devel" build-docker-build
# Update Docker Hub `README.md` using the `./README.rst` reStructuredText version using
# the official/canonical Python version:
ifeq ($(VCS_BRANCH),main)
	if [ "$${PYTHON_ENV}" == "$(PYTHON_HOST_ENV)" ]
	then
	    $(MAKE) -e "./var/log/docker-login-DOCKER.log"
	    docker compose pull --quiet pandoc docker-pushrm
	    docker compose run $(DOCKER_COMPOSE_RUN_ARGS) docker-pushrm
	fi
endif

.PHONY: release-bump
### Bump the package version if on a branch that should trigger a release.
release-bump: ~/.gitconfig $(VCS_RELEASE_FETCH_TARGETS) \
		./var/log/git-remotes.log ./var/log/tox/build/build.log \
		$(HOME)/.local/var/log/project-structure-host-install.log \
		./var-docker/$(PYTHON_ENV)/log/build-devel.log ./.env
	if ! git diff --cached --exit-code
	then
	    set +x
	    echo "CRITICAL: Cannot bump version with staged changes"
	    false
	fi
# Ensure the local branch is updated to the forthcoming version bump commit:
	git switch -C "$(VCS_BRANCH)" "$$(git rev-parse HEAD)"
# Check if a release is required:
	exit_code=0
	if [ "$(VCS_BRANCH)" = "main" ] &&
	    $(TOX_EXEC_BUILD_ARGS) -qq -- python ./bin/get-base-version $$(
	        $(TOX_EXEC_BUILD_ARGS) -qq -- cz version --project
	    )
	then
# Release a previous pre-release as final regardless of whether commits since then
# require a release:
	    true
	else
# Is a release required by conventional commits:
	    $(TOX_EXEC_BUILD_ARGS) -qq -- python ./bin/cz-check-bump || exit_code=$$?
	    if (( $$exit_code == 3 || $$exit_code == 21 ))
	    then
# No commits require a release:
	        exit
	    elif (( $$exit_code != 0 ))
	    then
	        exit $$exit_code
	    fi
	fi
# Collect the versions involved in this release according to conventional commits:
	cz_bump_args="--check-consistency --no-verify"
ifneq ($(VCS_BRANCH),main)
	cz_bump_args+=" --prerelease beta"
endif
ifeq ($(RELEASE_PUBLISH),true)
	cz_bump_args+=" --gpg-sign"
# Import the private signing key from CI secrets
	$(MAKE) -e ./var/log/gpg-import.log
endif
# Capture the release notes for *just this* release for creating the GitHub release.
# Have to run before the real `$ towncrier build` run without the `--draft` option
# because after that the `newsfragments` will have been deleted.
	next_version=$$(
	    $(TOX_EXEC_BUILD_ARGS) -qq -- cz bump $${cz_bump_args} --yes --dry-run |
	    sed -nE 's|.* ([^ ]+) *→ *([^ ]+).*|\2|p;q'
	) || true
	docker compose run $(DOCKER_COMPOSE_RUN_ARGS) project-structure-devel \
	    $(TOX_EXEC_ARGS) -qq -- \
	    towncrier build --version "$${next_version}" --draft --yes \
	    >"./NEWS-VERSION.rst"
	git add -- "./NEWS-VERSION.rst"
# Build and stage the release notes to be commited by `$ cz bump`:
	docker compose run $(DOCKER_COMPOSE_RUN_ARGS) project-structure-devel \
	    $(TOX_EXEC_ARGS) -- towncrier build --version "$${next_version}" --yes
# Increment the version in VCS
	$(TOX_EXEC_BUILD_ARGS) -- cz bump $${cz_bump_args}
# Ensure the container image reflects the version bump but we don't need to update the
# requirements again.
	touch \
	    $(PYTHON_ENVS:%=./requirements/%/user.txt) \
	    $(PYTHON_ENVS:%=./requirements/%/devel.txt) \
	    $(PYTHON_ENVS:%=./build-host/requirements-%.txt)
ifeq ($(VCS_BRANCH),main)
# Merge the bumped version back into `develop`:
	$(MAKE) VCS_BRANCH="main" VCS_MERGE_BRANCH="develop" \
	    VCS_REMOTE="$(VCS_COMPARE_REMOTE)" VCS_MERGE_BRANCH="develop" devel-merge
ifeq ($(CI),true)
	git push --no-verify "$(VCS_COMPARE_REMOTE)" "HEAD:develop"
endif
	git switch -C "$(VCS_BRANCH)" "$$(git rev-parse HEAD)"
endif
ifneq ($(GITHUB_ACTIONS),true)
ifneq ($(PROJECT_GITHUB_PAT),)
# Ensure the tag is available for creating the GitHub release below but push *before* to
# GitLab to avoid a race with repository mirrorying:
	git push --no-verify "github" tag "v$${next_version}"
endif
endif
ifeq ($(CI),true)
# Push just this tag to avoid clashes with any previously failed release:
	git push --no-verify "$(VCS_REMOTE)" tag "v$${next_version}"
# Also push the branch:
	git push --no-verify "$(VCS_REMOTE)" "HEAD:$(VCS_BRANCH)"
endif


## Development Targets:
#
# Recipes used by developers to make changes to the code.

.PHONY: devel-format
### Automatically correct code in this checkout according to linters and style checkers.
devel-format: $(HOME)/.local/var/log/project-structure-host-install.log
	$(TOX_EXEC_ARGS) -- autoflake -r -i --remove-all-unused-imports \
		--remove-duplicate-keys --remove-unused-variables \
		--remove-unused-variables "./src/projectstructure/"
	$(TOX_EXEC_ARGS) -- autopep8 -v -i -r "./src/projectstructure/"
	$(TOX_EXEC_ARGS) -- black "./src/projectstructure/"
	$(TOX_EXEC_ARGS) -- reuse addheader -r --skip-unrecognised \
	    --copyright "Ross Patterson <me@rpatterson.net>" --license "MIT" "./"

.PHONY: devel-upgrade
### Update all fixed/pinned dependencies to their latest available versions.
<<<<<<< HEAD
devel-upgrade: ./.env $(HOME)/.local/var/log/project-structure-host-install.log \
		./var-docker/$(PYTHON_ENV)/log/build-devel.log \
		./var/log/tox/build/build.log
=======
devel-upgrade: ./.env ./var-docker/$(PYTHON_ENV)/log/build-devel.log
>>>>>>> 3352ff9a
	touch "./setup.cfg" "./requirements/build.txt.in" \
	    "./build-host/requirements.txt.in"
# Ensure the network is create first to avoid race conditions
	docker compose create project-structure-devel
	$(MAKE) -e -j PIP_COMPILE_ARGS="--upgrade" \
	    DOCKER_COMPOSE_RUN_ARGS="$(DOCKER_COMPOSE_RUN_ARGS) -T" \
	    $(PYTHON_MINORS:%=build-docker-requirements-%)
# Update VCS hooks from remotes to the latest tag.
	$(TOX_EXEC_BUILD_ARGS) -- pre-commit autoupdate

.PHONY: devel-upgrade-branch
### Reset an upgrade branch, commit upgraded dependencies on it, and push for review.
devel-upgrade-branch: ~/.gitconfig ./var/log/gpg-import.log \
		./var/git/refs/remotes/$(VCS_REMOTE)/$(VCS_BRANCH) \
		./var/log/git-remotes.log
	remote_branch_exists=false
	if git fetch "$(VCS_REMOTE)" "$(VCS_BRANCH)-upgrade"
	then
	    remote_branch_exists=true
	fi
	git switch -C "$(VCS_BRANCH)-upgrade"
	now=$$(date -u)
	$(MAKE) -e devel-upgrade
	if $(MAKE) -e "test-clean"
	then
# No changes from upgrade, exit successfully but push nothing
	    exit
	fi
# Commit the upgrade changes
	echo "Upgrade all requirements to the latest versions as of $${now}." \
	    >"./newsfragments/+upgrade-requirements.bugfix.rst"
	git add --update './build-host/requirements-*.txt' './requirements/*/*.txt' \
	    "./.pre-commit-config.yaml"
	git add "./newsfragments/+upgrade-requirements.bugfix.rst"
	git_commit_args="--all --gpg-sign"
ifeq ($(CI),true)
# Don't duplicate the CI run from the push below:
	git_push_args+=" --no-verify"
endif
	git commit $${git_commit_args} -m \
	    "fix(deps): Upgrade requirements latest versions"
# Fail if upgrading left untracked files in VCS
	$(MAKE) -e "test-clean"
ifeq ($(CI),true)
# Push any upgrades to the remote for review.  Specify both the ref and the expected ref
# for `--force-with-lease=...` to support pushing to multiple mirrors/remotes via
# multiple `pushUrl`:
	git_push_args="--no-verify"
	if [ "$${remote_branch_exists=true}" == "true" ]
	then
	    git_push_args+=" --force-with-lease=\
	$(VCS_BRANCH)-upgrade:$(VCS_REMOTE)/$(VCS_BRANCH)-upgrade"
	fi
	git push $${git_push_args} "$(VCS_REMOTE)" "HEAD:$(VCS_BRANCH)-upgrade"
endif

.PHONY: devel-merge
### Merge this branch with a suffix back into it's un-suffixed upstream.
devel-merge: ~/.gitconfig ./var/log/git-remotes.log \
		./var/git/refs/remotes/$(VCS_REMOTE)/$(VCS_MERGE_BRANCH)
	merge_rev="$$(git rev-parse HEAD)"
	git switch -C "$(VCS_MERGE_BRANCH)" --track "$(VCS_REMOTE)/$(VCS_MERGE_BRANCH)"
	git merge --ff --gpg-sign -m \
	    $$'Merge branch \'$(VCS_BRANCH)\' into $(VCS_MERGE_BRANCH)\n\n[ci merge]' \
	    "$${merge_rev}"
ifeq ($(CI),true)
	git push --no-verify "$(VCS_REMOTE)" "HEAD:$(VCS_MERGE_BRANCH)"
endif


## Clean Targets:
#
# Recipes used to restore the checkout to initial conditions.

.PHONY: clean
### Restore the checkout to a state as close to an initial clone as possible.
clean:
	docker compose down --remove-orphans --rmi "all" -v || true
	$(TOX_EXEC_BUILD_ARGS) -- pre-commit uninstall \
	    --hook-type "pre-commit" --hook-type "commit-msg" --hook-type "pre-push" \
	    || true
	$(TOX_EXEC_BUILD_ARGS) -- pre-commit clean || true
	git clean -dfx -e "var/" -e ".env"
	git clean -dfx "./var-docker/py*/.tox/" \
	    "./var-docker/py*/project_structure.egg-info/"
	rm -rfv "./var/log/" "./var-docker/py*/log/"


## Real Targets:
#
# Recipes that make actual changes and create and update files for the target.

# Manage fixed/pinned versions in `./requirements/**.txt` files.  Has to be run for each
# python version in the virtual environment for that Python version:
# https://github.com/jazzband/pip-tools#cross-environment-usage-of-requirementsinrequirementstxt-and-pip-compile
<<<<<<< HEAD
$(PYTHON_ENVS:%=./requirements/%/devel.txt): ./pyproject.toml ./setup.cfg ./tox.ini
	true DEBUG Updated prereqs: $(?)
	$(MAKE) -e PYTHON_ENV="$(@:requirements/%/devel.txt=%)" \
	    PIP_COMPILE_EXTRA="devel" PIP_COMPILE_SRC="$(<)" PIP_COMPILE_OUT="$(@)" \
=======
python_combine_requirements=$(PYTHON_ENVS:%=./requirements/%/$(1).txt)
$(foreach extra,$(PYTHON_EXTRAS),$(call python_combine_requirements,$(extra))): \
		./pyproject.toml ./setup.cfg ./tox.ini
	true DEBUG Updated prereqs: $(?)
	extra_basename="$$(basename "$(@)")"
	$(MAKE) -e PYTHON_ENV="$$(basename "$$(dirname "$(@)")")" \
	    PIP_COMPILE_EXTRA="$${extra_basename%.txt}" \
	    PIP_COMPILE_SRC="$(<)" PIP_COMPILE_OUT="$(@)" \
>>>>>>> 3352ff9a
	    build-requirements-compile
	mkdir -pv "./var/log/"
	touch "./var/log/rebuild.log"
$(PYTHON_ENVS:%=./requirements/%/user.txt): ./pyproject.toml ./setup.cfg ./tox.ini
	true DEBUG Updated prereqs: $(?)
	$(MAKE) -e PYTHON_ENV="$(@:requirements/%/user.txt=%)" PIP_COMPILE_SRC="$(<)" \
	    PIP_COMPILE_OUT="$(@)" build-requirements-compile
	mkdir -pv "./var/log/"
	touch "./var/log/rebuild.log"
$(PYTHON_ENVS:%=./build-host/requirements-%.txt): ./build-host/requirements.txt.in
	true DEBUG Updated prereqs: $(?)
	$(MAKE) -e PYTHON_ENV="$(@:build-host/requirements-%.txt=%)" \
	    PIP_COMPILE_SRC="$(<)" PIP_COMPILE_OUT="$(@)" build-requirements-compile
# Only update the installed tox version for the latest/host/main/default Python version
	if [ "$(@:build-host/requirements-%.txt=%)" = "$(PYTHON_ENV)" ]
	then
# Don't install tox into one of it's own virtual environments
	    if [ -n "$${VIRTUAL_ENV:-}" ]
	    then
	        pip_bin="$$(which -a pip3 | grep -v "^$${VIRTUAL_ENV}/bin/" | head -n 1)"
	    else
	        pip_bin="pip3"
	    fi
	    "$${pip_bin}" install -r "$(@)"
	fi
	mkdir -pv "./var/log/"
	touch "./var/log/rebuild.log"
$(PYTHON_ENVS:%=./requirements/%/build.txt): ./requirements/build.txt.in
	true DEBUG Updated prereqs: $(?)
	$(MAKE) -e PYTHON_ENV="$(@:requirements/%/build.txt=%)" PIP_COMPILE_SRC="$(<)" \
	    PIP_COMPILE_OUT="$(@)" build-requirements-compile

# Targets used as pre-requisites to ensure virtual environments managed by tox have been
# created and can be used directly to save time on Tox's overhead when we don't need
# Tox's logic about when to update/recreate them, e.g.:
#     $ ./.tox/build/bin/cz --help
# Mostly useful for build/release tools.
$(PYTHON_ALL_ENVS:%=./.tox/%/bin/pip-compile):
	$(MAKE) -e "$(HOME)/.local/var/log/project-structure-host-install.log"
<<<<<<< HEAD
	mkdir -pv "$(dir $(@))"
	tox run $(TOX_EXEC_OPTS) -e "$(@:.tox/%/bin/pip-compile=%)" --notest |&
	    tee -a "$(@)"
=======
	tox run $(TOX_EXEC_OPTS) -e "$(@:.tox/%/bin/pip-compile=%)" --notest
>>>>>>> 3352ff9a
# Workaround tox's `usedevelop = true` not working with `./pyproject.toml`.  Use as a
# prerequisite when using Tox-managed virtual environments directly and changes to code
# need to take effect immediately.
$(PYTHON_ENVS:%=./.tox/%/log/editable.log):
	$(MAKE) -e "$(HOME)/.local/var/log/project-structure-host-install.log"
	mkdir -pv "$(dir $(@))"
	tox exec $(TOX_EXEC_OPTS) -e "$(@:./.tox/%/log/editable.log=%)" -- \
	    pip3 install -e "./" |& tee -a "$(@)"

## Docker real targets:

# Build the development image:
./var-docker/$(PYTHON_ENV)/log/build-devel.log: ./Dockerfile ./.dockerignore \
		./bin/entrypoint ./build-host/requirements.txt.in \
		./var-docker/$(PYTHON_ENV)/log/rebuild.log \
		./pyproject.toml ./setup.cfg ./tox.ini \
		./docker-compose.yml ./docker-compose.override.yml ./.env \
		./bin/host-install
	true DEBUG Updated prereqs: $(?)
	mkdir -pv "$(dir $(@))"
ifeq ($(DOCKER_BUILD_PULL),true)
# Pull the development image and simulate as if it had been built here.
	if $(MAKE) -e DOCKER_VARIANT="devel" pull-docker
	then
	    touch "$(@)" "./var-docker/$(PYTHON_ENV)/log/rebuild.log"
# Ensure the virtualenv in the volume is also current:
<<<<<<< HEAD
	    docker compose run $(DOCKER_COMPOSE_RUN_ARGS) \
	        project-structure-devel make -e PYTHON_MINORS="$(PYTHON_MINOR)" \
	        "./var/log/tox/$(PYTHON_ENV)/build.log"
=======
	    docker compose run $(DOCKER_COMPOSE_RUN_ARGS) project-structure-devel \
	        tox run $(TOX_EXEC_OPTS) -e "$(PYTHON_ENV)" --notest
>>>>>>> 3352ff9a
	    exit
	fi
endif
	$(MAKE) -e DOCKER_VARIANT="devel" DOCKER_BUILD_ARGS="--load" \
	    build-docker-build | tee -a "$(@)"
# Represent that host install is baked into the image in the `${HOME}` bind volume:
	docker run --rm --workdir "/home/project-structure/" --entrypoint "cat" \
	    "$$(docker compose config --images project-structure-devel | head -n 1)" \
	    "./.local/var/log/project-structure-host-install.log" |
	    docker compose run --rm -T --workdir "/home/project-structure/" \
	        --entrypoint "tee" project-structure-devel -a \
	        "./.local/var/log/project-structure-host-install.log" >"/dev/null"
# Update the pinned/frozen versions, if needed, using the container.  If changed, then
# we may need to re-build the container image again to ensure it's current and correct.
	docker compose run $(DOCKER_COMPOSE_RUN_ARGS) project-structure-devel \
	    make -e PYTHON_MINORS="$(PYTHON_MINOR)" build-requirements-$(PYTHON_ENV)
<<<<<<< HEAD
ifeq ($(CI),true)
# On CI, any changes from compiling requirements is a failure so no need to waste time
# rebuilding images:
	touch "$(@)"
else
	$(MAKE) -e "$(@)"
endif
=======
	$(MAKE) -e "$(@)"
>>>>>>> 3352ff9a

# Build the end-user image:
./var-docker/$(PYTHON_ENV)/log/build-user.log: \
		./var-docker/$(PYTHON_ENV)/log/build-devel.log ./Dockerfile \
		./.dockerignore ./bin/entrypoint ./build-host/requirements.txt.in \
		./var-docker/$(PYTHON_ENV)/log/rebuild.log
	true DEBUG Updated prereqs: $(?)
ifeq ($(PYTHON_WHEEL),)
	$(MAKE) -e "build-pkgs"
	PYTHON_WHEEL="$$(ls -t ./dist/*.whl | head -n 1)"
endif
# Build the end-user image now that all required artifacts are built"
	mkdir -pv "$(dir $(@))"
	$(MAKE) -e DOCKER_BUILD_ARGS="$(DOCKER_BUILD_ARGS) --load \
	--build-arg PYTHON_WHEEL=$${PYTHON_WHEEL}" build-docker-build >>"$(@)"
# The image installs the host requirements, reflect that in the bind mount volumes
	date >>"$(@:%/build-user.log=%/host-install.log)"

# Marker file used to trigger the rebuild of the image for just one Python version.
# Useful to workaround async timestamp issues when running jobs in parallel:
./var-docker/$(PYTHON_ENV)/log/rebuild.log:
	mkdir -pv "$(dir $(@))"
	date >>"$(@)"

# Local environment variables and secrets from a template:
./.env: ./.env.in
	if [ ! -e "$(@)" ]
	then
	    set +x
	    echo "WARNING:Copy '$$ cp -av ./.env.in ./.env', \
	review, adjust values as needed and re-run"
	    exit 1
	fi
	$(call expand_template,$(<),$(@))

# Install all tools required by recipes that have to be installed externally on the
# host.  Use a target file outside this checkout to support multiple checkouts.  Use a
# target specific to this project so that other projects can use the same approach but
# with different requirements.
$(HOME)/.local/var/log/project-structure-host-install.log: ./bin/host-install \
		./build-host/requirements.txt.in
	mkdir -pv "$(dir $(@))"
	"$(<)" |& tee -a "$(@)"

# https://docs.docker.com/build/building/multi-platform/#building-multi-platform-images
$(HOME)/.local/var/log/docker-multi-platform-host-install.log:
	mkdir -pv "$(dir $(@))"
	if ! docker context inspect "multi-platform" |& tee -a "$(@)"
	then
	    docker context create "multi-platform" |& tee -a "$(@)"
	fi
	if ! docker buildx inspect |& tee -a "$(@)" |
	    grep -q '^ *Endpoint: *multi-platform *'
	then
	    (
	        docker buildx create --use "multi-platform" || true
	    ) |& tee -a "$(@)"
	fi

./var/log/codecov-install.log:
	mkdir -pv "$(dir $(@))"
# Install the code test coverage publishing tool
	(
	    if ! which codecov
	    then
	        mkdir -pv ~/.local/bin/
# https://docs.codecov.com/docs/codecov-uploader#using-the-uploader-with-codecovio-cloud
	        if which brew
	        then
# Mac OS X
	            curl --output-dir ~/.local/bin/ -Os \
	                "https://uploader.codecov.io/latest/macos/codecov"
	        elif which apk
	        then
# Alpine
	            wget --directory-prefix ~/.local/bin/ \
	                "https://uploader.codecov.io/latest/alpine/codecov"
	        else
# Other Linux distributions
	            curl --output-dir ~/.local/bin/ -Os \
	                "https://uploader.codecov.io/latest/linux/codecov"
	        fi
	        chmod +x ~/.local/bin/codecov
	    fi
	    if ! which codecov
	    then
	        set +x
	        echo "ERROR: CodeCov CLI tool still not on PATH"
	        false
	    fi
	) | tee -a "$(@)"

# Retrieve VCS data needed for versioning (tags) and release (release notes).
$(VCS_FETCH_TARGETS): ./.git/logs/HEAD
	git_fetch_args=--tags
	if [ "$$(git rev-parse --is-shallow-repository)" == "true" ]
	then
	    git_fetch_args+=" --unshallow"
	fi
	branch_path="$(@:var/git/refs/remotes/%=%)"
	mkdir -pv "$(dir $(@))"
	if ! git fetch $${git_fetch_args} "$${branch_path%%/*}" "$${branch_path#*/}" |&
	    tee -a "$(@)"
	then
# If the local branch doesn't exist, fall back to the pre-release branch:
	    git fetch $${git_fetch_args} "$${branch_path%%/*}" "develop" |&
	        tee -a "$(@)"
	fi

./.git/hooks/pre-commit:
	$(MAKE) -e "$(HOME)/.local/var/log/project-structure-host-install.log"
	$(TOX_EXEC_BUILD_ARGS) -- pre-commit install \
	    --hook-type "pre-commit" --hook-type "commit-msg" --hook-type "pre-push"

# Capture any project initialization tasks for reference.  Not actually usable.
./pyproject.toml:
	$(MAKE) -e "$(HOME)/.local/var/log/project-structure-host-install.log"
	$(TOX_EXEC_BUILD_ARGS) -- cz init

# Tell Emacs where to find checkout-local tools needed to check the code.
./.dir-locals.el: ./.dir-locals.el.in
	$(call expand_template,$(<),$(@))

# Ensure minimal VCS configuration, mostly useful in automation such as CI.
~/.gitconfig:
	git config --global user.name "$(USER_FULL_NAME)"
	git config --global user.email "$(USER_EMAIL)"

<<<<<<< HEAD
./var/log/git-remotes.log:
	mkdir -pv "$(dir $(@))"
	set +x
ifneq ($(VCS_REMOTE_PUSH_URL),)
	if ! git remote get-url --push --all "origin" |
	    grep -q -F "$(VCS_REMOTE_PUSH_URL)"
	then
	    echo "INFO:Adding push url for remote 'origin'"
	    git remote set-url --push --add "origin" "$(VCS_REMOTE_PUSH_URL)" |
	        tee -a "$(@)"
	fi
endif
ifneq ($(GITHUB_ACTIONS),true)
ifneq ($(PROJECT_GITHUB_PAT),)
# Also add a fetch remote for the `$ gh ...` CLI tool to detect:
	if ! git remote get-url "github" >"/dev/null"
	then
	    echo "INFO:Adding remote 'github'"
	    git remote add "github" \
	        "https://$(PROJECT_GITHUB_PAT)@github.com/$(CI_PROJECT_PATH).git" |
	        tee -a "$(@)"
	fi
else ifneq ($(CI_IS_FORK),true)
	set +x
	echo "ERROR: PROJECT_GITHUB_PAT missing from ./.env or CI secrets"
	false
endif
endif
	set -x
# Fail fast if there's still no push access
	git push --no-verify "origin" "HEAD:$(VCS_BRANCH)" | tee -a "$(@)"

# Ensure release publishing authentication, mostly useful in automation such as CI.
~/.pypirc: ./home/.pypirc.in
	$(MAKE) -e "template=$(<)" "target=$(@)" expand-template
=======
# Ensure release publishing authentication, mostly useful in automation such as CI.
~/.pypirc: ./home/.pypirc.in
	$(call expand_template,$(<),$(@))
>>>>>>> 3352ff9a

./var/log/docker-login-DOCKER.log:
	$(MAKE) "./.env"
	mkdir -pv "$(dir $(@))"
	if [ -n "$${DOCKER_PASS}" ]
	then
	    printenv "DOCKER_PASS" | docker login -u "merpatterson" --password-stdin
	elif [ "$(CI_IS_FORK)" != "true" ]
	then
	    echo "ERROR: DOCKER_PASS missing from ./.env or CI secrets"
	    false
	fi
	date | tee -a "$(@)"
# TEMPLATE: Add a cleanup rule for the GitLab container registry under the project
# settings.
./var/log/docker-login-GITLAB.log: ./.env
	$(MAKE) "./.env"
	mkdir -pv "$(dir $(@))"
	if [ -n "$${CI_REGISTRY_PASSWORD}" ]
	then
	    printenv "CI_REGISTRY_PASSWORD" |
	        docker login -u "$(CI_REGISTRY_USER)" --password-stdin "$(CI_REGISTRY)"
	elif [ "$(CI_IS_FORK)" != "true" ]
	then
	    echo "ERROR: CI_REGISTRY_PASSWORD missing from ./.env or CI secrets"
	    false
	fi
	date | tee -a "$(@)"
# TEMPLATE: Connect the GitHub container registry to the repository using the `Connect`
# button at the bottom of the container registry's web UI.
./var/log/docker-login-GITHUB.log: ./.env
	$(MAKE) "./.env"
	mkdir -pv "$(dir $(@))"
	if [ -n "$${PROJECT_GITHUB_PAT}" ]
	then
	    printenv "PROJECT_GITHUB_PAT" |
	        docker login -u "$(GITHUB_REPOSITORY_OWNER)" --password-stdin "ghcr.io"
	elif [ "$(CI_IS_FORK)" != "true" ]
	then
	    echo "ERROR: PROJECT_GITHUB_PAT missing from ./.env or CI secrets"
	    false
	fi
	date | tee -a "$(@)"

# GPG signing key creation and management in CI
export GPG_PASSPHRASE=
GPG_SIGNING_PRIVATE_KEY=
./var/ci-cd-signing-subkey.asc:
# We need a private key in the CI/CD environment for signing release commits and
# artifacts.  Use a subkey so that it can be revoked without affecting your main key.
# This recipe captures what I had to do to export a private signing subkey.  It's not
# widely tested so it should probably only be used for reference.  It worked for me but
# the risk is leaking your main private key so double and triple check all your
# assumptions and results.
# 1. Create a signing subkey with a NEW, SEPARATE passphrase:
#    https://wiki.debian.org/Subkeys#How.3F
# 2. Get the long key ID for that private subkey:
#	gpg --list-secret-keys --keyid-format "LONG"
# 3. Export *just* that private subkey and verify that the main secret key packet is the
#    GPG dummy packet and that the only other private key included is the intended
#    subkey:
#	gpg --armor --export-secret-subkeys "$(GPG_SIGNING_KEYID)!" |
#	    gpg --list-packets
# 4. Export that key as text to a file:
	gpg --armor --export-secret-subkeys "$(GPG_SIGNING_KEYID)!" >"$(@)"
# 5. Confirm that the exported key can be imported into a temporary GNU PG directory and
#    that temporary directory can then be used to sign files:
#	gnupg_homedir=$$(mktemp -d --suffix=".d" "gnupd.XXXXXXXXXX")
#	printenv 'GPG_PASSPHRASE' >"$${gnupg_homedir}/.passphrase"
#	gpg --homedir "$${gnupg_homedir}" --batch --import <"$(@)"
#	echo "Test signature content" >"$${gnupg_homedir}/test-sig.txt"
#	gpgconf --kill gpg-agent
#	gpg --homedir "$${gnupg_homedir}" --batch --pinentry-mode "loopback" \
#	    --passphrase-file "$${gnupg_homedir}/.passphrase" \
#	    --local-user "$(GPG_SIGNING_KEYID)!" --sign "$${gnupg_homedir}/test-sig.txt"
#	gpg --batch --verify "$${gnupg_homedir}/test-sig.txt.gpg"
# 6. Add the contents of this target as a `GPG_SIGNING_PRIVATE_KEY` secret in CI and the
# passphrase for the signing subkey as a `GPG_PASSPHRASE` secret in CI
./var/log/gpg-import.log: ~/.gitconfig
# In each CI run, import the private signing key from the CI secrets
	mkdir -pv "$(dir $(@))"
ifneq ($(and $(GPG_SIGNING_PRIVATE_KEY),$(GPG_PASSPHRASE)),)
	printenv "GPG_SIGNING_PRIVATE_KEY" | gpg --batch --import | tee -a "$(@)"
	echo 'default-key:0:"$(GPG_SIGNING_KEYID)' | gpgconf —change-options gpg
	git config --global user.signingkey "$(GPG_SIGNING_KEYID)"
# "Unlock" the signing key for the remainder of this CI run:
	printenv 'GPG_PASSPHRASE' >"./var/ci-cd-signing-subkey.passphrase"
	true | gpg --batch --pinentry-mode "loopback" \
	    --passphrase-file "./var/ci-cd-signing-subkey.passphrase" \
	    --sign | gpg --list-packets
else
ifneq ($(CI_IS_FORK),true)
	set +x
	echo "ERROR: GPG_SIGNING_PRIVATE_KEY or GPG_PASSPHRASE " \
	    "missing from ./.env or CI secrets"
	false
endif
	date | tee -a "$(@)"
endif

# TEMPLATE: Optionally, use the following command to generate a GitLab CI/CD runner
# configuration, register it with your project, compare it with the template
# prerequisite, apply the appropriate changes and then  run using `$ docker compose up
# gitlab-runner`.  Particularly useful to conserve shared runner minutes:
./var/gitlab-runner/config/config.toml: ./gitlab-runner/config/config.toml.in
	docker compose run --rm gitlab-runner register \
	    --url "https://gitlab.com/" --docker-image "docker" --executor "docker"


## Makefile "functions":
#
# Snippets whose output is frequently used including across recipes:
# https://www.gnu.org/software/make/manual/html_node/Call-Function.html

# Return the most recently built package:
current_pkg=$(shell ls -t ./dist/*$(1) | head -n 1)

# Short-circuit/repeat the host-install recipe here because expanded templates should
# *not* be updated when `./bin/host-install` is, so we can't use it as a prerequisite,
# *but* it is required to expand templates.  We can't use a sub-make because any
# expanded templates we use in `include ...` directives, such as `./.env`, are updated
# as targets when reading the `./Makefile` leading to endless recursion.
define expand_template=
if ! which envsubst
then
    mkdir -pv "$(HOME)/.local/var/log/"
    ./bin/host-install >"$(HOME)/.local/var/log/project-structure-host-install.log"
fi
if [ -e "$(2)" ]
then
    if ( ! [ "$(1)" -nt "$(2)" ] ) || [ "$(TEMPLATE_IGNORE_EXISTING)" = "true" ]
    then
        touch "$(2)"
        exit
    fi
    envsubst <"$(1)" | diff -u "$(2)" "-" || true
    set +x
    echo "ERROR: Template $(1) has been updated."
    echo "       Reconcile changes and \`$$ touch $(2)\`:"
    false
fi
envsubst <"$(1)" >"$(2)"
endef

## Makefile Development:
#
# Development primarily requires a balance of 2 priorities:
#
# - Ensure the correctness of the code and build artifacts
# - Minimize iteration time overhead in the inner loop of development
#
# This project uses Make to balance those priorities.  Target recipes capture the
# commands necessary to build artifacts, run tests, and check the code.  Top-level
# targets assemble those recipes to put it all together and ensure correctness.  Target
# prerequisites are used to define when build artifacts need to be updated so that
# time isn't wasted on unnecessary updates in the inner loop of development.
#
# The most important Make concept to understand if making changes here is that of real
# targets and prerequisites, as opposed to "phony" targets.  The target is only updated
# if any of its prerequisites are newer, IOW have a more recent modification time, than
# the target.  For example, if a new feature adds library as a new project dependency
# then correctness requires that the fixed/pinned versions be updated to include the new
# library.  Most of the time, however, the fixed/pinned versions don't need to be
# updated and it would waste significant time to always update them in the inner loop of
# development.  We express this relationship in Make by defining the files containing
# the fixed/pinned versions as targets and the `./setup.cfg` file where dependencies are
# defined as a prerequisite:
#
#    ./requirements.txt: setup.cfg
#        ./.tox/py310/bin/pip-compile --output-file "$(@)" "$(<)"
#
# To that end, developers should use real target files whenever possible when adding
# recipes to this file.
#
# Sometimes the task we need a recipe to accomplish should only be run when certain
# changes have been made and as such we can use those changed files as prerequisites but
# the task doesn't produce an artifact appropriate for use as the target for the recipe.
# In that case, the recipe can write "simulated" artifact such as by piping output to a
# log file:
#
#     ./var/log/foo.log:
#         mkdir -pv "$(dir $(@))"
#         ./.tox/build/bin/python "./bin/foo.py" | tee -a "$(@)"
#
# This is also useful when none of the modification times of produced artifacts can be
# counted on to correctly reflect when any subsequent targets need to be updated when
# using this target as a pre-requisite in turn.  If no output can be captured, then the
# recipe can create arbitrary output:
#
#     ./var/log/foo.log:
#         ./.tox/build/bin/python "./bin/foo.py"
#         mkdir -pv "$(dir $(@))"
#         date | tee -a "$(@)"
#
# If a target is needed by the recipe of another target but should *not* trigger updates
# when it's newer, such as one-time host install tasks, then use that target in a
# sub-make instead of as a prerequisite:
#
#     ./var/log/foo.log:
#         $(MAKE) "./var/log/bar.log"
#
# We use a few more Make features than these core features and welcome further use of
# such features:
#
# - `$(@)`:
#   The automatic variable containing the file path for the target
#
# - `$(<)`:
#   The automatic variable containing the file path for the first prerequisite
#
# - `$(FOO:%=foo-%)`:
#   Substitution references to generate transformations of space-separated values
#
# - `$ make FOO=bar ...`:
#   Overriding variables on the command-line when invoking make as "options"
#
# We want to avoid, however, using many more features of Make, particularly the more
# "magical" features, to keep it readable, discover-able, and otherwise accessible to
# developers who may not have significant familiarity with Make.  If there's a good,
# pragmatic reason to add use of further features feel free to make the case but avoid
# them if possible.


## Maintainer targets:
#
# Recipes not used during the normal course of development.

.PHONY: pull-docker
### Pull an existing image best to use as a cache for building new images
pull-docker: ./var/git/refs/remotes/$(VCS_REMOTE)/$(VCS_BRANCH) \
		$(HOME)/.local/var/log/project-structure-host-install.log
	export VERSION=$$($(TOX_EXEC_BUILD_ARGS) -qq -- cz version --project)
	for vcs_branch in $(VCS_BRANCHES)
	do
	    docker_tag="$(DOCKER_VARIANT_PREFIX)$(PYTHON_ENV)-$${vcs_branch}"
	    for docker_image in $(DOCKER_IMAGES)
	    do
	        if docker pull "$${docker_image}:$${docker_tag}"
	        then
	            docker tag "$${docker_image}:$${docker_tag}" \
	                "$(DOCKER_IMAGE_DOCKER):$${docker_tag}"
	            exit
	        fi
	    done
	done
	set +x
	echo "ERROR: Could not pull any existing docker image"
	false

# TEMPLATE: Run this once for your project.  See the `./var/log/docker-login*.log`
# targets for the authentication environment variables that need to be set or just login
# to those container registries manually and touch these targets.
.PHONY: bootstrap-project
### Run any tasks needed to be run once for a given project by a maintainer
bootstrap-project: \
		./var/log/docker-login-GITLAB.log \
		./var/log/docker-login-GITHUB.log
# Initially seed the build host Docker image to bootstrap CI/CD environments
# GitLab CI/CD:
	$(MAKE) -e -C "./build-host/" DOCKER_IMAGE="$(DOCKER_IMAGE_GITLAB)" release
# GitHub Actions:
	$(MAKE) -e -C "./build-host/" DOCKER_IMAGE="$(DOCKER_IMAGE_GITHUB)" release<|MERGE_RESOLUTION|>--- conflicted
+++ resolved
@@ -90,19 +90,13 @@
 else ifeq ($(findstring $(PYTHON_MINOR),$(PYTHON_MINORS)),)
 PYTHON_MINOR=$(firstword $(PYTHON_MINORS))
 endif
-<<<<<<< HEAD
-=======
 export PYTHON_MINOR
->>>>>>> 3352ff9a
 export PYTHON_ENV=py$(subst .,,$(PYTHON_MINOR))
 PYTHON_SHORT_MINORS=$(subst .,,$(PYTHON_MINORS))
 PYTHON_ENVS=$(PYTHON_SHORT_MINORS:%=py%)
 PYTHON_ALL_ENVS=$(PYTHON_ENVS) build
-<<<<<<< HEAD
-=======
 PYTHON_EXTRAS=test devel
 export PYTHON_WHEEL=
->>>>>>> 3352ff9a
 
 # Values derived from VCS/git:
 VCS_LOCAL_BRANCH:=$(shell git branch --show-current)
@@ -319,10 +313,7 @@
 PIP_COMPILE_ARGS=--upgrade
 RELEASE_PUBLISH=false
 PYPI_REPO=testpypi
-<<<<<<< HEAD
 PYPI_HOSTNAME=test.pypi.org
-=======
->>>>>>> 3352ff9a
 # Only publish releases from the `main` or `develop` branches:
 ifeq ($(CI),true)
 # Compile requirements on CI/CD as a check to make sure all changes to dependencies have
@@ -345,10 +336,7 @@
 endif
 ifeq ($(RELEASE_PUBLISH),true)
 PYPI_REPO=pypi
-<<<<<<< HEAD
 PYPI_HOSTNAME=pypi.org
-=======
->>>>>>> 3352ff9a
 ifeq ($(PYTHON_MINOR),$(PYTHON_HOST_MINOR))
 # Only build and publish multi-platform images for the canonical Python version:
 # TEMPLATE: Choose the platforms on which your end-users need to be able to run the
@@ -357,17 +345,13 @@
 DOCKER_PLATFORMS=linux/amd64 linux/arm64 linux/arm/v7
 endif
 endif
-<<<<<<< HEAD
 endif
 CI_REGISTRY_USER=$(CI_PROJECT_NAMESPACE)
-=======
->>>>>>> 3352ff9a
 # Address undefined variables warnings when running under local development
 PYPI_PASSWORD=
 export PYPI_PASSWORD
 TEST_PYPI_PASSWORD=
 export TEST_PYPI_PASSWORD
-<<<<<<< HEAD
 VCS_REMOTE_PUSH_URL=
 CODECOV_TOKEN=
 DOCKER_PASS=
@@ -379,8 +363,6 @@
 CI_REGISTRY_PASSWORD=
 export CI_REGISTRY_PASSWORD
 GH_TOKEN=
-=======
->>>>>>> 3352ff9a
 
 # Override variable values if present in `./.env` and if not overridden on the CLI:
 include $(wildcard .env)
@@ -424,11 +406,7 @@
 # Avoid parallel tox recreations stomping on each other
 	$(MAKE) -e "$(@:build-requirements-%=./.tox/%/bin/pip-compile)"
 	targets="./requirements/$(@:build-requirements-%=%)/user.txt \
-<<<<<<< HEAD
-	    ./requirements/$(@:build-requirements-%=%)/devel.txt \
-=======
 	    $(PYTHON_EXTRAS:%=./requirements/$(@:build-requirements-%=%)/%.txt) \
->>>>>>> 3352ff9a
 	    ./requirements/$(@:build-requirements-%=%)/build.txt \
 	    ./build-host/requirements-$(@:build-requirements-%=%).txt"
 # Workaround race conditions in pip's HTTP file cache:
@@ -539,7 +517,6 @@
 		./var/log/docker-login-DOCKER.log
 # Workaround broken interactive session detection:
 	docker pull "python:$(PYTHON_MINOR)"
-<<<<<<< HEAD
 	docker_build_caches=""
 ifeq ($(GITLAB_CI),true)
 # Don't cache when building final releases on `main`
@@ -562,8 +539,6 @@
 	fi
 endif
 endif
-=======
->>>>>>> 3352ff9a
 	docker_build_args=""
 	for image_tag in $$(
 	    $(MAKE) -e --no-print-directory build-docker-tags
@@ -583,12 +558,8 @@
 	    --build-arg PYTHON_ENV="$(PYTHON_ENV)" \
 	    --build-arg VERSION="$$(
 	        $(TOX_EXEC_BUILD_ARGS) -qq -- cz version --project
-<<<<<<< HEAD
 	    )" \
 	    $${docker_build_args} $${docker_build_caches} --file "$(<)" "./"
-=======
-	    )" $${docker_build_args} --file "$(<)" "./"
->>>>>>> 3352ff9a
 
 .PHONY: $(PYTHON_MINORS:%=build-docker-requirements-%)
 ### Pull container images and compile fixed/pinned dependency versions if necessary.
@@ -598,10 +569,7 @@
 	$(MAKE) -e "./var-docker/$${PYTHON_ENV}/log/build-devel.log"
 	docker compose run $(DOCKER_COMPOSE_RUN_ARGS) project-structure-devel \
 	    make -e PYTHON_MINORS="$(@:build-docker-requirements-%=%)" \
-<<<<<<< HEAD
 	    PIP_COMPILE_ARGS="$(PIP_COMPILE_ARGS)" \
-=======
->>>>>>> 3352ff9a
 	    build-requirements-py$(subst .,,$(@:build-docker-requirements-%=%))
 
 
@@ -625,12 +593,8 @@
 
 .PHONY: test-docker
 ### Run the full suite of tests, coverage checks, and code linters in containers.
-<<<<<<< HEAD
 test-docker: build-pkgs $(HOME)/.local/var/log/project-structure-host-install.log \
 		build-docker ./var/log/codecov-install.log
-=======
-test-docker: build-pkgs
->>>>>>> 3352ff9a
 	tox run $(TOX_EXEC_OPTS) --notest -e "build"
 	$(MAKE) -e -j PYTHON_WHEEL="$(call current_pkg,.whl)" \
 	    DOCKER_BUILD_ARGS="$(DOCKER_BUILD_ARGS) --progress plain" \
@@ -648,13 +612,9 @@
 
 .PHONY: test-docker-pyminor
 ### Run the full suite of tests inside a docker container for this Python version.
-<<<<<<< HEAD
 test-docker-pyminor: build-docker-$(PYTHON_MINOR) \
 		$(HOME)/.local/var/log/project-structure-host-install.log \
 		./var/log/codecov-install.log
-=======
-test-docker-pyminor: build-docker-$(PYTHON_MINOR)
->>>>>>> 3352ff9a
 	docker_run_args="--rm"
 	if [ ! -t 0 ]
 	then
@@ -668,7 +628,6 @@
 	docker compose run $${docker_run_args} project-structure-devel \
 	    make -e PYTHON_MINORS="$(PYTHON_MINORS)" PYTHON_WHEEL="$(PYTHON_WHEEL)" \
 	        test-local
-<<<<<<< HEAD
 # Upload any build or test artifacts to CI/CD providers
 ifeq ($(GITLAB_CI),true)
 ifeq ($(PYTHON_MINOR),$(PYTHON_HOST_MINOR))
@@ -682,8 +641,6 @@
 endif
 endif
 endif
-=======
->>>>>>> 3352ff9a
 
 .PHONY: test-docker-lint
 ### Check the style and content of the `./Dockerfile*` files.
@@ -751,7 +708,6 @@
 
 .PHONY: release
 ### Publish installable Python packages and container images as required by commits.
-<<<<<<< HEAD
 release: release-pkgs release-docker
 
 .PHONY: release-pkgs
@@ -759,13 +715,6 @@
 release-pkgs: $(HOME)/.local/var/log/project-structure-host-install.log \
 		./var/var/log/git-remotes.log \
 		./var/git/refs/remotes/$(VCS_REMOTE)/$(VCS_BRANCH) ~/.pypirc ./.env
-=======
-release: release-python release-docker
-
-.PHONY: release-python
-### Publish installable Python packages to PyPI if conventional commits require.
-release-python: $(HOME)/.local/var/log/project-structure-host-install.log ~/.pypirc
->>>>>>> 3352ff9a
 # Only release from the `main` or `develop` branches:
 ifeq ($(RELEASE_PUBLISH),true)
 # Import the private signing key from CI secrets
@@ -773,7 +722,6 @@
 # Bump the version and build the final release packages:
 	$(MAKE) -e build-pkgs
 # https://twine.readthedocs.io/en/latest/#using-twine
-<<<<<<< HEAD
 	./.tox/build/bin/twine check ./dist/project?structure-*
 # The VCS remote should reflect the release before the release is published to ensure
 # that a published release is never *not* reflected in VCS.  Also ensure the tag is in
@@ -810,24 +758,11 @@
 # Create a GitHub release
 	gh release create "v$${VERSION}" $(GITHUB_RELEASE_ARGS) \
 	    --notes-file "./NEWS-VERSION.rst" ./dist/project?structure-*
-=======
-	$(TOX_EXEC_BUILD_ARGS) -- twine check ./dist/project?structure-*
-# The VCS remote should reflect the release before the release is published to ensure
-# that a published release is never *not* reflected in VCS.
-	$(MAKE) -e test-clean
-	$(TOX_EXEC_BUILD_ARGS) -- twine upload -s -r "$(PYPI_REPO)" \
-	    ./dist/project?structure-*
->>>>>>> 3352ff9a
 endif
 
 .PHONY: release-docker
 ### Publish all container images to all container registries.
-<<<<<<< HEAD
 release-docker: build-docker $(DOCKER_REGISTRIES:%=./var/log/docker-login-%.log)
-=======
-release-docker: build-docker \
-		$(DOCKER_REGISTRIES:%=./var/log/docker-login-%.log)
->>>>>>> 3352ff9a
 	$(MAKE) -e -j DOCKER_COMPOSE_RUN_ARGS="$(DOCKER_COMPOSE_RUN_ARGS) -T" \
 	    $(PYTHON_MINORS:%=release-docker-%)
 
@@ -972,13 +907,8 @@
 
 .PHONY: devel-upgrade
 ### Update all fixed/pinned dependencies to their latest available versions.
-<<<<<<< HEAD
 devel-upgrade: ./.env $(HOME)/.local/var/log/project-structure-host-install.log \
-		./var-docker/$(PYTHON_ENV)/log/build-devel.log \
-		./var/log/tox/build/build.log
-=======
-devel-upgrade: ./.env ./var-docker/$(PYTHON_ENV)/log/build-devel.log
->>>>>>> 3352ff9a
+		./var-docker/$(PYTHON_ENV)/log/build-devel.log
 	touch "./setup.cfg" "./requirements/build.txt.in" \
 	    "./build-host/requirements.txt.in"
 # Ensure the network is create first to avoid race conditions
@@ -1074,12 +1004,6 @@
 # Manage fixed/pinned versions in `./requirements/**.txt` files.  Has to be run for each
 # python version in the virtual environment for that Python version:
 # https://github.com/jazzband/pip-tools#cross-environment-usage-of-requirementsinrequirementstxt-and-pip-compile
-<<<<<<< HEAD
-$(PYTHON_ENVS:%=./requirements/%/devel.txt): ./pyproject.toml ./setup.cfg ./tox.ini
-	true DEBUG Updated prereqs: $(?)
-	$(MAKE) -e PYTHON_ENV="$(@:requirements/%/devel.txt=%)" \
-	    PIP_COMPILE_EXTRA="devel" PIP_COMPILE_SRC="$(<)" PIP_COMPILE_OUT="$(@)" \
-=======
 python_combine_requirements=$(PYTHON_ENVS:%=./requirements/%/$(1).txt)
 $(foreach extra,$(PYTHON_EXTRAS),$(call python_combine_requirements,$(extra))): \
 		./pyproject.toml ./setup.cfg ./tox.ini
@@ -1088,7 +1012,6 @@
 	$(MAKE) -e PYTHON_ENV="$$(basename "$$(dirname "$(@)")")" \
 	    PIP_COMPILE_EXTRA="$${extra_basename%.txt}" \
 	    PIP_COMPILE_SRC="$(<)" PIP_COMPILE_OUT="$(@)" \
->>>>>>> 3352ff9a
 	    build-requirements-compile
 	mkdir -pv "./var/log/"
 	touch "./var/log/rebuild.log"
@@ -1128,13 +1051,7 @@
 # Mostly useful for build/release tools.
 $(PYTHON_ALL_ENVS:%=./.tox/%/bin/pip-compile):
 	$(MAKE) -e "$(HOME)/.local/var/log/project-structure-host-install.log"
-<<<<<<< HEAD
-	mkdir -pv "$(dir $(@))"
-	tox run $(TOX_EXEC_OPTS) -e "$(@:.tox/%/bin/pip-compile=%)" --notest |&
-	    tee -a "$(@)"
-=======
 	tox run $(TOX_EXEC_OPTS) -e "$(@:.tox/%/bin/pip-compile=%)" --notest
->>>>>>> 3352ff9a
 # Workaround tox's `usedevelop = true` not working with `./pyproject.toml`.  Use as a
 # prerequisite when using Tox-managed virtual environments directly and changes to code
 # need to take effect immediately.
@@ -1161,14 +1078,8 @@
 	then
 	    touch "$(@)" "./var-docker/$(PYTHON_ENV)/log/rebuild.log"
 # Ensure the virtualenv in the volume is also current:
-<<<<<<< HEAD
-	    docker compose run $(DOCKER_COMPOSE_RUN_ARGS) \
-	        project-structure-devel make -e PYTHON_MINORS="$(PYTHON_MINOR)" \
-	        "./var/log/tox/$(PYTHON_ENV)/build.log"
-=======
 	    docker compose run $(DOCKER_COMPOSE_RUN_ARGS) project-structure-devel \
 	        tox run $(TOX_EXEC_OPTS) -e "$(PYTHON_ENV)" --notest
->>>>>>> 3352ff9a
 	    exit
 	fi
 endif
@@ -1185,7 +1096,6 @@
 # we may need to re-build the container image again to ensure it's current and correct.
 	docker compose run $(DOCKER_COMPOSE_RUN_ARGS) project-structure-devel \
 	    make -e PYTHON_MINORS="$(PYTHON_MINOR)" build-requirements-$(PYTHON_ENV)
-<<<<<<< HEAD
 ifeq ($(CI),true)
 # On CI, any changes from compiling requirements is a failure so no need to waste time
 # rebuilding images:
@@ -1193,9 +1103,6 @@
 else
 	$(MAKE) -e "$(@)"
 endif
-=======
-	$(MAKE) -e "$(@)"
->>>>>>> 3352ff9a
 
 # Build the end-user image:
 ./var-docker/$(PYTHON_ENV)/log/build-user.log: \
@@ -1324,7 +1231,6 @@
 	git config --global user.name "$(USER_FULL_NAME)"
 	git config --global user.email "$(USER_EMAIL)"
 
-<<<<<<< HEAD
 ./var/log/git-remotes.log:
 	mkdir -pv "$(dir $(@))"
 	set +x
@@ -1359,12 +1265,7 @@
 
 # Ensure release publishing authentication, mostly useful in automation such as CI.
 ~/.pypirc: ./home/.pypirc.in
-	$(MAKE) -e "template=$(<)" "target=$(@)" expand-template
-=======
-# Ensure release publishing authentication, mostly useful in automation such as CI.
-~/.pypirc: ./home/.pypirc.in
 	$(call expand_template,$(<),$(@))
->>>>>>> 3352ff9a
 
 ./var/log/docker-login-DOCKER.log:
 	$(MAKE) "./.env"
