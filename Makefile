# SPDX-FileCopyrightText: 2023 Ross Patterson <me@rpatterson.net>
#
# SPDX-License-Identifier: MIT

## Development, build and maintenance tasks:
#
# To ease discovery for new contributors, variables that act as options affecting
# behavior are at the top.  Then skip to `## Top-level targets:` below to find targets
# intended for use by developers.  The real work, however, is in the recipes for real
# targets that follow.  If making changes here, please start by reading the philosophy
# commentary at the bottom of this file.

# Variables used as options to control behavior:
export TEMPLATE_IGNORE_EXISTING=false
export DOCKER_USER=merpatterson


## "Private" Variables:

# Variables that aren't likely to be of concern those just using and reading top-level
# targets.  Mostly variables whose values are derived from the environment or other
# values.  If adding a variable whose value isn't a literal constant or intended for use
# on the CLI as an option, add it to the appropriate grouping below.  Unfortunately,
# variables referenced in targets or prerequisites need to be defined above those
# references (as opposed to references in recipes), which means we can't move these
# further below for readability and discover.

### Defensive settings for make:
#     https://tech.davis-hansson.com/p/make/
SHELL:=bash
.ONESHELL:
.SHELLFLAGS:=-eu -o pipefail -c
.SILENT:
.DELETE_ON_ERROR:
MAKEFLAGS+=--warn-undefined-variables
MAKEFLAGS+=--no-builtin-rules
PS1?=$$
EMPTY=
COMMA=,

# Values derived from the environment:
USER_NAME:=$(shell id -u -n)
USER_FULL_NAME:=$(shell \
    getent passwd "$(USER_NAME)" | cut -d ":" -f 5 | cut -d "," -f 1)
ifeq ($(USER_FULL_NAME),)
USER_FULL_NAME=$(USER_NAME)
endif
USER_EMAIL:=$(USER_NAME)@$(shell hostname -f)
export PUID:=$(shell id -u)
export PGID:=$(shell id -g)
export CHECKOUT_DIR=$(PWD)
TZ=Etc/UTC
ifneq ("$(wildcard /usr/share/zoneinfo/)","")
TZ=$(shell \
  realpath --relative-to=/usr/share/zoneinfo/ \
  $(firstword $(realpath /private/etc/localtime /etc/localtime)) \
)
endif
export TZ
export DOCKER_GID=$(shell getent group "docker" | cut -d ":" -f 3)

# Values derived from VCS/git:
VCS_LOCAL_BRANCH:=$(shell git branch --show-current)
VCS_TAG=
ifeq ($(VCS_LOCAL_BRANCH),)
# Guess branch name from tag:
ifneq ($(shell echo "$(VCS_TAG)" | grep -E '^v[0-9]+\.[0-9]+\.[0-9]+$$'),)
# Final release, should be from main:
VCS_LOCAL_BRANCH=main
else ifneq ($(shell echo "$(VCS_TAG)" | grep -E '^v[0-9]+\.[0-9]+\.[0-9]+.+$$'),)
# Pre-release, should be from develop:
VCS_LOCAL_BRANCH=develop
endif
endif
# Reproduce what we need of git's branch and remote configuration and logic:
VCS_CLONE_REMOTE:=$(shell git config "clone.defaultRemoteName")
ifeq ($(VCS_CLONE_REMOTE),)
VCS_CLONE_REMOTE=origin
endif
VCS_PUSH_REMOTE:=$(shell git config "branch.$(VCS_LOCAL_BRANCH).pushRemote")
ifeq ($(VCS_PUSH_REMOTE),)
VCS_PUSH_REMOTE:=$(shell git config "remote.pushDefault")
endif
ifeq ($(VCS_PUSH_REMOTE),)
VCS_PUSH_REMOTE=$(VCS_CLONE_REMOTE)
endif
VCS_UPSTREAM_REMOTE:=$(shell git config "branch.$(VCS_LOCAL_BRANCH).remote")
ifeq ($(VCS_UPSTREAM_REMOTE),)
VCS_UPSTREAM_REMOTE:=$(shell git config "checkout.defaultRemote")
endif
VCS_UPSTREAM_REF:=$(shell git config "branch.$(VCS_LOCAL_BRANCH).merge")
VCS_UPSTREAM_BRANCH=$(VCS_UPSTREAM_REF:refs/heads/%=%)
# Determine the best remote and branch for versioning data, e.g. `v*` tags:
VCS_REMOTE=$(VCS_PUSH_REMOTE)
VCS_BRANCH=$(VCS_LOCAL_BRANCH)
# Determine the best remote and branch for release data, e.g. conventional commits:
VCS_COMPARE_REMOTE=$(VCS_UPSTREAM_REMOTE)
ifeq ($(VCS_COMPARE_REMOTE),)
VCS_COMPARE_REMOTE=$(VCS_PUSH_REMOTE)
endif
VCS_COMPARE_BRANCH=$(VCS_UPSTREAM_BRANCH)
ifeq ($(VCS_COMPARE_BRANCH),)
VCS_COMPARE_BRANCH=$(VCS_BRANCH)
endif
# If pushing to upstream release branches, get release data compared to the previous
# release:
ifeq ($(VCS_COMPARE_BRANCH),develop)
VCS_COMPARE_BRANCH=main
endif
VCS_BRANCH_SUFFIX=upgrade
VCS_MERGE_BRANCH=$(VCS_BRANCH:%-$(VCS_BRANCH_SUFFIX)=%)
# Assemble the targets used to avoid redundant fetches during release tasks:
VCS_FETCH_TARGETS=./var/git/refs/remotes/$(VCS_REMOTE)/$(VCS_BRANCH)
ifneq ($(VCS_REMOTE)/$(VCS_BRANCH),$(VCS_COMPARE_REMOTE)/$(VCS_COMPARE_BRANCH))
VCS_FETCH_TARGETS+=./var/git/refs/remotes/$(VCS_COMPARE_REMOTE)/$(VCS_COMPARE_BRANCH)
endif
# Also fetch develop for merging back in the final release:
VCS_RELEASE_FETCH_TARGETS=./var/git/refs/remotes/$(VCS_REMOTE)/$(VCS_BRANCH)
ifeq ($(VCS_BRANCH),main)
VCS_RELEASE_FETCH_TARGETS+=./var/git/refs/remotes/$(VCS_COMPARE_REMOTE)/develop
ifneq ($(VCS_REMOTE)/$(VCS_BRANCH),$(VCS_COMPARE_REMOTE)/develop)
ifneq ($(VCS_COMPARE_REMOTE)/$(VCS_COMPARE_BRANCH),$(VCS_COMPARE_REMOTE)/develop)
VCS_FETCH_TARGETS+=./var/git/refs/remotes/$(VCS_COMPARE_REMOTE)/develop
endif
endif
endif
ifneq ($(VCS_MERGE_BRANCH),$(VCS_BRANCH))
VCS_FETCH_TARGETS+=./var/git/refs/remotes/$(VCS_REMOTE)/$(VCS_MERGE_BRANCH)
endif

# Run Python tools in isolated environments managed by Tox:
TOX_EXEC_OPTS=--no-recreate-pkg --skip-pkg-install
TOX_EXEC_BUILD_ARGS=tox exec $(TOX_EXEC_OPTS) -e "build"

# Values used to build Docker images:
DOCKER_FILE=./Dockerfile
export DOCKER_BUILD_ARGS=
export DOCKER_BUILD_PULL=false
# Values used to tag built images:
export DOCKER_VARIANT=
DOCKER_VARIANT_PREFIX=
ifneq ($(DOCKER_VARIANT),)
DOCKER_VARIANT_PREFIX=$(DOCKER_VARIANT)-
endif
export DOCKER_BRANCH_TAG=$(subst /,-,$(VCS_BRANCH))
DOCKER_REGISTRIES=DOCKER
export DOCKER_REGISTRY=$(firstword $(DOCKER_REGISTRIES))
DOCKER_IMAGE_DOCKER=$(DOCKER_USER)/project-structure
DOCKER_IMAGE=$(DOCKER_IMAGE_$(DOCKER_REGISTRY))
# Values used to run built images in containers:
DOCKER_COMPOSE_RUN_ARGS=
DOCKER_COMPOSE_RUN_ARGS+= --rm
ifeq ($(shell tty),not a tty)
DOCKER_COMPOSE_RUN_ARGS+= -T
endif
export DOCKER_PASS

# Values used for publishing releases:
# Safe defaults for testing the release process without publishing to the final/official
# hosts/indexes/registries:
RELEASE_PUBLISH=false
# Only publish releases from the `main` or `develop` branches:
ifeq ($(VCS_BRANCH),main)
RELEASE_PUBLISH=true
else ifeq ($(VCS_BRANCH),develop)
# Publish pre-releases from the `develop` branch:
RELEASE_PUBLISH=true
endif
DOCKER_PLATFORMS=
ifeq ($(RELEASE_PUBLISH),true)
# TEMPLATE: Choose the platforms on which your end-users need to be able to run the
# image.  These default platforms should cover most common end-user platforms, including
# modern Apple M1 CPUs, Raspberry Pi devices, etc.:
DOCKER_PLATFORMS=linux/amd64 linux/arm64 linux/arm/v7
endif

# Override variable values if present in `./.env` and if not overridden on the CLI:
include $(wildcard .env)

# Done with `$(shell ...)`, echo recipe commands going forward
.SHELLFLAGS+= -x


## Top-level targets:

.PHONY: all
### The default target.
all: build

.PHONY: start
### Run the local development end-to-end stack services in the background as daemons.
start: build-docker ./.env
	docker compose down
	docker compose up -d

.PHONY: run
### Run the local development end-to-end stack services in the foreground for debugging.
run: build-docker ./.env
	docker compose down
	docker compose up


## Build Targets:
#
# Recipes that make artifacts needed for by end-users, development tasks, other recipes.

.PHONY: build
<<<<<<< HEAD
### Set up everything for development from a checkout, local and in containers.
build: ./.git/hooks/pre-commit ./.env \
		$(HOME)/.local/var/log/project-structure-host-install.log \
		build-docker
=======
### Perform any currently necessary local set-up common to most operations.
build: ./.git/hooks/pre-commit ./.env.~out~ \
		$(HOME)/.local/var/log/project-structure-host-install.log
>>>>>>> a98fdc56

.PHONY: build-pkgs
### Ensure the built package is current.
build-pkgs: ./var/git/refs/remotes/$(VCS_REMOTE)/$(VCS_BRANCH) \
		./var-docker/log/build-devel.log
	true "TEMPLATE: Always specific to the type of project"

## Docker Build Targets:
#
# Strive for as much consistency as possible in development tasks between the local host
# and inside containers.  To that end, most of the `*-docker` container target recipes
# should run the corresponding `*-local` local host target recipes inside the
# development container.  Top level targets, like `test`, should run as much as possible
# inside the development container.

.PHONY: build-docker
### Set up for development in Docker containers.
build-docker: build-pkgs ./var-docker/log/build-user.log

.PHONY: build-docker-tags
### Print the list of image tags for the current registry and variant.
build-docker-tags:
	$(MAKE) -e $(DOCKER_REGISTRIES:%=build-docker-tags-%)

.PHONY: $(DOCKER_REGISTRIES:%=build-docker-tags-%)
### Print the list of image tags for the current registry and variant.
$(DOCKER_REGISTRIES:%=build-docker-tags-%): \
		./var/git/refs/remotes/$(VCS_REMOTE)/$(VCS_BRANCH)
	docker_image=$(DOCKER_IMAGE_$(@:build-docker-tags-%=%))
	echo $${docker_image}:$(DOCKER_VARIANT_PREFIX)$(DOCKER_BRANCH_TAG)
ifeq ($(VCS_BRANCH),main)
# Only update tags end users may depend on to be stable from the `main` branch
	VERSION=$$($(TOX_EXEC_BUILD_ARGS) -qq -- cz version --project)
	major_version=$$(echo $${VERSION} | sed -nE 's|([0-9]+).*|\1|p')
	minor_version=$$(
	    echo $${VERSION} | sed -nE 's|([0-9]+\.[0-9]+).*|\1|p'
	)
	echo $${docker_image}:$(DOCKER_VARIANT_PREFIX)v$${minor_version}
	echo $${docker_image}:$(DOCKER_VARIANT_PREFIX)v$${major_version}
	echo $${docker_image}:$(DOCKER_VARIANT_PREFIX)
endif
# This variant is the default used for tags such as `latest`
	echo $${docker_image}:$(DOCKER_VARIANT_PREFIX)$(DOCKER_BRANCH_TAG)
ifeq ($(VCS_BRANCH),main)
	echo $${docker_image}:$(DOCKER_VARIANT_PREFIX)v$${minor_version}
	echo $${docker_image}:$(DOCKER_VARIANT_PREFIX)v$${major_version}
ifeq ($(DOCKER_VARIANT),)
	echo $${docker_image}:latest
else
	echo $${docker_image}:$(DOCKER_VARIANT)
endif
endif

.PHONY: build-docker-build
### Run the actual commands used to build the Docker container image.
build-docker-build: ./Dockerfile \
		$(HOME)/.local/var/log/docker-multi-platform-host-install.log \
		./var/git/refs/remotes/$(VCS_REMOTE)/$(VCS_BRANCH) \
		./var/log/docker-login-DOCKER.log
# Workaround broken interactive session detection:
	docker pull "buildpack-deps"
	docker_build_args=""
	for image_tag in $$(
	    $(MAKE) -e --no-print-directory build-docker-tags
	)
	do
	    docker_build_args+=" --tag $${image_tag}"
	done
ifeq ($(DOCKER_VARIANT),)
	docker_build_args+=" --target user"
else
	docker_build_args+=" --target $(DOCKER_VARIANT)"
endif
# https://github.com/moby/moby/issues/39003#issuecomment-879441675
	docker buildx build $(DOCKER_BUILD_ARGS) \
	    --build-arg BUILDKIT_INLINE_CACHE="1" \
	    --build-arg VERSION="$$(
	        $(TOX_EXEC_BUILD_ARGS) -qq -- cz version --project
	    )" \
	    $${docker_build_args} --file "$(<)" "./"


## Test Targets:
#
# Recipes that run the test suite.

.PHONY: test
### Format the code and run the full suite of tests, coverage checks, and linters.
test: test-lint test-docker-lint test-docker

.PHONY: test-local
### Run the full suite of tests, coverage checks, and linters.
test-local:
	true "TEMPLATE: Always specific to the type of project"

.PHONY: test-lint
### Perform any linter or style checks, including non-code checks.
test-lint: $(HOME)/.local/var/log/project-structure-host-install.log
# Run non-code checks, e.g. documentation:
	tox run -e "build"

.PHONY: test-debug
### Run tests directly on the host and invoke the debugger on errors/failures.
test-debug:
	true "TEMPLATE: Always specific to the type of project"

.PHONY: test-docker
### Run the full suite of tests, coverage checks, and code linters in containers.
test-docker: build-pkgs
	docker_run_args="--rm"
	if [ ! -t 0 ]
	then
# No fancy output when running in parallel
	    docker_run_args+=" -T"
	fi
# Ensure the end-user image runs successfully:
	docker compose run --no-deps $${docker_run_args} project-structure true
# Run from the development Docker container for consistency:
	docker compose run $${docker_run_args} project-structure-devel \
	    make -e test-local

.PHONY: test-docker-lint
### Check the style and content of the `./Dockerfile*` files
test-docker-lint: ./.env ./var/log/docker-login-DOCKER.log
	docker compose pull --quiet hadolint
	docker compose run $(DOCKER_COMPOSE_RUN_ARGS) hadolint
	docker compose run $(DOCKER_COMPOSE_RUN_ARGS) hadolint \
	    hadolint "./build-host/Dockerfile"

.PHONY: test-push
### Perform any checks that should only be run before pushing.
test-push: $(VCS_FETCH_TARGETS) \
		$(HOME)/.local/var/log/project-structure-host-install.log \
		./var-docker/log/build-devel.log ./.env
	vcs_compare_rev="$(VCS_COMPARE_REMOTE)/$(VCS_COMPARE_BRANCH)"
	if ! git fetch "$(VCS_COMPARE_REMOTE)" "$(VCS_COMPARE_BRANCH)"
	then
# Compare with the pre-release branch if this branch hasn't been pushed yet:
	    vcs_compare_rev="$(VCS_COMPARE_REMOTE)/develop"
	fi
	exit_code=0
	(
	    $(TOX_EXEC_BUILD_ARGS) -- \
	        cz check --rev-range "$${vcs_compare_rev}..HEAD" &&
	    $(TOX_EXEC_BUILD_ARGS) -- \
	        python ./bin/cz-check-bump --compare-ref "$${vcs_compare_rev}"
	) || exit_code=$$?
	if (( $$exit_code == 3 || $$exit_code == 21 ))
	then
	    exit
	elif (( $$exit_code != 0 ))
	then
	    exit $$exit_code
	else
	    docker compose run $(DOCKER_COMPOSE_RUN_ARGS) \
	        project-structure-devel $(TOX_EXEC_BUILD_ARGS) -- \
	        towncrier check --compare-with "$${vcs_compare_rev}"
	fi

.PHONY: test-clean
### Confirm that the checkout is free of uncommitted VCS changes.
test-clean:
	if [ -n "$$(git status --porcelain)" ]
	then
	    set +x
	    echo "Checkout is not clean"
	    false
	fi


## Release Targets:
#
# Recipes that make an changes needed for releases and publish built artifacts to
# end-users.

.PHONY: release
### Publish installable packages and container images as required by commits.
release: release-pkgs release-docker

.PHONY: release-pkgs
### Publish installable packages if conventional commits require a release.
release-pkgs: $(HOME)/.local/var/log/project-structure-host-install.log
# Only release from the `main` or `develop` branches:
ifeq ($(RELEASE_PUBLISH),true)
	$(MAKE) -e build-pkgs
	true "TEMPLATE: Always specific to the type of project"
	$(MAKE) -e test-clean
endif

.PHONY: release-docker
### Publish all container images to all container registries.
release-docker: build-docker $(DOCKER_REGISTRIES:%=./var/log/docker-login-%.log) \
		$(HOME)/.local/var/log/docker-multi-platform-host-install.log
# Build other platforms in emulation and rely on the layer cache for bundling the
# previously built native images into the manifests.
	DOCKER_BUILD_ARGS="$(DOCKER_BUILD_ARGS) --push"
ifneq ($(DOCKER_PLATFORMS),)
	DOCKER_BUILD_ARGS+=" --platform $(subst $(EMPTY) ,$(COMMA),$(DOCKER_PLATFORMS))"
else
endif
	export DOCKER_BUILD_ARGS
# Push the end-user manifest and images:
	$(MAKE) -e build-docker-build
# Push the development manifest and images:
	$(MAKE) -e DOCKER_VARIANT="devel" build-docker-build
# Update Docker Hub `README.md` using the `./README.rst` reStructuredText version:
ifeq ($(VCS_BRANCH),main)
	$(MAKE) -e "./var/log/docker-login-DOCKER.log"
	docker compose pull --quiet pandoc docker-pushrm
	docker compose run $(DOCKER_COMPOSE_RUN_ARGS) docker-pushrm
endif

.PHONY: release-bump
### Bump the package version if on a branch that should trigger a release.
release-bump: ~/.gitconfig $(VCS_RELEASE_FETCH_TARGETS) \
		./var/log/git-remotes.log \
		$(HOME)/.local/var/log/project-structure-host-install.log \
		./var-docker/log/build-devel.log ./.env
	if ! git diff --cached --exit-code
	then
	    set +x
	    echo "CRITICAL: Cannot bump version with staged changes"
	    false
	fi
# Ensure the local branch is updated to the forthcoming version bump commit:
	git switch -C "$(VCS_BRANCH)" "$$(git rev-parse HEAD)"
# Check if a release is required:
	exit_code=0
	if [ "$(VCS_BRANCH)" = "main" ] &&
	    $(TOX_EXEC_BUILD_ARGS) -- python ./bin/get-base-version $$(
	        $(TOX_EXEC_BUILD_ARGS) -qq -- cz version --project
	    )
	then
# Release a previous pre-release as final regardless of whether commits since then
# require a release:
	    true
	else
# Is a release required by conventional commits:
	    $(TOX_EXEC_BUILD_ARGS) -- python ./bin/cz-check-bump || exit_code=$$?
	    if (( $$exit_code == 3 || $$exit_code == 21 ))
	    then
# No commits require a release:
	        exit
	    elif (( $$exit_code != 0 ))
	    then
	        exit $$exit_code
	    fi
	fi
# Collect the versions involved in this release according to conventional commits:
	cz_bump_args="--check-consistency --no-verify"
ifneq ($(VCS_BRANCH),main)
	cz_bump_args+=" --prerelease beta"
endif
# Build and stage the release notes to be commited by `$ cz bump`
	next_version=$$(
	    $(TOX_EXEC_BUILD_ARGS) -qq -- cz bump $${cz_bump_args} --yes --dry-run |
	    sed -nE 's|.* ([^ ]+) *→ *([^ ]+).*|\2|p;q'
	) || true
	docker compose run $(DOCKER_COMPOSE_RUN_ARGS) project-structure-devel \
	    $(TOX_EXEC_ARGS) -qq -- \
	    towncrier build --version "$${next_version}" --draft --yes \
	    >"./NEWS-VERSION.rst"
	git add -- "./NEWS-VERSION.rst"
	docker compose run $(DOCKER_COMPOSE_RUN_ARGS) project-structure-devel \
	    $(TOX_EXEC_ARGS) -- towncrier build --version "$${next_version}" --yes
# Increment the version in VCS
	$(TOX_EXEC_BUILD_ARGS) -- cz bump $${cz_bump_args}
ifeq ($(VCS_BRANCH),main)
# Merge the bumped version back into `develop`:
	$(MAKE) VCS_BRANCH="main" VCS_MERGE_BRANCH="develop" \
	    VCS_REMOTE="$(VCS_COMPARE_REMOTE)" VCS_MERGE_BRANCH="develop" devel-merge
	git switch -C "$(VCS_BRANCH)" "$$(git rev-parse HEAD)"
endif


## Development Targets:
#
# Recipes used by developers to make changes to the code.

.PHONY: devel-format
### Automatically correct code in this checkout according to linters and style checkers.
devel-format: $(HOME)/.local/var/log/project-structure-host-install.log
	true "TEMPLATE: Always specific to the type of project"
	$(TOX_EXEC_BUILD_ARGS) -- reuse addheader -r --skip-unrecognised \
	    --copyright "Ross Patterson <me@rpatterson.net>" --license "MIT" "./"

.PHONY: devel-upgrade
### Update all fixed/pinned dependencies to their latest available versions.
devel-upgrade:
# Update VCS hooks from remotes to the latest tag.
	$(TOX_EXEC_BUILD_ARGS) -- pre-commit autoupdate

.PHONY: devel-upgrade-branch
### Reset an upgrade branch, commit upgraded dependencies on it, and push for review.
devel-upgrade-branch: ~/.gitconfig ./var/git/refs/remotes/$(VCS_REMOTE)/$(VCS_BRANCH)
	git switch -C "$(VCS_BRANCH)-upgrade"
	now=$$(date -u)
	$(MAKE) -e devel-upgrade
	if $(MAKE) -e "test-clean"
	then
# No changes from upgrade, exit successfully but push nothing
	    exit
	fi
# Commit the upgrade changes
	echo "Upgrade all requirements to the latest versions as of $${now}." \
	    >"./newsfragments/+upgrade-requirements.bugfix.rst"
	git add --update "./.pre-commit-config.yaml"
	git add "./newsfragments/+upgrade-requirements.bugfix.rst"
	git commit --all --gpg-sign -m \
	    "fix(deps): Upgrade requirements latest versions"
# Fail if upgrading left untracked files in VCS
	$(MAKE) -e "test-clean"

.PHONY: devel-merge
### Merge this branch with a suffix back into it's un-suffixed upstream.
devel-merge: ~/.gitconfig ./var/git/refs/remotes/$(VCS_REMOTE)/$(VCS_MERGE_BRANCH)
	merge_rev="$$(git rev-parse HEAD)"
	git switch -C "$(VCS_MERGE_BRANCH)" --track "$(VCS_REMOTE)/$(VCS_MERGE_BRANCH)"
	git merge --ff --gpg-sign -m \
	    $$'Merge branch \'$(VCS_BRANCH)\' into $(VCS_MERGE_BRANCH)\n\n[ci merge]' \
	    "$${merge_rev}"


## Clean Targets:
#
# Recipes used to restore the checkout to initial conditions.

.PHONY: clean
### Restore the checkout to a state as close to an initial clone as possible.
clean:
	docker compose down --remove-orphans --rmi "all" -v || true
	$(TOX_EXEC_BUILD_ARGS) -- pre-commit uninstall \
	    --hook-type "pre-commit" --hook-type "commit-msg" --hook-type "pre-push" \
	    || true
	$(TOX_EXEC_BUILD_ARGS) -- pre-commit clean || true
<<<<<<< HEAD
	git clean -dfx -e "var/" -e ".env"
	rm -rfv "./var/log/" "./var-docker/log/"
=======
	git clean -dfx -e "/var" -e "/.env" -e "*~"
	rm -rfv "./var/log/"
>>>>>>> a98fdc56


## Real Targets:
#
# Recipes that make actual changes and create and update files for the target.

## Docker real targets:

# Build the development image:
./var-docker/log/build-devel.log: ./Dockerfile ./.dockerignore ./bin/entrypoint \
		./build-host/requirements.txt.in ./var-docker/log/rebuild.log \
		./docker-compose.yml ./docker-compose.override.yml ./.env \
		./bin/host-install
	true DEBUG Updated prereqs: $(?)
	mkdir -pv "$(dir $(@))"
ifeq ($(DOCKER_BUILD_PULL),true)
# Pull the development image and simulate as if it had been built here.
	if docker compose pull --quiet project-structure-devel
	then
	    touch "$(@)" "./var-docker/log/rebuild.log"
	    exit
	fi
endif
	$(MAKE) -e DOCKER_VARIANT="devel" DOCKER_BUILD_ARGS="--load" \
	    build-docker-build | tee -a "$(@)"
# Represent that host install is baked into the image in the `${HOME}` bind volume:
	docker run --rm --workdir "/home/project-structure/" --entrypoint "cat" \
	    "$$(docker compose config --images project-structure-devel | head -n 1)" \
	    "./.local/var/log/project-structure-host-install.log" |
	    docker compose run --rm -T --workdir "/home/project-structure/" \
	        --entrypoint "tee" project-structure-devel -a \
	        "./.local/var/log/project-structure-host-install.log" >"/dev/null"

# Build the end-user image:
./var-docker/log/build-user.log: ./var-docker/log/build-devel.log ./Dockerfile \
		./.dockerignore ./bin/entrypoint ./build-host/requirements.txt.in \
		./var-docker/log/rebuild.log
	true DEBUG Updated prereqs: $(?)
# Build the end-user image now that all required artifacts are built"
	mkdir -pv "$(dir $(@))"
	$(MAKE) -e DOCKER_BUILD_ARGS="$(DOCKER_BUILD_ARGS) --load" \
	    build-docker-build >>"$(@)"
# The image installs the host requirements, reflect that in the bind mount volumes
	date >>"$(@:%/build-user.log=%/host-install.log)"

# Marker file used to trigger the rebuild of the image.
# Useful to workaround async timestamp issues when running jobs in parallel:
./var-docker/log/rebuild.log:
	mkdir -pv "$(dir $(@))"
	date >>"$(@)"

# Local environment variables and secrets from a template:
./.env.~out~: ./.env.in
	$(call expand_template,$(<),$(@))

# Install all tools required by recipes that have to be installed externally on the
# host.  Use a target file outside this checkout to support multiple checkouts.  Use a
# target specific to this project so that other projects can use the same approach but
# with different requirements.
$(HOME)/.local/var/log/project-structure-host-install.log: ./bin/host-install \
		./build-host/requirements.txt.in
	mkdir -pv "$(dir $(@))"
	"$(<)" |& tee -a "$(@)"

# https://docs.docker.com/build/building/multi-platform/#building-multi-platform-images
$(HOME)/.local/var/log/docker-multi-platform-host-install.log:
	mkdir -pv "$(dir $(@))"
	if ! docker context inspect "multi-platform" |& tee -a "$(@)"
	then
	    docker context create "multi-platform" |& tee -a "$(@)"
	fi
	if ! docker buildx inspect |& tee -a "$(@)" |
	    grep -q '^ *Endpoint: *multi-platform *'
	then
	    (
	        docker buildx create --use "multi-platform" || true
	    ) |& tee -a "$(@)"
	fi

# Retrieve VCS data needed for versioning (tags) and release (release notes).
$(VCS_FETCH_TARGETS): ./.git/logs/HEAD
	git_fetch_args=--tags
	if [ "$$(git rev-parse --is-shallow-repository)" == "true" ]
	then
	    git_fetch_args+=" --unshallow"
	fi
	branch_path="$(@:var/git/refs/remotes/%=%)"
	mkdir -pv "$(dir $(@))"
	if ! git fetch $${git_fetch_args} "$${branch_path%%/*}" "$${branch_path#*/}" |&
	    tee -a "$(@)"
	then
# If the local branch doesn't exist, fall back to the pre-release branch:
	    git fetch $${git_fetch_args} "$${branch_path%%/*}" "develop" |&
	        tee -a "$(@)"
	fi

./.git/hooks/pre-commit:
	$(MAKE) -e "$(HOME)/.local/var/log/project-structure-host-install.log"
	$(TOX_EXEC_BUILD_ARGS) -- pre-commit install \
	    --hook-type "pre-commit" --hook-type "commit-msg" --hook-type "pre-push"

# Tell Emacs where to find checkout-local tools needed to check the code.
<<<<<<< HEAD
./.dir-locals.el: ./.dir-locals.el.in
=======
./.dir-locals.el.~out~: ./.dir-locals.el.in
>>>>>>> a98fdc56
	$(call expand_template,$(<),$(@))

# Ensure minimal VCS configuration, mostly useful in automation such as CI.
~/.gitconfig:
	git config --global user.name "$(USER_FULL_NAME)"
	git config --global user.email "$(USER_EMAIL)"

./var/log/docker-login-DOCKER.log:
	$(MAKE) "./.env"
	mkdir -pv "$(dir $(@))"
	if [ -n "$${DOCKER_PASS}" ]
	then
	    printenv "DOCKER_PASS" | docker login -u "merpatterson" --password-stdin
	elif [ "$(CI_IS_FORK)" != "true" ]
	then
	    echo "ERROR: DOCKER_PASS missing from ./.env"
	    false
	fi
	date | tee -a "$(@)"


## Makefile "functions":
#
# Snippets whose output is frequently used including across recipes:
# https://www.gnu.org/software/make/manual/html_node/Call-Function.html

# Return the most recently built package:
current_pkg=$(shell ls -t ./dist/*$(1) | head -n 1)

# Have to use a placeholder `*.~out~` as the target instead of the real expanded
# template because we can't disable `.DELETE_ON_ERROR` on a per-target basis.
#
# Short-circuit/repeat the host-install recipe here because expanded templates should
# *not* be updated when `./bin/host-install` is, so we can't use it as a prerequisite,
# *but* it is required to expand templates.  We can't use a sub-make because any
# expanded templates we use in `include ...` directives, such as `./.env`, are updated
# as targets when reading the `./Makefile` leading to endless recursion.
define expand_template=
if ! which envsubst
then
    mkdir -pv "$(HOME)/.local/var/log/"
    ./bin/host-install >"$(HOME)/.local/var/log/project-structure-host-install.log"
fi
is_target_newer="0"
test "$(2:%.~out~=%)" -nt "$(1)" || is_target_newer="$${?}"
touch "$(2:%.~out~=%)"
envsubst <"$(1)" | diff -u "$(2:%.~out~=%)" "-" || true
set +x
echo "WARNING:Template $(1) has been updated."
echo "        Reconcile changes and \`$$ touch $(2:%.~out~=%)\`."
set -x
if [ ! -s "$(2:%.~out~=%)" ]
then
    envsubst <"$(1)" >"$(2:%.~out~=%)"
fi
if [ "$(TEMPLATE_IGNORE_EXISTING)" == "true" ] || (( "$${is_target_newer}" == 0 ))
then
    envsubst <"$(1)" >"$(2)"
    exit
fi
exit 1
endef


## Makefile Development:
#
# Development primarily requires a balance of 2 priorities:
#
# - Ensure the correctness of the code and build artifacts
# - Minimize iteration time overhead in the inner loop of development
#
# This project uses Make to balance those priorities.  Target recipes capture the
# commands necessary to build artifacts, run tests, and check the code.  Top-level
# targets assemble those recipes to put it all together and ensure correctness.  Target
# prerequisites are used to define when build artifacts need to be updated so that
# time isn't wasted on unnecessary updates in the inner loop of development.
#
# The most important Make concept to understand if making changes here is that of real
# targets and prerequisites, as opposed to "phony" targets.  The target is only updated
# if any of its prerequisites are newer, IOW have a more recent modification time, than
# the target.  For example, if a new feature adds library as a new project dependency
# then correctness requires that the fixed/pinned versions be updated to include the new
# library.  Most of the time, however, the fixed/pinned versions don't need to be
# updated and it would waste significant time to always update them in the inner loop of
# development.  We express this relationship in Make by defining the files containing
# the fixed/pinned versions as targets and the `./setup.cfg` file where dependencies are
# defined as a prerequisite:
#
#    ./build/foo.txt: ./foo.txt.in
#    	envsubst <"$(<)" >"$(@)"
#
# To that end, developers should use real target files whenever possible when adding
# recipes to this file.
#
# Sometimes the task we need a recipe to accomplish should only be run when certain
# changes have been made and as such we can use those changed files as prerequisites but
# the task doesn't produce an artifact appropriate for use as the target for the recipe.
# In that case, the recipe can write "simulated" artifact such as by piping output to a
# log file:
#
#     ./var/log/foo.log:
#         mkdir -pv "$(dir $(@))"
#         echo "Do some work here" | tee -a "$(@)"
#
# This is also useful when none of the modification times of produced artifacts can be
# counted on to correctly reflect when any subsequent targets need to be updated when
# using this target as a pre-requisite in turn.  If no output can be captured, then the
# recipe can create arbitrary output:
#
#     ./var/log/foo.log:
#         echo "Do some work here"
#         mkdir -pv "$(dir $(@))"
#         date | tee -a "$(@)"
#
# If a target is needed by the recipe of another target but should *not* trigger updates
# when it's newer, such as one-time host install tasks, then use that target in a
# sub-make instead of as a prerequisite:
#
#     ./var/log/foo.log:
#         $(MAKE) "./var/log/bar.log"
#
# We use a few more Make features than these core features and welcome further use of
# such features:
#
# - `$(@)`:
#   The automatic variable containing the file path for the target
#
# - `$(<)`:
#   The automatic variable containing the file path for the first prerequisite
#
# - `$(FOO:%=foo-%)`:
#   Substitution references to generate transformations of space-separated values
#
# - `$ make FOO=bar ...`:
#   Overriding variables on the command-line when invoking make as "options"
#
# We want to avoid, however, using many more features of Make, particularly the more
# "magical" features, to keep it readable, discover-able, and otherwise accessible to
# developers who may not have significant familiarity with Make.  If there's a good,
# pragmatic reason to add use of further features feel free to make the case but avoid
# them if possible.


## Maintainer targets:
#
# Recipes not used during the normal course of development.

# TEMPLATE: Run this once for your project.  See the `./var/log/docker-login*.log`
# targets for the authentication environment variables that need to be set or just login
# to those container registries manually and touch these targets.
.PHONY: bootstrap-project
### Run any tasks needed to be run once for a given project by a maintainer
bootstrap-project: ./var/log/docker-login-DOCKER.log
# Initially seed the build host Docker image to bootstrap CI/CD environments
	$(MAKE) -e -C "./build-host/" release<|MERGE_RESOLUTION|>--- conflicted
+++ resolved
@@ -189,13 +189,13 @@
 
 .PHONY: start
 ### Run the local development end-to-end stack services in the background as daemons.
-start: build-docker ./.env
+start: build-docker ./.env.~out~
 	docker compose down
 	docker compose up -d
 
 .PHONY: run
 ### Run the local development end-to-end stack services in the foreground for debugging.
-run: build-docker ./.env
+run: build-docker ./.env.~out~
 	docker compose down
 	docker compose up
 
@@ -205,16 +205,10 @@
 # Recipes that make artifacts needed for by end-users, development tasks, other recipes.
 
 .PHONY: build
-<<<<<<< HEAD
 ### Set up everything for development from a checkout, local and in containers.
-build: ./.git/hooks/pre-commit ./.env \
+build: ./.git/hooks/pre-commit ./.env.~out~ \
 		$(HOME)/.local/var/log/project-structure-host-install.log \
 		build-docker
-=======
-### Perform any currently necessary local set-up common to most operations.
-build: ./.git/hooks/pre-commit ./.env.~out~ \
-		$(HOME)/.local/var/log/project-structure-host-install.log
->>>>>>> a98fdc56
 
 .PHONY: build-pkgs
 ### Ensure the built package is current.
@@ -338,7 +332,7 @@
 
 .PHONY: test-docker-lint
 ### Check the style and content of the `./Dockerfile*` files
-test-docker-lint: ./.env ./var/log/docker-login-DOCKER.log
+test-docker-lint: ./.env.~out~ ./var/log/docker-login-DOCKER.log
 	docker compose pull --quiet hadolint
 	docker compose run $(DOCKER_COMPOSE_RUN_ARGS) hadolint
 	docker compose run $(DOCKER_COMPOSE_RUN_ARGS) hadolint \
@@ -348,7 +342,7 @@
 ### Perform any checks that should only be run before pushing.
 test-push: $(VCS_FETCH_TARGETS) \
 		$(HOME)/.local/var/log/project-structure-host-install.log \
-		./var-docker/log/build-devel.log ./.env
+		./var-docker/log/build-devel.log ./.env.~out~
 	vcs_compare_rev="$(VCS_COMPARE_REMOTE)/$(VCS_COMPARE_BRANCH)"
 	if ! git fetch "$(VCS_COMPARE_REMOTE)" "$(VCS_COMPARE_BRANCH)"
 	then
@@ -432,7 +426,7 @@
 release-bump: ~/.gitconfig $(VCS_RELEASE_FETCH_TARGETS) \
 		./var/log/git-remotes.log \
 		$(HOME)/.local/var/log/project-structure-host-install.log \
-		./var-docker/log/build-devel.log ./.env
+		./var-docker/log/build-devel.log ./.env.~out~
 	if ! git diff --cached --exit-code
 	then
 	    set +x
@@ -550,13 +544,8 @@
 	    --hook-type "pre-commit" --hook-type "commit-msg" --hook-type "pre-push" \
 	    || true
 	$(TOX_EXEC_BUILD_ARGS) -- pre-commit clean || true
-<<<<<<< HEAD
-	git clean -dfx -e "var/" -e ".env"
+	git clean -dfx -e "/var" -e "/.env" -e "*~"
 	rm -rfv "./var/log/" "./var-docker/log/"
-=======
-	git clean -dfx -e "/var" -e "/.env" -e "*~"
-	rm -rfv "./var/log/"
->>>>>>> a98fdc56
 
 
 ## Real Targets:
@@ -568,7 +557,7 @@
 # Build the development image:
 ./var-docker/log/build-devel.log: ./Dockerfile ./.dockerignore ./bin/entrypoint \
 		./build-host/requirements.txt.in ./var-docker/log/rebuild.log \
-		./docker-compose.yml ./docker-compose.override.yml ./.env \
+		./docker-compose.yml ./docker-compose.override.yml ./.env.~out~ \
 		./bin/host-install
 	true DEBUG Updated prereqs: $(?)
 	mkdir -pv "$(dir $(@))"
@@ -659,11 +648,7 @@
 	    --hook-type "pre-commit" --hook-type "commit-msg" --hook-type "pre-push"
 
 # Tell Emacs where to find checkout-local tools needed to check the code.
-<<<<<<< HEAD
-./.dir-locals.el: ./.dir-locals.el.in
-=======
 ./.dir-locals.el.~out~: ./.dir-locals.el.in
->>>>>>> a98fdc56
 	$(call expand_template,$(<),$(@))
 
 # Ensure minimal VCS configuration, mostly useful in automation such as CI.
@@ -672,7 +657,7 @@
 	git config --global user.email "$(USER_EMAIL)"
 
 ./var/log/docker-login-DOCKER.log:
-	$(MAKE) "./.env"
+	$(MAKE) "./.env.~out~"
 	mkdir -pv "$(dir $(@))"
 	if [ -n "$${DOCKER_PASS}" ]
 	then
