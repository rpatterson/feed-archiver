--- conflicted
+++ resolved
@@ -137,8 +137,9 @@
 export VCS_BRANCH=$(GITHUB_REF_NAME)
 else
 export VCS_BRANCH:=$(shell git branch --show-current)
-<<<<<<< HEAD
-endif
+endif
+VCS_COMPARE_BRANCH=$(VCS_BRANCH)
+VCS_REMOTE:=$(shell git for-each-ref --format='%(upstream:remotename)' "$$(git symbolic-ref -q HEAD)")
 # Only publish releases from the `master` or `develop` branches:
 DOCKER_PUSH=false
 CI=false
@@ -151,10 +152,6 @@
 PIP_COMPILE_ARGS=
 endif
 ifeq ($(GITLAB_CI),true)
-=======
-VCS_COMPARE_BRANCH=$(VCS_BRANCH)
-VCS_REMOTE:=$(shell git for-each-ref --format='%(upstream:remotename)' "$$(git symbolic-ref -q HEAD)")
->>>>>>> d014e54d
 ifeq ($(VCS_BRANCH),master)
 RELEASE_PUBLISH=true
 VCS_COMPARE_BRANCH=master
@@ -326,16 +323,6 @@
 	    echo "CRITICAL: Cannot bump version with staged changes"
 	    false
 	fi
-<<<<<<< HEAD
-=======
-# Retrieve VCS data needed for versioning (tags) and release (release notes)
-	git_fetch_args=--tags
-	if [ "$$(git rev-parse --is-shallow-repository)" == "true" ]
-	then
-	    git_fetch_args+=" --unshallow"
-	fi
-	git fetch $${git_fetch_args} "$(VCS_REMOTE)" "$(VCS_COMPARE_BRANCH)"
->>>>>>> d014e54d
 # Check if the conventional commits since the last release require new release and thus
 # a version bump:
 	$(MAKE) release-fetch
@@ -387,15 +374,10 @@
 	$(MAKE) -e "./var/docker/$(PYTHON_ENV)/log/build-user.log"
 endif
 # The VCS remote should reflect the release before the release is published to ensure
-<<<<<<< HEAD
 # that a published release is never *not* reflected in VCS.  Also ensure the tag is in
 # place on any mirrors, using multiple `pushurl` remotes, for those project hosts as
 # well:
-	git push --no-verify --tags "origin" "HEAD:$(VCS_BRANCH)"
-=======
-# that a published release is never *not* reflected in VCS.
 	git push --no-verify --tags "$(VCS_REMOTE)" "HEAD:$(VCS_BRANCH)"
->>>>>>> d014e54d
 endif
 
 .PHONY: start
@@ -412,7 +394,6 @@
 .PHONY: check-push
 ### Perform any checks that should only be run before pushing
 check-push: build-docker-volumes-$(PYTHON_ENV) build-docker-$(PYTHON_MINOR) ./.env
-<<<<<<< HEAD
 ifeq ($(CI),true)
 ifneq ($(PYTHON_MINOR),$(PYTHON_HOST_MINOR))
 # Don't waste CI time, only check for the canonical version:
@@ -420,13 +401,10 @@
 endif
 	$(MAKE) release-fetch
 endif
-	if $(TOX_EXEC_BUILD_ARGS) python ./bin/cz-check-bump
-=======
 	$(TOX_EXEC_BUILD_ARGS) cz check --rev-range \
 	    "$(VCS_REMOTE)/$(VCS_COMPARE_BRANCH)..$(VCS_BRANCH)"
 	if $(TOX_EXEC_BUILD_ARGS) python ./bin/cz-check-bump \
 	    "$(VCS_REMOTE)/$(VCS_COMPARE_BRANCH)"
->>>>>>> d014e54d
 	then
 	    docker compose run $(DOCKER_COMPOSE_RUN_ARGS) \
 	        python-project-structure-devel $(TOX_EXEC_ARGS) \
@@ -533,7 +511,7 @@
 	then
 	    git_fetch_args+=" --unshallow"
 	fi
-	git fetch $${git_fetch_args} origin "$(TOWNCRIER_COMPARE_BRANCH)"
+	git fetch $${git_fetch_args} "$(VCS_REMOTE)" "$(VCS_COMPARE_BRANCH)"
 
 .PHONY: format
 ### Automatically correct code in this checkout according to linters and style checkers
@@ -623,13 +601,8 @@
 	$(TOX_EXEC_BUILD_ARGS) pre-commit autoupdate
 .PHONY: upgrade-branch
 ### Reset an upgrade branch, commit upgraded dependencies on it, and push for review
-<<<<<<< HEAD
 upgrade-branch: ~/.gitconfig ./var/log/git-remotes.log
-	git fetch "origin" "$(VCS_BRANCH)"
-=======
-upgrade-branch: ~/.gitconfig
 	git fetch "$(VCS_REMOTE)" "$(VCS_BRANCH)"
->>>>>>> d014e54d
 	remote_branch_exists=false
 	if git fetch "$(VCS_REMOTE)" "$(VCS_BRANCH)-upgrade"
 	then
