## Development, build and maintenance tasks:
#
# To ease discovery for new contributors, variables that act as options affecting
# behavior are at the top.  Then skip to `## Top-level targets:` below to find targets
# intended for use by developers.  The real work, however, is in the recipes for real
# targets that follow.  If making changes here, please start by reading the philosophy
# commentary at the bottom of this file.

# Variables used as options to control behavior:
export TEMPLATE_IGNORE_EXISTING=false
# https://devguide.python.org/versions/#supported-versions
PYTHON_SUPPORTED_MINORS=3.11 3.10 3.9 3.8 3.7
# Project-specific variables
export DOCKER_USER=merpatterson
GPG_SIGNING_KEYID=2EFF7CCE6828E359
CI_UPSTREAM_NAMESPACE=rpatterson
CI_PROJECT_NAME=python-project-structure


## "Private" Variables:

# Variables that aren't likely to be of concern those just using and reading top-level
# targets.  Mostly variables whose values are derived from the environment or other
# values.  If adding a variable whose value isn't a literal constant or intended for use
# on the CLI as an option, add it to the appropriate grouping below.  Unfortunately,
# variables referenced in targets or prerequisites need to be defined above those
# references (as opposed to references in recipes), which means we can't move these
# further below for readability and discover.

### Defensive settings for make:
#     https://tech.davis-hansson.com/p/make/
SHELL:=bash
.ONESHELL:
.SHELLFLAGS:=-eu -o pipefail -c
.SILENT:
.DELETE_ON_ERROR:
MAKEFLAGS+=--warn-undefined-variables
MAKEFLAGS+=--no-builtin-rules
PS1?=$$
EMPTY=
COMMA=,

# Values derived from the environment:
USER_NAME:=$(shell id -u -n)
USER_FULL_NAME:=$(shell \
    getent passwd "$(USER_NAME)" | cut -d ":" -f 5 | cut -d "," -f 1)
ifeq ($(USER_FULL_NAME),)
USER_FULL_NAME=$(USER_NAME)
endif
USER_EMAIL:=$(USER_NAME)@$(shell hostname -f)
export PUID:=$(shell id -u)
export PGID:=$(shell id -g)
export CHECKOUT_DIR=$(PWD)
TZ=Etc/UTC
ifneq ("$(wildcard /usr/share/zoneinfo/)","")
TZ=$(shell \
  realpath --relative-to=/usr/share/zoneinfo/ \
  $(firstword $(realpath /private/etc/localtime /etc/localtime)) \
)
endif
export TZ
export DOCKER_GID=$(shell getent group "docker" | cut -d ":" -f 3)

# Values concerning supported Python versions:
# Use the same Python version tox would as a default.
# https://tox.wiki/en/latest/config.html#base_python
PYTHON_HOST_MINOR:=$(shell \
    pip --version | sed -nE 's|.* \(python ([0-9]+.[0-9]+)\)$$|\1|p')
export PYTHON_HOST_ENV=py$(subst .,,$(PYTHON_HOST_MINOR))
# Determine the latest installed Python version of the supported versions
PYTHON_BASENAMES=$(PYTHON_SUPPORTED_MINORS:%=python%)
PYTHON_AVAIL_EXECS:=$(foreach \
    PYTHON_BASENAME,$(PYTHON_BASENAMES),$(shell which $(PYTHON_BASENAME)))
PYTHON_LATEST_EXEC=$(firstword $(PYTHON_AVAIL_EXECS))
PYTHON_LATEST_BASENAME=$(notdir $(PYTHON_LATEST_EXEC))
PYTHON_MINOR=$(PYTHON_HOST_MINOR)
ifeq ($(PYTHON_MINOR),)
# Fallback to the latest installed supported Python version
PYTHON_MINOR=$(PYTHON_LATEST_BASENAME:python%=%)
endif
PYTHON_LATEST_MINOR=$(firstword $(PYTHON_SUPPORTED_MINORS))
PYTHON_LATEST_ENV=py$(subst .,,$(PYTHON_LATEST_MINOR))
PYTHON_MINORS=$(PYTHON_SUPPORTED_MINORS)
ifeq ($(PYTHON_MINOR),)
export PYTHON_MINOR=$(firstword $(PYTHON_MINORS))
else ifeq ($(findstring $(PYTHON_MINOR),$(PYTHON_MINORS)),)
export PYTHON_MINOR=$(firstword $(PYTHON_MINORS))
endif
export PYTHON_MINOR
export PYTHON_ENV=py$(subst .,,$(PYTHON_MINOR))
PYTHON_SHORT_MINORS=$(subst .,,$(PYTHON_MINORS))
PYTHON_ENVS=$(PYTHON_SHORT_MINORS:%=py%)
PYTHON_ALL_ENVS=$(PYTHON_ENVS) build
export PYTHON_WHEEL=

# Values derived from VCS/git:
VCS_BRANCH:=$(shell git branch --show-current)
CI_COMMIT_REF_NAME=
GITHUB_REF_NAME=
ifneq ($(CI_COMMIT_REF_NAME),)
VCS_BRANCH=$(CI_COMMIT_REF_NAME)
else ifneq ($(GITHUB_REF_NAME),)
VCS_BRANCH=$(GITHUB_REF_NAME)
endif
export VCS_BRANCH
# Make best guess at the right remote to use for comparison to determine release data:
VCS_REMOTE:=$(shell git config "branch.$(VCS_BRANCH).remote")
ifeq ($(VCS_REMOTE),)
VCS_REMOTE:=$(shell git config "branch.$(VCS_BRANCH).pushRemote")
endif
ifeq ($(VCS_REMOTE),)
VCS_REMOTE:=$(shell git config "remote.pushDefault")
endif
ifeq ($(VCS_REMOTE),)
VCS_REMOTE:=$(shell git config "checkout.defaultRemote")
endif
ifeq ($(VCS_REMOTE),)
VCS_REMOTE=origin
endif
# Support using a different remote and branch for comparison to determine release data:
VCS_COMPARE_BRANCH=$(VCS_BRANCH)
ifeq ($(VCS_BRANCH),develop)
VCS_COMPARE_BRANCH=master
else ifeq ($(VCS_BRANCH),master)
# Compare with the previous merge to `master`:
VCS_COMPARE_BRANCH=master^
endif
VCS_COMPARE_REMOTE=$(VCS_REMOTE)
# Assemble the targets used to avoid redundant fetches during release tasks:
VCS_FETCH_TARGETS=./var/git/refs/remotes/$(VCS_REMOTE)/$(VCS_BRANCH)
ifneq ($(VCS_REMOTE)/$(VCS_BRANCH),$(VCS_COMPARE_REMOTE)/$(VCS_COMPARE_BRANCH))
VCS_FETCH_TARGETS+=./var/git/refs/remotes/$(VCS_COMPARE_REMOTE)/$(VCS_COMPARE_BRANCH)
endif
# Determine the sequence of branches to find closes existing build artifacts, such as
# docker images:
VCS_BRANCHES=$(VCS_BRANCH)
ifneq ($(VCS_BRANCH),master)
ifneq ($(VCS_BRANCH),develop)
VCS_BRANCHES+=develop
endif
VCS_BRANCHES+=master
endif

# Values used to run Tox:
TOX_ENV_LIST=$(subst $(EMPTY) ,$(COMMA),$(PYTHON_ENVS))
ifeq ($(words $(PYTHON_MINORS)),1)
TOX_RUN_ARGS=run
else
TOX_RUN_ARGS=run-parallel --parallel auto --parallel-live
endif
ifneq ($(PYTHON_WHEEL),)
TOX_RUN_ARGS+= --installpkg "$(PYTHON_WHEEL)"
endif
export TOX_RUN_ARGS
# The options that allow for rapid execution of arbitrary commands in the venvs managed
# by tox
TOX_EXEC_OPTS=--no-recreate-pkg --skip-pkg-install
TOX_EXEC_ARGS=tox exec $(TOX_EXEC_OPTS) -e "$(PYTHON_ENV)" --
TOX_EXEC_BUILD_ARGS=tox exec $(TOX_EXEC_OPTS) -e "build" --

# Values used to build Docker images and run containers:
CI=false
GITLAB_CI=false
GITHUB_ACTIONS=false
CI_PROJECT_NAMESPACE=$(CI_UPSTREAM_NAMESPACE)
CI_TEMPLATE_REGISTRY_HOST=registry.gitlab.com
CI_REGISTRY=$(CI_TEMPLATE_REGISTRY_HOST)/$(CI_PROJECT_NAMESPACE)
CI_REGISTRY_IMAGE=$(CI_REGISTRY)/$(CI_PROJECT_NAME)
DOCKER_COMPOSE_RUN_ARGS=--rm
ifneq ($(CI),true)
DOCKER_COMPOSE_RUN_ARGS+= --quiet-pull
endif
DOCKER_BUILD_ARGS=
DOCKER_REGISTRIES=DOCKER GITLAB GITHUB
export DOCKER_REGISTRY=$(firstword $(DOCKER_REGISTRIES))
DOCKER_IMAGE_DOCKER=$(DOCKER_USER)/$(CI_PROJECT_NAME)
DOCKER_IMAGE_GITLAB=$(CI_REGISTRY_IMAGE)
DOCKER_IMAGE_GITHUB=ghcr.io/$(CI_PROJECT_NAMESPACE)/$(CI_PROJECT_NAME)
DOCKER_IMAGE=$(DOCKER_IMAGE_$(DOCKER_REGISTRY))
DOCKER_IMAGES=
ifeq ($(GITLAB_CI),true)
DOCKER_IMAGES+=$(DOCKER_IMAGE_GITLAB)
else ifeq ($(GITHUB_ACTIONS),true)
DOCKER_IMAGES+=$(DOCKER_IMAGE_GITHUB)
else
DOCKER_IMAGES+=$(DOCKER_IMAGE_DOCKER)
endif
export DOCKER_VARIANT=
DOCKER_VARIANT_PREFIX=
ifneq ($(DOCKER_VARIANT),)
DOCKER_VARIANT_PREFIX=$(DOCKER_VARIANT)-
endif
export DOCKER_BRANCH_TAG=$(subst /,-,$(VCS_BRANCH))
DOCKER_VOLUMES=\
./var/docker/$(PYTHON_ENV)/ \
./src/python_project_structure.egg-info/ \
./var/docker/$(PYTHON_ENV)/python_project_structure.egg-info/ \
./.tox/ ./var/docker/$(PYTHON_ENV)/.tox/
export DOCKER_BUILD_PULL=false

# Values derived from or overridden by CI environments:
GITHUB_REPOSITORY_OWNER=$(CI_UPSTREAM_NAMESPACE)
# Determine if this checkout is a fork of the upstream project:
CI_IS_FORK=false
ifeq ($(GITLAB_CI),true)
USER_EMAIL=$(USER_NAME)@runners-manager.gitlab.com
ifneq ($(CI_PROJECT_NAMESPACE),$(CI_UPSTREAM_NAMESPACE))
CI_IS_FORK=true
DOCKER_REGISTRIES=GITLAB
DOCKER_IMAGES+=$(CI_TEMPLATE_REGISTRY_HOST)/$(CI_UPSTREAM_NAMESPACE)/$(CI_PROJECT_NAME)
endif
else ifeq ($(GITHUB_ACTIONS),true)
USER_EMAIL=$(USER_NAME)@actions.github.com
ifneq ($(GITHUB_REPOSITORY_OWNER),$(CI_UPSTREAM_NAMESPACE))
CI_IS_FORK=true
DOCKER_REGISTRIES=GITHUB
DOCKER_IMAGES+=ghcr.io/$(GITHUB_REPOSITORY_OWNER)/$(CI_PROJECT_NAME)
endif
endif
# Take GitHub auth from env under GitHub actions but from secrets on other hosts:
GITHUB_TOKEN=
PROJECT_GITHUB_PAT=
ifeq ($(GITHUB_TOKEN),)
GITHUB_TOKEN=$(PROJECT_GITHUB_PAT)
else ifeq ($(PROJECT_GITHUB_PAT),)
PROJECT_GITHUB_PAT=$(GITHUB_TOKEN)
endif
GH_TOKEN=$(GITHUB_TOKEN)
export GH_TOKEN
export GITHUB_TOKEN
export PROJECT_GITHUB_PAT

# Values used for publishing releases:
# Safe defaults for testing the release process without publishing to the final/official
# hosts/indexes/registries:
PIP_COMPILE_ARGS=--upgrade
RELEASE_PUBLISH=false
PYPI_REPO=testpypi
PYPI_HOSTNAME=test.pypi.org
# Only publish releases from the `master` or `develop` branches:
ifeq ($(CI),true)
# Compile requirements on CI/CD as a check to make sure all changes to dependencies have
# been reflected in the frozen/pinned versions, but don't upgrade packages so that
# external changes, such as new PyPI releases, don't turn CI/CD red spuriously and
# unrelated to the contributor's actual changes.
PIP_COMPILE_ARGS=
endif
GITHUB_RELEASE_ARGS=--prerelease
# Only publish releases from the `master` or `develop` branches and only under the
# canonical CI/CD platform:
ifeq ($(GITLAB_CI),true)
ifeq ($(VCS_BRANCH),master)
RELEASE_PUBLISH=true
PYPI_REPO=pypi
PYPI_HOSTNAME=pypi.org
GITHUB_RELEASE_ARGS=
else ifeq ($(VCS_BRANCH),develop)
# Publish pre-releases from the `develop` branch:
RELEASE_PUBLISH=true
PYPI_REPO=pypi
endif
endif
CI_REGISTRY_USER=$(CI_PROJECT_NAMESPACE)
CI_REGISTRY_IMAGE=$(CI_REGISTRY)/$(CI_PROJECT_NAME)
# Address undefined variables warnings when running under local development
PYPI_PASSWORD=
export PYPI_PASSWORD
TEST_PYPI_PASSWORD=
export TEST_PYPI_PASSWORD
VCS_REMOTE_PUSH_URL=
CODECOV_TOKEN=
DOCKER_PASS=
export DOCKER_PASS
CI_PROJECT_ID=
export CI_PROJECT_ID
CI_JOB_TOKEN=
export CI_JOB_TOKEN
CI_REGISTRY_PASSWORD=
export CI_REGISTRY_PASSWORD
GH_TOKEN=

# Done with `$(shell ...)`, echo recipe commands going forward
.SHELLFLAGS+= -x


## Makefile "functions":
#
# Snippets whose output is frequently used including across recipes.  Used for output
# only, not actually making any changes.
# https://www.gnu.org/software/make/manual/html_node/Call-Function.html

# Return the most recently built package:
current_pkg = $(shell ls -t ./dist/*$(1) | head -n 1)


## Top-level targets:

.PHONY: all
### The default target.
all: build

.PHONY: start
### Run the local development end-to-end stack services in the background as daemons.
start: build-docker-volumes-$(PYTHON_ENV) build-docker-$(PYTHON_MINOR) ./.env
	docker compose down
	docker compose up -d

.PHONY: run
### Run the local development end-to-end stack services in the foreground for debugging.
run: build-docker-volumes-$(PYTHON_ENV) build-docker-$(PYTHON_MINOR) ./.env
	docker compose down
	docker compose up


## Build Targets:
#
# Recipes that make artifacts needed for by end-users, development tasks, other recipes.

.PHONY: build
### Set up everything for development from a checkout, local and in containers.
build: ./.git/hooks/pre-commit \
		$(HOME)/.local/var/log/python-project-structure-host-install.log \
		build-docker

.PHONY: build-pkgs
### Ensure the built package is current when used outside of tox.
build-pkgs: ./var/git/refs/remotes/$(VCS_REMOTE)/$(VCS_BRANCH) \
		./var/docker/$(PYTHON_ENV)/log/build-devel.log build-docker-volumes-$(PYTHON_ENV)
# Defined as a .PHONY recipe so that multiple targets can depend on this as a
# pre-requisite and it will only be run once per invocation.
	rm -vf ./dist/*
# Build Python packages/distributions from the development Docker container for
# consistency/reproducibility.
	docker compose run $(DOCKER_COMPOSE_RUN_ARGS) -T \
	    python-project-structure-devel tox run -e "$(PYTHON_ENV)" --pkg-only
# Copy the wheel to a location accessible to all containers:
	cp -lfv "$$(
	    ls -t ./var/docker/$(PYTHON_ENV)/.tox/.pkg/dist/*.whl | head -n 1
	)" "./dist/"
# Also build the source distribution:
	docker compose run $(DOCKER_COMPOSE_RUN_ARGS) -T \
	    python-project-structure-devel \
	    tox run -e "$(PYTHON_ENV)" --override "testenv.package=sdist" --pkg-only
	cp -lfv "$$(
	    ls -t ./var/docker/$(PYTHON_ENV)/.tox/.pkg/dist/*.tar.gz | head -n 1
	)" "./dist/"

.PHONY: $(PYTHON_ENVS:%=build-requirements-%)
### Compile fixed/pinned dependency versions if necessary.
$(PYTHON_ENVS:%=build-requirements-%):
# Avoid parallel tox recreations stomping on each other
	$(MAKE) -e "$(@:build-requirements-%=./var/log/tox/%/build.log)"
	targets="./requirements/$(@:build-requirements-%=%)/user.txt \
	    ./requirements/$(@:build-requirements-%=%)/devel.txt \
	    ./requirements/$(@:build-requirements-%=%)/build.txt \
	    ./build-host/requirements-$(@:build-requirements-%=%).txt"
# Workaround race conditions in pip's HTTP file cache:
# https://github.com/pypa/pip/issues/6970#issuecomment-527678672
	$(MAKE) -e -j $${targets} ||
	    $(MAKE) -e -j $${targets} ||
	    $(MAKE) -e -j $${targets}

## Docker Build Targets:
#
# Strive for as much consistency as possible in development tasks between the local host
# and inside containers.  To that end, most of the `*-docker` container target recipes
# should run the corresponding `*-local` local host target recipes inside the
# development container.  Top level targets, like `test`, should run as much as possible
# inside the development container.

.PHONY: build-docker
### Set up for development in Docker containers.
build-docker: build-pkgs
	$(MAKE) -e -j PYTHON_WHEEL="$(call current_pkg,.whl)" \
	    DOCKER_BUILD_ARGS="--progress plain" \
	    $(PYTHON_MINORS:%=build-docker-%)

.PHONY: $(PYTHON_MINORS:%=build-docker-%)
### Set up for development in a Docker container for one Python version.
$(PYTHON_MINORS:%=build-docker-%):
	$(MAKE) -e \
	    PYTHON_MINORS="$(@:build-docker-%=%)" \
	    PYTHON_MINOR="$(@:build-docker-%=%)" \
	    PYTHON_ENV="py$(subst .,,$(@:build-docker-%=%))" \
	    "./var/docker/py$(subst .,,$(@:build-docker-%=%))/log/build-user.log"

.PHONY: build-docker-tags
### Print the list of image tags for the current registry and variant.
build-docker-tags:
	$(MAKE) -e $(DOCKER_REGISTRIES:%=build-docker-tags-%)

.PHONY: $(DOCKER_REGISTRIES:%=build-docker-tags-%)
### Print the list of image tags for the current registry and variant.
$(DOCKER_REGISTRIES:%=build-docker-tags-%): \
		./var/git/refs/remotes/$(VCS_REMOTE)/$(VCS_BRANCH) \
		./var/log/tox/build/build.log
	docker_image=$(DOCKER_IMAGE_$(@:build-docker-tags-%=%))
	VERSION=$$(./.tox/build/bin/cz version --project)
	major_version=$$(echo $${VERSION} | sed -nE 's|([0-9]+).*|\1|p')
	minor_version=$$(
	    echo $${VERSION} | sed -nE 's|([0-9]+\.[0-9]+).*|\1|p'
	)
	echo $${docker_image}:$(DOCKER_VARIANT_PREFIX)$(PYTHON_ENV)-$(DOCKER_BRANCH_TAG)
ifeq ($(VCS_BRANCH),master)
# Only update tags end users may depend on to be stable from the `master` branch
	echo $${docker_image}:$(DOCKER_VARIANT_PREFIX)$(PYTHON_ENV)-$${minor_version}
	echo $${docker_image}:$(DOCKER_VARIANT_PREFIX)$(PYTHON_ENV)-$${major_version}
	echo $${docker_image}:$(DOCKER_VARIANT_PREFIX)$(PYTHON_ENV)
endif
# This variant is the default used for tags such as `latest`
ifeq ($(PYTHON_ENV),$(PYTHON_LATEST_ENV))
	echo $${docker_image}:$(DOCKER_VARIANT_PREFIX)$(DOCKER_BRANCH_TAG)
ifeq ($(VCS_BRANCH),master)
	echo $${docker_image}:$(DOCKER_VARIANT_PREFIX)$${minor_version}
	echo $${docker_image}:$(DOCKER_VARIANT_PREFIX)$${major_version}
ifeq ($(DOCKER_VARIANT),)
	echo $${docker_image}:latest
else
	echo $${docker_image}:$(DOCKER_VARIANT)
endif
endif
endif

.PHONY: $(PYTHON_MINORS:%=build-docker-requirements-%)
### Pull container images and compile fixed/pinned dependency versions if necessary.
$(PYTHON_MINORS:%=build-docker-requirements-%): ./.env
	export PYTHON_MINOR="$(@:build-docker-requirements-%=%)"
	export PYTHON_ENV="py$(subst .,,$(@:build-docker-requirements-%=%))"
	$(MAKE) -e build-docker-volumes-$${PYTHON_ENV} \
	    "./var/docker/$(PYTHON_ENV)/log/build-devel.log"
	docker compose run $(DOCKER_COMPOSE_RUN_ARGS) -T \
	    python-project-structure-devel make -e \
	    PYTHON_MINORS="$(@:build-docker-requirements-%=%)" \
	    PIP_COMPILE_ARGS="$(PIP_COMPILE_ARGS)" \
	    build-requirements-py$(subst .,,$(@:build-docker-requirements-%=%))

.PHONY: $(PYTHON_ENVS:%=build-docker-volumes-%)
### Ensure access permissions to build artifacts in Python version container volumes.
# If created by `# dockerd`, they end up owned by `root`.
$(PYTHON_ENVS:%=build-docker-volumes-%): \
		./src/python_project_structure.egg-info/ ./.tox/
	$(MAKE) -e \
	    $(@:build-docker-volumes-%=./var/docker/%/) \
	    $(@:build-docker-volumes-%=./var/docker/%/python_project_structure.egg-info/) \
	    $(@:build-docker-volumes-%=./var/docker/%/.tox/)


## Test Targets:
#
# Recipes that run the test suite.

.PHONY: test
### Format the code and run the full suite of tests, coverage checks, and linters.
test: test-docker-lint test-docker

.PHONY: test-local
### Run the full suite of tests on the local host.
test-local:
	tox $(TOX_RUN_ARGS) -e "$(TOX_ENV_LIST)"

.PHONY: test-debug
### Run tests in the host environment and invoke the debugger on errors/failures.
test-debug: ./var/log/tox/$(PYTHON_ENV)/editable.log
	$(TOX_EXEC_ARGS) pytest --pdb

.PHONY: test-docker
### Run the full suite of tests, coverage checks, and code linters in containers.
test-docker: build-pkgs ./var/log/codecov-install.log
	$(MAKE) -e -j PYTHON_WHEEL="$(call current_pkg,.whl)" \
	    DOCKER_BUILD_ARGS="--progress plain" \
	    $(PYTHON_MINORS:%=test-docker-%)

.PHONY: $(PYTHON_MINORS:%=test-docker-%)
### Run the full suite of tests inside a docker container for one Python version.
$(PYTHON_MINORS:%=test-docker-%):
	$(MAKE) -e \
	    PYTHON_MINORS="$(@:test-docker-%=%)" \
	    PYTHON_MINOR="$(@:test-docker-%=%)" \
	    PYTHON_ENV="py$(subst .,,$(@:test-docker-%=%))" \
	    test-docker-pyminor

.PHONY: test-docker-pyminor
### Run the full suite of tests inside a docker container for this Python version.
test-docker-pyminor: build-docker-volumes-$(PYTHON_ENV) build-docker-$(PYTHON_MINOR) \
		./var/log/codecov-install.log
	docker_run_args="--rm"
	if [ ! -t 0 ]
	then
# No fancy output when running in parallel
	    docker_run_args+=" -T"
	fi
# Ensure the dist/package has been correctly installed in the image
	docker compose run --no-deps $${docker_run_args} python-project-structure \
	    python -c 'import pythonprojectstructure; print(pythonprojectstructure)'
# Run from the development Docker container for consistency
	docker compose run $${docker_run_args} python-project-structure-devel \
	    make -e PYTHON_MINORS="$(PYTHON_MINORS)" PYTHON_WHEEL="$(PYTHON_WHEEL)" \
	        test-local
# Upload any build or test artifacts to CI/CD providers
ifeq ($(GITLAB_CI),true)
ifeq ($(PYTHON_MINOR),$(PYTHON_HOST_MINOR))
ifneq ($(CODECOV_TOKEN),)
	codecov --nonZero -t "$(CODECOV_TOKEN)" \
	    --file "./build/$(PYTHON_ENV)/coverage.xml"
else ifneq ($(CI_IS_FORK),true)
	set +x
	echo "ERROR: CODECOV_TOKEN missing from ./.env or CI secrets"
	false
endif
endif
endif

.PHONY: test-docker-lint
### Check the style and content of the `./Dockerfile*` files.
test-docker-lint: ./.env build-docker-volumes-$(PYTHON_ENV)
	docker compose pull hadolint
	docker compose run $(DOCKER_COMPOSE_RUN_ARGS) -T hadolint \
	    hadolint "./Dockerfile"
	docker compose run $(DOCKER_COMPOSE_RUN_ARGS) -T hadolint \
	    hadolint "./Dockerfile.devel"
	docker compose run $(DOCKER_COMPOSE_RUN_ARGS) -T hadolint \
	    hadolint "./build-host/Dockerfile"

.PHONY: test-push
### Perform any checks that should only be run before pushing.
test-push: $(VCS_FETCH_TARGETS) \
		$(HOME)/.local/var/log/python-project-structure-host-install.log \
		./var/docker/$(PYTHON_ENV)/log/build-devel.log \
		build-docker-volumes-$(PYTHON_ENV) ./.env
ifeq ($(CI),true)
ifneq ($(PYTHON_MINOR),$(PYTHON_HOST_MINOR))
# Don't waste CI time, only check for the canonical version:
	exit
endif
endif
	$(TOX_EXEC_BUILD_ARGS) cz check --rev-range \
	    "$(VCS_COMPARE_REMOTE)/$(VCS_COMPARE_BRANCH)..HEAD"
	exit_code=0
	$(TOX_EXEC_BUILD_ARGS) python ./bin/cz-check-bump --compare-ref \
	    "$(VCS_COMPARE_REMOTE)/$(VCS_COMPARE_BRANCH)" || exit_code=$$?
	if (( $$exit_code == 3 || $$exit_code == 21 ))
	then
	    exit
	elif (( $$exit_code != 0 ))
	then
	    exit $$exit_code
	else
	    docker compose run $(DOCKER_COMPOSE_RUN_ARGS) \
	        python-project-structure-devel $(TOX_EXEC_ARGS) \
	        towncrier check --compare-with \
		"$(VCS_COMPARE_REMOTE)/$(VCS_COMPARE_BRANCH)"
	fi

.PHONY: test-clean
### Confirm that the checkout is free of uncommitted VCS changes.
test-clean:
	if [ -n "$$(git status --porcelain)" ]
	then
	    set +x
	    echo "Checkout is not clean"
	    false
	fi


## Release Targets:
#
# Recipes that make an changes needed for releases and publish built artifacts to
# end-users.

.PHONY: release
### Publish installable Python packages and container images as required by commits.
release: release-python release-docker

.PHONY: release-python
### Publish installable Python packages to PyPI.
release-python: ./var/log/tox/build/build.log \
		./var/git/refs/remotes/$(VCS_REMOTE)/$(VCS_BRANCH) \
		~/.pypirc ./.env build-docker-volumes-$(PYTHON_ENV)
ifeq ($(VCS_BRANCH),master)
<<<<<<< HEAD
	if ! ./.tox/build/bin/python ./bin/get-base-version
=======
	if ! $(TOX_EXEC_BUILD_ARGS) python ./bin/get-base-version $$(
	    $(TOX_EXEC_BUILD_ARGS) cz version --project
	)
>>>>>>> f1a7cc65
	then
# There's no pre-release for which to publish a final release:
	    exit
	fi
else
# Only release if required by conventional commits:
	exit_code=0
	./.tox/build/bin/python ./bin/cz-check-bump || exit_code=$$?
	if (( $$exit_code == 3 || $$exit_code == 21 ))
	then
# No commits require a release:
	    exit
	elif (( $$exit_code != 0 ))
	then
	    exit $$exit_code
	fi
endif
# Only release from the `master` or `develop` branches:
ifeq ($(RELEASE_PUBLISH),true)
# Import the private signing key from CI secrets
	$(MAKE) -e ./var/log/gpg-import.log
# Bump the version and build the final release packages:
	$(MAKE) -e release-bump build-pkgs
# https://twine.readthedocs.io/en/latest/#using-twine
	./.tox/build/bin/twine check ./dist/python?project?structure-*
# The VCS remote should reflect the release before the release is published to ensure
# that a published release is never *not* reflected in VCS.  Also ensure the tag is in
# place on any mirrors, using multiple `pushurl` remotes, for those project hosts as
# well:
	$(MAKE) -e test-clean
	git push --no-verify --tags "$(VCS_REMOTE)" "HEAD:$(VCS_BRANCH)"
	./.tox/build/bin/twine upload -s -r "$(PYPI_REPO)" \
	    ./dist/python?project?structure-*
	export VERSION=$$(./.tox/build/bin/cz version --project)
# Create a GitLab release
	./.tox/build/bin/twine upload -s -r "gitlab" \
	    ./dist/python?project?structure-*
	release_cli_args="--description ./NEWS-release.rst"
	release_cli_args+=" --tag-name v$${VERSION}"
	release_cli_args+=" --assets-link {\
	\"name\":\"PyPI\",\
	\"url\":\"https://$(PYPI_HOSTNAME)/project/$(CI_PROJECT_NAME)/$${VERSION}/\",\
	\"link_type\":\"package\"\
	}"
	release_cli_args+=" --assets-link {\
	\"name\":\"GitLab-PyPI-Package-Registry\",\
	\"url\":\"$(CI_SERVER_URL)/$(CI_PROJECT_PATH)/-/packages/\",\
	\"link_type\":\"package\"\
	}"
	release_cli_args+=" --assets-link {\
	\"name\":\"Docker-Hub-Container-Registry\",\
	\"url\":\"https://hub.docker.com/r/merpatterson/$(CI_PROJECT_NAME)/tags\",\
	\"link_type\":\"image\"\
	}"
	docker compose pull gitlab-release-cli
	docker compose run --rm gitlab-release-cli release-cli \
	    --server-url "$(CI_SERVER_URL)" --project-id "$(CI_PROJECT_ID)" \
	    create $${release_cli_args}
# Create a GitHub release
	gh release create "v$${VERSION}" $(GITHUB_RELEASE_ARGS) \
	    --notes-file "./NEWS-release.rst" ./dist/python?project?structure-*
endif

.PHONY: release-docker
### Publish all container images to all container registries.
release-docker: build-docker-volumes-$(PYTHON_ENV) build-docker \
		$(DOCKER_REGISTRIES:%=./var/log/docker-login-%.log)
	$(MAKE) -e -j $(PYTHON_MINORS:%=release-docker-%)

.PHONY: $(PYTHON_MINORS:%=release-docker-%)
### Publish the container images for one Python version to all container registry.
$(PYTHON_MINORS:%=release-docker-%): $(DOCKER_REGISTRIES:%=./var/log/docker-login-%.log)
	export PYTHON_ENV="py$(subst .,,$(@:release-docker-%=%))"
	$(MAKE) -e -j $(DOCKER_REGISTRIES:%=release-docker-registry-%)
ifeq ($${PYTHON_ENV},$(PYTHON_LATEST_ENV))
	docker compose pull pandoc docker-pushrm
	docker compose run $(DOCKER_COMPOSE_RUN_ARGS) docker-pushrm
endif

.PHONY: $(DOCKER_REGISTRIES:%=release-docker-registry-%)
### Publish all container images to one container registry.
$(DOCKER_REGISTRIES:%=release-docker-registry-%):
# https://docs.docker.com/docker-hub/#step-5-build-and-push-a-container-image-to-docker-hub-from-your-computer
	$(MAKE) -e "./var/log/docker-login-$(@:release-docker-registry-%=%).log"
	for user_tag in $$(
	    $(MAKE) -e --no-print-directory \
	        build-docker-tags-$(@:release-docker-registry-%=%)
	)
	do
	    docker push "$${user_tag}"
	done
	for devel_tag in $$(
	    $(MAKE) -e DOCKER_VARIANT="devel" --no-print-directory \
	        build-docker-tags-$(@:release-docker-registry-%=%)
	)
	do
	    docker push "$${devel_tag}"
	done

.PHONY: release-bump
### Bump the package version if on a branch that should trigger a release.
release-bump: ~/.gitconfig ./var/git/refs/remotes/$(VCS_REMOTE)/$(VCS_BRANCH) \
		./var/log/git-remotes.log ./var/log/tox/build/build.log \
		./var/docker/$(PYTHON_ENV)/log/build-devel.log \
		./.env build-docker-volumes-$(PYTHON_ENV)
	if ! git diff --cached --exit-code
	then
	    set +x
	    echo "CRITICAL: Cannot bump version with staged changes"
	    false
	fi
# Collect the versions involved in this release according to conventional commits:
	cz_bump_args="--check-consistency --no-verify"
ifneq ($(VCS_BRANCH),master)
	cz_bump_args+=" --prerelease beta"
endif
ifeq ($(RELEASE_PUBLISH),true)
	cz_bump_args+=" --gpg-sign"
# Import the private signing key from CI secrets
	$(MAKE) -e ./var/log/gpg-import.log
endif
# Capture the release notes for *just this* release for creating the GitHub release.
# Have to run before the real `$ towncrier build` run without the `--draft` option
# because after that the `newsfragments` will have been deleted.
	next_version=$$(
	    $(TOX_EXEC_BUILD_ARGS) cz bump $${cz_bump_args} --yes --dry-run |
	    sed -nE 's|.* ([^ ]+) *→ *([^ ]+).*|\2|p'
	) || true
	docker compose run --rm python-project-structure-devel $(TOX_EXEC_ARGS) \
	    towncrier build --version "$${next_version}" --draft --yes \
	        >"./NEWS-release.rst"
# Build and stage the release notes to be commited by `$ cz bump`
	docker compose run $(DOCKER_COMPOSE_RUN_ARGS) python-project-structure-devel \
	    $(TOX_EXEC_ARGS) towncrier build --version "$${next_version}" --yes
# Increment the version in VCS
	$(TOX_EXEC_BUILD_ARGS) cz bump $${cz_bump_args}
# Ensure the container image reflects the version bump but we don't need to update the
# requirements again.
	touch \
	    $(PYTHON_ENVS:%=./requirements/%/user.txt) \
	    $(PYTHON_ENVS:%=./requirements/%/devel.txt) \
	    $(PYTHON_ENVS:%=./build-host/requirements-%.txt)
ifneq ($(CI),true)
# If running under CI/CD then the image will be updated in the next pipeline stage.
# For testing locally, however, ensure the image is up-to-date for subsequent recipes.
	$(MAKE) -e "./var/docker/$(PYTHON_ENV)/log/build-user.log"
endif


## Development Targets:
#
# Recipes used by developers to make changes to the code.

.PHONY: devel-format
### Automatically correct code in this checkout according to linters and style checkers.
devel-format: $(HOME)/.local/var/log/python-project-structure-host-install.log
	$(TOX_EXEC_ARGS) autoflake -r -i --remove-all-unused-imports \
		--remove-duplicate-keys --remove-unused-variables \
		--remove-unused-variables "./src/pythonprojectstructure/"
	$(TOX_EXEC_ARGS) autopep8 -v -i -r "./src/pythonprojectstructure/"
	$(TOX_EXEC_ARGS) black "./src/pythonprojectstructure/"

.PHONY: devel-upgrade
### Update all fixed/pinned dependencies to their latest available versions.
devel-upgrade: ./.env build-docker-volumes-$(PYTHON_ENV)
	touch "./setup.cfg" "./requirements/build.txt.in" \
	    "./build-host/requirements.txt.in"
# Ensure the network is create first to avoid race conditions
	docker compose create python-project-structure-devel
	$(MAKE) -e PIP_COMPILE_ARGS="--upgrade" -j \
	    $(PYTHON_MINORS:%=build-docker-requirements-%)
# Update VCS hooks from remotes to the latest tag.
	$(TOX_EXEC_BUILD_ARGS) pre-commit autoupdate

.PHONY: devel-upgrade-branch
### Reset an upgrade branch, commit upgraded dependencies on it, and push for review.
devel-upgrade-branch: ~/.gitconfig ./var/git/refs/remotes/$(VCS_REMOTE)/$(VCS_BRANCH) \
		./var/log/git-remotes.log
	remote_branch_exists=false
	if git fetch "$(VCS_REMOTE)" "$(VCS_BRANCH)-upgrade"
	then
	    remote_branch_exists=true
	fi
	if git show-ref -q --heads "$(VCS_BRANCH)-upgrade"
	then
# Reset an existing local branch to the latest upstream before upgrading
	    git checkout "$(VCS_BRANCH)-upgrade"
	    git reset --hard "$(VCS_BRANCH)" --
	else
# Create a new local branch from the latest upstream before upgrading
	    git checkout -b "$(VCS_BRANCH)-upgrade" "$(VCS_BRANCH)"
	fi
	now=$$(date -u)
	$(MAKE) -e devel-upgrade
	if $(MAKE) -e "test-clean"
	then
# No changes from upgrade, exit successfully but push nothing
	    exit
	fi
# Commit the upgrade changes
	echo "Upgrade all requirements to the latest versions as of $${now}." \
	    >"./src/pythonprojectstructure/newsfragments/upgrade-requirements.bugfix.rst"
	git add --update './build-host/requirements-*.txt' './requirements/*/*.txt' \
	    "./.pre-commit-config.yaml"
	git add \
	    "./src/pythonprojectstructure/newsfragments/upgrade-requirements.bugfix.rst"
	git commit --all --signoff -m \
	    "fix(deps): Upgrade requirements latest versions"
# Fail if upgrading left untracked files in VCS
	$(MAKE) -e "test-clean"
# Push any upgrades to the remote for review.  Specify both the ref and the expected ref
# for `--force-with-lease=...` to support pushing to multiple mirrors/remotes via
# multiple `pushUrl`:
	git_push_args="--no-verify"
	if [ "$${remote_branch_exists=true}" == "true" ]
	then
	    git_push_args+=" --force-with-lease=\
	$(VCS_BRANCH)-upgrade:$(VCS_REMOTE)/$(VCS_BRANCH)-upgrade"
	fi
	git push $${git_push_args} "$(VCS_REMOTE)" "HEAD:$(VCS_BRANCH)-upgrade"


## Clean Targets:
#
# Recipes used to restore the checkout to initial conditions.

.PHONY: clean
### Restore the checkout to a state as close to an initial clone as possible.
clean:
	docker compose down --remove-orphans --rmi "all" -v || true
	$(TOX_EXEC_BUILD_ARGS) pre-commit uninstall \
	    --hook-type "pre-commit" --hook-type "commit-msg" --hook-type "pre-push" \
	    || true
	$(TOX_EXEC_BUILD_ARGS) pre-commit clean || true
	git clean -dfx -e "var/" -e ".env"
	rm -rfv "./var/log/"
	rm -rf "./var/docker/"


## Real Targets:
#
# Recipes that make actual changes and create and update files for the target.

# Manage fixed/pinned versions in `./requirements/**.txt` files.  Has to be run for each
# python version in the virtual environment for that Python version:
# https://github.com/jazzband/pip-tools#cross-environment-usage-of-requirementsinrequirementstxt-and-pip-compile
$(PYTHON_ENVS:%=./requirements/%/devel.txt): ./pyproject.toml ./setup.cfg ./tox.ini
	true DEBUG Updated prereqs: $(?)
	$(MAKE) -e "$(@:requirements/%/devel.txt=./var/log/tox/%/build.log)"
	./.tox/$(@:requirements/%/devel.txt=%)/bin/pip-compile \
	    --resolver "backtracking" $(PIP_COMPILE_ARGS) --extra "devel" \
	    --output-file "$(@)" "$(<)"
	mkdir -pv "./var/log/"
	touch "./var/log/rebuild.log"
$(PYTHON_ENVS:%=./requirements/%/user.txt): ./pyproject.toml ./setup.cfg ./tox.ini
	true DEBUG Updated prereqs: $(?)
	$(MAKE) -e "$(@:requirements/%/user.txt=./var/log/tox/%/build.log)"
	./.tox/$(@:requirements/%/user.txt=%)/bin/pip-compile \
	    --resolver "backtracking" $(PIP_COMPILE_ARGS) --output-file "$(@)" "$(<)"
	mkdir -pv "./var/log/"
	touch "./var/log/rebuild.log"
$(PYTHON_ENVS:%=./build-host/requirements-%.txt): ./build-host/requirements.txt.in
	true DEBUG Updated prereqs: $(?)
	$(MAKE) -e "$(@:build-host/requirements-%.txt=./var/log/tox/%/build.log)"
	./.tox/$(@:build-host/requirements-%.txt=%)/bin/pip-compile \
	    --resolver "backtracking" $(PIP_COMPILE_ARGS) --output-file "$(@)" "$(<)"
# Only update the installed tox version for the latest/host/main/default Python version
	if [ "$(@:build-host/requirements-%.txt=%)" = "$(PYTHON_ENV)" ]
	then
# Don't install tox into one of it's own virtual environments
	    if [ -n "$${VIRTUAL_ENV:-}" ]
	    then
	        pip_bin="$$(which -a pip | grep -v "^$${VIRTUAL_ENV}/bin/" | head -n 1)"
	    else
	        pip_bin="pip"
	    fi
	    "$${pip_bin}" install -r "$(@)"
	fi
	mkdir -pv "./var/log/"
	touch "./var/log/rebuild.log"
$(PYTHON_ENVS:%=./requirements/%/build.txt): ./requirements/build.txt.in
	true DEBUG Updated prereqs: $(?)
	$(MAKE) -e "$(@:requirements/%/build.txt=./var/log/tox/%/build.log)"
	./.tox/$(@:requirements/%/build.txt=%)/bin/pip-compile \
	    --resolver "backtracking" $(PIP_COMPILE_ARGS) --output-file "$(@)" "$(<)"

# Targets used as pre-requisites to ensure virtual environments managed by tox have been
# created and can be used directly to save time on Tox's overhead when we don't need
# Tox's logic about when to update/recreate them, e.g.:
#     $ ./.tox/build/bin/cz --help
# Mostly useful for build/release tools.
$(PYTHON_ALL_ENVS:%=./var/log/tox/%/build.log):
	$(MAKE) -e "$(HOME)/.local/var/log/python-project-structure-host-install.log"
	mkdir -pv "$(dir $(@))"
	tox run $(TOX_EXEC_OPTS) -e "$(@:var/log/tox/%/build.log=%)" --notest |
	    tee -a "$(@)"
# Workaround tox's `usedevelop = true` not working with `./pyproject.toml`.  Use as a
# prerequisite when using Tox-managed virtual environments directly and changes to code
# need to take effect immediately.
$(PYTHON_ENVS:%=./var/log/tox/%/editable.log):
	$(MAKE) -e "$(HOME)/.local/var/log/python-project-structure-host-install.log"
	mkdir -pv "$(dir $(@))"
	tox exec $(TOX_EXEC_OPTS) -e "$(@:var/log/tox/%/editable.log=%)" -- \
	    pip install -e "./" | tee -a "$(@)"

## Docker real targets:

# Build the development image:
./var/docker/$(PYTHON_ENV)/log/build-devel.log: \
		./Dockerfile.devel ./.dockerignore ./bin/entrypoint \
		./pyproject.toml ./setup.cfg ./tox.ini \
		./build-host/requirements.txt.in ./docker-compose.yml \
		./docker-compose.override.yml ./.env \
		./var/docker/$(PYTHON_ENV)/log/rebuild.log
	true DEBUG Updated prereqs: $(?)
	$(MAKE) -e "./var/git/refs/remotes/$(VCS_REMOTE)/$(VCS_BRANCH)" \
	    build-docker-volumes-$(PYTHON_ENV) "./var/log/tox/build/build.log"
	mkdir -pv "$(dir $(@))"
# Workaround issues with local images and the development image depending on the end
# user image.  It seems that `depends_on` isn't sufficient.
	$(MAKE) -e $(HOME)/.local/var/log/python-project-structure-host-install.log
	export VERSION=$$(./.tox/build/bin/cz version --project)
ifeq ($(DOCKER_BUILD_PULL),true)
# Pull the development image and simulate as if it had been built here.
	if $(MAKE) -e DOCKER_VARIANT="devel" pull-docker
	then
	    touch "$(@)" "./var/docker/$(PYTHON_ENV)/log/rebuild.log"
# Ensure the virtualenv in the volume is also current:
	    docker compose run $(DOCKER_COMPOSE_RUN_ARGS) -T \
	        python-project-structure-devel make -e PYTHON_MINORS="$(PYTHON_MINOR)" \
	        "./var/log/tox/$(PYTHON_ENV)/build.log"
	    exit
	fi
else
# https://github.com/moby/moby/issues/39003#issuecomment-879441675
	docker_build_args="$(DOCKER_BUILD_ARGS) \
	    --build-arg BUILDKIT_INLINE_CACHE=1 \
	    --build-arg PYTHON_MINOR=$(PYTHON_MINOR) \
	    --build-arg PYTHON_ENV=$(PYTHON_ENV) \
	    --build-arg VERSION=$${VERSION}"
ifeq ($(CI),true)
# Workaround broken interactive session detection
	docker pull "python:${PYTHON_MINOR}"
endif
	docker_build_devel_tags=""
	for devel_tag in $$(
	    $(MAKE) -e DOCKER_VARIANT="devel" --no-print-directory build-docker-tags
	)
	do
	    docker_build_devel_tags+="--tag $${devel_tag} "
	done
	docker_build_caches=""
ifeq ($(GITLAB_CI),true)
# Don't cache when building final releases on `master`
	$(MAKE) -e "./var/log/docker-login-GITLAB.log" || true
ifneq ($(VCS_BRANCH),master)
	if $(MAKE) -e DOCKER_VARIANT="devel" pull-docker
	then
	    docker_build_caches+=" --cache-from \
	$(DOCKER_IMAGE_GITLAB):devel-$(PYTHON_ENV)-$(DOCKER_BRANCH_TAG)"
	fi
endif
endif
ifeq ($(GITHUB_ACTIONS),true)
	$(MAKE) -e "./var/log/docker-login-GITHUB.log" || true
ifneq ($(VCS_BRANCH),master)
	if $(MAKE) -e DOCKER_VARIANT="devel" pull-docker
	then
	    docker_build_caches+=" --cache-from \
	$(DOCKER_IMAGE_GITHUB):devel-$(PYTHON_ENV)-$(DOCKER_BRANCH_TAG)"
	fi
endif
endif
	docker buildx build --pull $${docker_build_args} $${docker_build_devel_tags} \
	    $${docker_build_caches} --file "./Dockerfile.devel" "./"
# Ensure any subsequent builds have optimal caches
ifeq ($(GITLAB_CI),true)
	docker push \
	    "$(DOCKER_IMAGE_GITLAB):devel-$(PYTHON_ENV)-$(DOCKER_BRANCH_TAG)"
endif
ifeq ($(GITHUB_ACTIONS),true)
ifneq ($(CI_IS_FORK),true)
	docker push \
	    "$(DOCKER_IMAGE_GITHUB):devel-$(PYTHON_ENV)-$(DOCKER_BRANCH_TAG)"
endif
endif
	date >>"$(@)"
# Update the pinned/frozen versions, if needed, using the container.  If changed, then
# we may need to re-build the container image again to ensure it's current and correct.
	docker compose run $(DOCKER_COMPOSE_RUN_ARGS) -T \
	    python-project-structure-devel make -e PYTHON_MINORS="$(PYTHON_MINOR)" \
	    build-requirements-$(PYTHON_ENV)
ifeq ($(CI),true)
# On CI, any changes from compiling requirements is a failure so no need to waste time
# rebuilding images:
	touch "$(@)"
else
	$(MAKE) -e "$(@)"
endif
endif

# Build the end-user image:
./var/docker/$(PYTHON_ENV)/log/build-user.log: \
		./var/docker/$(PYTHON_ENV)/log/build-devel.log ./Dockerfile \
		./var/docker/$(PYTHON_ENV)/log/rebuild.log
	true DEBUG Updated prereqs: $(?)
	$(MAKE) -e "./var/git/refs/remotes/$(VCS_REMOTE)/$(VCS_BRANCH)" \
	    "./var/log/tox/build/build.log"
	mkdir -pv "$(dir $(@))"
	export VERSION=$$(./.tox/build/bin/cz version --project)
# https://github.com/moby/moby/issues/39003#issuecomment-879441675
	docker_build_args="$(DOCKER_BUILD_ARGS) \
	    --build-arg BUILDKIT_INLINE_CACHE=1 \
	    --build-arg PYTHON_MINOR=$(PYTHON_MINOR) \
	    --build-arg PYTHON_ENV=$(PYTHON_ENV) \
	    --build-arg VERSION=$${VERSION}"
# Build the end-user image now that all required artifacts are built"
ifeq ($(PYTHON_WHEEL),)
	$(MAKE) -e "build-pkgs"
	PYTHON_WHEEL="$$(ls -t ./dist/*.whl | head -n 1)"
endif
	docker_build_user_tags=""
	for user_tag in $$($(MAKE) -e --no-print-directory build-docker-tags)
	do
	    docker_build_user_tags+="--tag $${user_tag} "
	done
	docker_build_caches=""
ifeq ($(GITLAB_CI),true)
ifneq ($(VCS_BRANCH),master)
	if $(MAKE) -e pull-docker
	then
	    docker_build_caches+=" \
	--cache-from $(DOCKER_IMAGE_GITLAB):$(PYTHON_ENV)-$(DOCKER_BRANCH_TAG)"
	fi
endif
endif
ifeq ($(GITHUB_ACTIONS),true)
ifneq ($(VCS_BRANCH),master)
	if $(MAKE) -e pull-docker
	then
	    docker_build_caches+=" \
	--cache-from $(DOCKER_IMAGE_GITHUB):$(PYTHON_ENV)-$(DOCKER_BRANCH_TAG)"
	fi
endif
endif
	docker buildx build --pull $${docker_build_args} $${docker_build_user_tags} \
	    --build-arg PYTHON_WHEEL="$${PYTHON_WHEEL}" $${docker_build_caches} "./"
# Ensure any subsequent builds have optimal caches
ifeq ($(GITLAB_CI),true)
	docker push "$(DOCKER_IMAGE_GITLAB):$(PYTHON_ENV)-$(DOCKER_BRANCH_TAG)"
endif
ifeq ($(GITHUB_ACTIONS),true)
ifneq ($(CI_IS_FORK),true)
	docker push "$(DOCKER_IMAGE_GITHUB):$(PYTHON_ENV)-$(DOCKER_BRANCH_TAG)"
endif
endif
	date >>"$(@)"
# The images install the host requirements, reflect that in the bind mount volumes
	date >>"$(@:%/build.log=%/host-install.log)"

./var/ $(PYTHON_ENVS:%=./var/docker/%/) \
./src/python_project_structure.egg-info/ \
$(PYTHON_ENVS:%=./var/docker/%/python_project_structure.egg-info/) \
./.tox/ $(PYTHON_ENVS:%=./var/docker/%/.tox/):
	mkdir -pv "$(@)"

# Marker file used to trigger the rebuild of the image for just one Python version.
# Useful to workaround async timestamp issues when running jobs in parallel:
./var/docker/$(PYTHON_ENV)/log/rebuild.log:
	mkdir -pv "$(dir $(@))"
	date >>"$(@)"

# Local environment variables from a template:
./.env: ./.env.in
	$(MAKE) -e "template=$(<)" "target=$(@)" expand-template

# Install all tools required by recipes that have to be installed externally on the
# host.  Use a target file outside this checkout to support multiple checkouts.  Use a
# target specific to this project so that other projects can use the same approach but
# with different requirements.
$(HOME)/.local/var/log/python-project-structure-host-install.log:
	mkdir -pv "$(dir $(@))"
# Bootstrap the minimum Python environment
	(
	    if ! which pip
	    then
	        if which apk
	        then
	            sudo apk update
	            sudo apk add "gettext" "py3-pip" "gnupg" "github-cli" "curl"
	        elif which apt-get
	        then
	            sudo apt-get update
	            sudo apt-get install -y \
	                "gettext-base" "python3-pip" "gnupg" "gh" "curl"
	        else
	            set +x
	            echo "ERROR: OS not supported for installing host dependencies"
	            false
	        fi
	    fi
	    if [ -e ./build-host/requirements-$(PYTHON_HOST_ENV).txt ]
	    then
	        pip install -r "./build-host/requirements-$(PYTHON_HOST_ENV).txt"
	    else
	        pip install -r "./build-host/requirements.txt.in"
	    fi
	) | tee -a "$(@)"

./var/log/codecov-install.log:
	mkdir -pv "$(dir $(@))"
# Install the code test coverage publishing tool
	(
	    if ! which codecov
	    then
	        mkdir -pv ~/.local/bin/
# https://docs.codecov.com/docs/codecov-uploader#using-the-uploader-with-codecovio-cloud
	        if which brew
	        then
# Mac OS X
	            curl --output-dir ~/.local/bin/ -Os \
	                "https://uploader.codecov.io/latest/macos/codecov"
	        elif which apk
	        then
# Alpine
	            wget --directory-prefix ~/.local/bin/ \
	                "https://uploader.codecov.io/latest/alpine/codecov"
	        else
# Other Linux distributions
	            curl --output-dir ~/.local/bin/ -Os \
	                "https://uploader.codecov.io/latest/linux/codecov"
	        fi
	        chmod +x ~/.local/bin/codecov
	    fi
	    if ! which codecov
	    then
	        set +x
	        echo "ERROR: CodeCov CLI tool still not on PATH"
	        false
	    fi
	) | tee -a "$(@)"

# Retrieve VCS data needed for versioning (tags) and release (release notes).
$(VCS_FETCH_TARGETS): ./.git/logs/HEAD
	git_fetch_args=--tags
	if [ "$$(git rev-parse --is-shallow-repository)" == "true" ]
	then
	    git_fetch_args+=" --unshallow"
	fi
	branch_path="$(@:var/git/refs/remotes/%=%)"
	mkdir -pv "$(dir $(@))"
	(
	    git fetch $${git_fetch_args} "$${branch_path%%/*}" "$${branch_path#*/}" ||
	    true
	) |& tee -a "$(@)"

./.git/hooks/pre-commit:
	$(MAKE) -e "$(HOME)/.local/var/log/python-project-structure-host-install.log"
	$(TOX_EXEC_BUILD_ARGS) pre-commit install \
	    --hook-type "pre-commit" --hook-type "commit-msg" --hook-type "pre-push"

# Capture any project initialization tasks for reference.  Not actually usable.
./pyproject.toml:
	$(MAKE) -e "$(HOME)/.local/var/log/python-project-structure-host-install.log"
	$(TOX_EXEC_BUILD_ARGS) cz init

# Tell Emacs where to find checkout-local tools needed to check the code.
./.dir-locals.el: ./.dir-locals.el.in
	$(MAKE) -e "template=$(<)" "target=$(@)" expand-template

# Ensure minimal VCS configuration, mostly useful in automation such as CI.
~/.gitconfig:
	git config --global user.name "$(USER_FULL_NAME)"
	git config --global user.email "$(USER_EMAIL)"

./var/log/git-remotes.log:
ifeq ($(RELEASE_PUBLISH),true)
	set +x
ifneq ($(VCS_REMOTE_PUSH_URL),)
# Requires a Personal or Project Access Token in the GitLab CI/CD Variables.  That
# variable value should be prefixed with the token name as a HTTP `user:password`
# authentication string:
# https://stackoverflow.com/a/73426417/624787
	git remote set-url --push --add "origin" "$(VCS_REMOTE_PUSH_URL)"
endif
ifneq ($(GITHUB_ACTIONS),true)
ifneq ($(PROJECT_GITHUB_PAT),)
# Also push to the mirror with the `ci.skip` option to avoid redundant runs on the
# mirror.
	git remote set-url --push --add "origin" \
	    "https://$(PROJECT_GITHUB_PAT)@github.com/$(CI_PROJECT_PATH).git"
# Also add a fetch remote for the `$ gh ...` CLI tool to detect:
	git remote add "github" \
	    "https://$(PROJECT_GITHUB_PAT)@github.com/$(CI_PROJECT_PATH).git"
else ifneq ($(CI_IS_FORK),true)
	set +x
	echo "ERROR: PROJECT_GITHUB_PAT missing from ./.env or CI secrets"
	false
endif
endif
	set -x
# Fail fast if there's still no push access
	git push -o ci.skip --no-verify --tags "origin"
endif

# Ensure release publishing authentication, mostly useful in automation such as CI.
~/.pypirc: ./home/.pypirc.in
	$(MAKE) -e "template=$(<)" "target=$(@)" expand-template

./var/log/docker-login-DOCKER.log: ./.env
	mkdir -pv "$(dir $(@))"
	set +x
	source "./.env"
	export DOCKER_PASS
	if [ -n "$${DOCKER_PASS}" ]
	then
	    set -x
	    printenv "DOCKER_PASS" | docker login -u "merpatterson" --password-stdin
	elif [ "$(CI_IS_FORK)" != "true" ]
	then
	    echo "ERROR: DOCKER_PASS missing from ./.env or CI secrets"
	    false
	fi
	date | tee -a "$(@)"
./var/log/docker-login-GITLAB.log: ./.env
	mkdir -pv "$(dir $(@))"
	set +x
	source "./.env"
	export CI_REGISTRY_PASSWORD
	if [ -n "$${CI_REGISTRY_PASSWORD}" ]
	then
	    set -x
	    printenv "CI_REGISTRY_PASSWORD" |
	        docker login -u "$(CI_REGISTRY_USER)" --password-stdin "$(CI_REGISTRY)"
	elif [ "$(CI_IS_FORK)" != "true" ]
	then
	    echo "ERROR: CI_REGISTRY_PASSWORD missing from ./.env or CI secrets"
	    false
	fi
	date | tee -a "$(@)"
./var/log/docker-login-GITHUB.log: ./.env
	mkdir -pv "$(dir $(@))"
	set +x
	source "./.env"
	export PROJECT_GITHUB_PAT
	if [ -n "$${PROJECT_GITHUB_PAT}" ]
	then
	    set -x
	    printenv "PROJECT_GITHUB_PAT" |
	        docker login -u "$(GITHUB_REPOSITORY_OWNER)" --password-stdin "ghcr.io"
	elif [ "$(CI_IS_FORK)" != "true" ]
	then
	    echo "ERROR: PROJECT_GITHUB_PAT missing from ./.env or CI secrets"
	    false
	fi
	date | tee -a "$(@)"

# GPG signing key creation and management in CI
export GPG_PASSPHRASE=
GPG_SIGNING_PRIVATE_KEY=
./var/ci-cd-signing-subkey.asc:
# We need a private key in the CI/CD environment for signing release commits and
# artifacts.  Use a subkey so that it can be revoked without affecting your main key.
# This recipe captures what I had to do to export a private signing subkey.  It's not
# widely tested so it should probably only be used for reference.  It worked for me but
# the risk is leaking your main private key so double and triple check all your
# assumptions and results.
# 1. Create a signing subkey with a NEW, SEPARATE passphrase:
#    https://wiki.debian.org/Subkeys#How.3F
# 2. Get the long key ID for that private subkey:
#	gpg --list-secret-keys --keyid-format "LONG"
# 3. Export *just* that private subkey and verify that the main secret key packet is the
#    GPG dummy packet and that the only other private key included is the intended
#    subkey:
#	gpg --armor --export-secret-subkeys "$(GPG_SIGNING_KEYID)!" |
#	    gpg --list-packets
# 4. Export that key as text to a file:
	gpg --armor --export-secret-subkeys "$(GPG_SIGNING_KEYID)!" >"$(@)"
# 5. Confirm that the exported key can be imported into a temporary GNU PG directory and
#    that temporary directory can then be used to sign files:
#	gnupg_homedir=$$(mktemp -d --suffix=".d" "gnupd.XXXXXXXXXX")
#	printenv 'GPG_PASSPHRASE' >"$${gnupg_homedir}/.passphrase"
#	gpg --homedir "$${gnupg_homedir}" --batch --import <"$(@)"
#	echo "Test signature content" >"$${gnupg_homedir}/test-sig.txt"
#	gpgconf --kill gpg-agent
#	gpg --homedir "$${gnupg_homedir}" --batch --pinentry-mode "loopback" \
#	    --passphrase-file "$${gnupg_homedir}/.passphrase" \
#	    --local-user "$(GPG_SIGNING_KEYID)!" --sign "$${gnupg_homedir}/test-sig.txt"
#	gpg --batch --verify "$${gnupg_homedir}/test-sig.txt.gpg"
# 6. Add the contents of this target as a `GPG_SIGNING_PRIVATE_KEY` secret in CI and the
# passphrase for the signing subkey as a `GPG_PASSPHRASE` secret in CI
./var/log/gpg-import.log: ~/.gitconfig
# In each CI run, import the private signing key from the CI secrets
	mkdir -pv "$(dir $(@))"
ifneq ($(and $(GPG_SIGNING_PRIVATE_KEY),$(GPG_PASSPHRASE)),)
	printenv "GPG_SIGNING_PRIVATE_KEY" | gpg --batch --import | tee -a "$(@)"
	echo 'default-key:0:"$(GPG_SIGNING_KEYID)' | gpgconf —change-options gpg
	git config --global user.signingkey "$(GPG_SIGNING_KEYID)"
# "Unlock" the signing key for the remainder of this CI run:
	printenv 'GPG_PASSPHRASE' >"./var/ci-cd-signing-subkey.passphrase"
	true | gpg --batch --pinentry-mode "loopback" \
	    --passphrase-file "./var/ci-cd-signing-subkey.passphrase" \
	    --sign | gpg --list-packets
else
ifneq ($(CI_IS_FORK),true)
	set +x
	echo "ERROR: GPG_SIGNING_PRIVATE_KEY or GPG_PASSPHRASE " \
	    "missing from ./.env or CI secrets"
	false
endif
	date | tee -a "$(@)"
endif


## Utility Targets:
#
# Recipes used to make similar changes across targets where using Make's basic syntax
# can't be used.

.PHONY: expand-template
## Create a file from a template replacing environment variables
expand-template:
	$(MAKE) -e "$(HOME)/.local/var/log/python-project-structure-host-install.log"
	set +x
	if [ -e "$(target)" ]
	then
ifeq ($(TEMPLATE_IGNORE_EXISTING),true)
	    exit
else
	    envsubst <"$(template)" | diff -u "$(target)" "-" || true
	    echo "ERROR: Template $(template) has been updated:"
	    echo "       Reconcile changes and \`$$ touch $(target)\`:"
	    false
endif
	fi
	envsubst <"$(template)" >"$(target)"

.PHONY: pull-docker
### Pull an existing image best to use as a cache for building new images
pull-docker: ./var/git/refs/remotes/$(VCS_REMOTE)/$(VCS_BRANCH) \
		./var/log/tox/build/build.log
	export VERSION=$$(./.tox/build/bin/cz version --project)
	for vcs_branch in $(VCS_BRANCHES)
	do
	    docker_tag="$(DOCKER_VARIANT_PREFIX)$(PYTHON_ENV)-$${vcs_branch}"
	    for docker_image in $(DOCKER_IMAGES)
	    do
	        if docker pull "$${docker_image}:$${docker_tag}"
	        then
	            docker tag "$${docker_image}:$${docker_tag}" \
	                "$(DOCKER_IMAGE_DOCKER):$${docker_tag}"
	            exit
	        fi
	    done
	done
	set +x
	echo "ERROR: Could not pull any existing docker image"
	false

# TEMPLATE: Run this once for your project.  See the `./var/log/docker-login*.log`
# targets for the authentication environment variables that need to be set or just login
# to those container registries manually and touch these targets.
.PHONY: bootstrap-project
### Run any tasks needed to be run once for a given project by a maintainer
bootstrap-project: \
		./var/log/docker-login-GITLAB.log \
		./var/log/docker-login-GITHUB.log
# Initially seed the build host Docker image to bootstrap CI/CD environments
# GitLab CI/CD:
	$(MAKE) -e -C "./build-host/" DOCKER_IMAGE="$(DOCKER_IMAGE_GITLAB)" release
# GitHub Actions:
	$(MAKE) -e -C "./build-host/" DOCKER_IMAGE="$(DOCKER_IMAGE_GITHUB)" release


## Makefile Development:
#
# Development primarily requires a balance of 2 priorities:
#
# - Ensure the correctness of the code and build artifacts
# - Minimize iteration time overhead in the inner loop of development
#
# This project uses Make to balance those priorities.  Target recipes capture the
# commands necessary to build artifacts, run tests, and check the code.  Top-level
# targets assemble those recipes to put it all together and ensure correctness.  Target
# prerequisites are used to define when build artifacts need to be updated so that
# time isn't wasted on unnecessary updates in the inner loop of development.
#
# The most important Make concept to understand if making changes here is that of real
# targets and prerequisites, as opposed to "phony" targets.  The target is only updated
# if any of its prerequisites are newer, IOW have a more recent modification time, than
# the target.  For example, if a new feature adds library as a new project dependency
# then correctness requires that the fixed/pinned versions be updated to include the new
# library.  Most of the time, however, the fixed/pinned versions don't need to be
# updated and it would waste significant time to always update them in the inner loop of
# development.  We express this relationship in Make by defining the files containing
# the fixed/pinned versions as targets and the `./setup.cfg` file where dependencies are
# defined as a prerequisite:
#
#    ./requirements.txt: setup.cfg
#        ./.tox/py310/bin/pip-compile --output-file "$(@)" "$(<)"
#
# To that end, developers should use real target files whenever possible when adding
# recipes to this file.
#
# Sometimes the task we need a recipe to accomplish should only be run when certain
# changes have been made and as such we can use those changed files as prerequisites but
# the task doesn't produce an artifact appropriate for use as the target for the recipe.
# In that case, the recipe can write "simulated" artifact such as by piping output to a
# log file:
#
#     ./var/log/foo.log:
#         mkdir -pv "$(dir $(@))"
#         ./.tox/build/bin/python "./bin/foo.py" | tee -a "$(@)"
#
# This is also useful when none of the modification times of produced artifacts can be
# counted on to correctly reflect when any subsequent targets need to be updated when
# using this target as a pre-requisite in turn.  If no output can be captured, then the
# recipe can create arbitrary output:
#
#     ./var/log/foo.log:
#         ./.tox/build/bin/python "./bin/foo.py"
#         mkdir -pv "$(dir $(@))"
#         date | tee -a "$(@)"
#
# If a target is needed by the recipe of another target but should *not* trigger updates
# when it's newer, such as one-time host install tasks, then use that target in a
# sub-make instead of as a prerequisite:
#
#     ./var/log/foo.log:
#         $(MAKE) "./var/log/bar.log"
#
# We use a few more Make features than these core features and welcome further use of
# such features:
#
# - `$(@)`:
#   The automatic variable containing the file path for the target
#
# - `$(<)`:
#   The automatic variable containing the file path for the first prerequisite
#
# - `$(FOO:%=foo-%)`:
#   Substitution references to generate transformations of space-separated values
#
# - `$ make FOO=bar ...`:
#   Overriding variables on the command-line when invoking make as "options"
#
# We want to avoid, however, using many more features of Make, particularly the more
# "magical" features, to keep it readable, discover-able, and otherwise accessible to
# developers who may not have significant familiarity with Make.  If there's a good,
# pragmatic reason to add use of further features feel free to make the case but avoid
# them if possible.<|MERGE_RESOLUTION|>--- conflicted
+++ resolved
@@ -577,13 +577,9 @@
 		./var/git/refs/remotes/$(VCS_REMOTE)/$(VCS_BRANCH) \
 		~/.pypirc ./.env build-docker-volumes-$(PYTHON_ENV)
 ifeq ($(VCS_BRANCH),master)
-<<<<<<< HEAD
-	if ! ./.tox/build/bin/python ./bin/get-base-version
-=======
-	if ! $(TOX_EXEC_BUILD_ARGS) python ./bin/get-base-version $$(
-	    $(TOX_EXEC_BUILD_ARGS) cz version --project
+	if ! ./.tox/build/bin/python ./bin/get-base-version $$(
+	    ./.tox/build/bin/cz version --project
 	)
->>>>>>> f1a7cc65
 	then
 # There's no pre-release for which to publish a final release:
 	    exit
