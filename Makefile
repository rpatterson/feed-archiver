# SPDX-FileCopyrightText: 2023 Ross Patterson <me@rpatterson.net>
#
# SPDX-License-Identifier: MIT

## Development, build and maintenance tasks:
#
# To ease discovery for new contributors, variables that act as options affecting
# behavior are at the top.  Then skip to `## Top-level targets:` below to find targets
# intended for use by developers.  The real work, however, is in the recipes for real
# targets that follow.  If making changes here, please start by reading the philosophy
# commentary at the bottom of this file.

# Variables used as options to control behavior:
export TEMPLATE_IGNORE_EXISTING=false
export DOCKER_USER=merpatterson


## "Private" Variables:

# Variables that aren't likely to be of concern those just using and reading top-level
# targets.  Mostly variables whose values are derived from the environment or other
# values.  If adding a variable whose value isn't a literal constant or intended for use
# on the CLI as an option, add it to the appropriate grouping below.  Unfortunately,
# variables referenced in targets or prerequisites need to be defined above those
# references (as opposed to references in recipes), which means we can't move these
# further below for readability and discover.

### Defensive settings for make:
#     https://tech.davis-hansson.com/p/make/
SHELL:=bash
.ONESHELL:
.SHELLFLAGS:=-eu -o pipefail -c
.SILENT:
.DELETE_ON_ERROR:
MAKEFLAGS+=--warn-undefined-variables
MAKEFLAGS+=--no-builtin-rules
PS1?=$$
EMPTY=
COMMA=,

# Values derived from the environment:
USER_NAME:=$(shell id -u -n)
USER_FULL_NAME:=$(shell \
    getent passwd "$(USER_NAME)" | cut -d ":" -f 5 | cut -d "," -f 1)
ifeq ($(USER_FULL_NAME),)
USER_FULL_NAME=$(USER_NAME)
endif
USER_EMAIL:=$(USER_NAME)@$(shell hostname -f)
<<<<<<< HEAD
export PUID:=$(shell id -u)
export PGID:=$(shell id -g)
export CHECKOUT_DIR=$(PWD)
TZ=Etc/UTC
ifneq ("$(wildcard /usr/share/zoneinfo/)","")
TZ=$(shell \
  realpath --relative-to=/usr/share/zoneinfo/ \
  $(firstword $(realpath /private/etc/localtime /etc/localtime)) \
)
endif
export TZ
export DOCKER_GID=$(shell getent group "docker" | cut -d ":" -f 3)
=======
export CHECKOUT_DIR=$(PWD)
>>>>>>> 3ac9acd5

# Values derived from VCS/git:
VCS_LOCAL_BRANCH:=$(shell git branch --show-current)
VCS_TAG=
ifeq ($(VCS_LOCAL_BRANCH),)
# Guess branch name from tag:
ifneq ($(shell echo "$(VCS_TAG)" | grep -E '^v[0-9]+\.[0-9]+\.[0-9]+$$'),)
# Final release, should be from main:
VCS_LOCAL_BRANCH=main
else ifneq ($(shell echo "$(VCS_TAG)" | grep -E '^v[0-9]+\.[0-9]+\.[0-9]+.+$$'),)
# Pre-release, should be from develop:
VCS_LOCAL_BRANCH=develop
endif
endif
# Reproduce what we need of git's branch and remote configuration and logic:
VCS_CLONE_REMOTE:=$(shell git config "clone.defaultRemoteName")
ifeq ($(VCS_CLONE_REMOTE),)
VCS_CLONE_REMOTE=origin
endif
VCS_PUSH_REMOTE:=$(shell git config "branch.$(VCS_LOCAL_BRANCH).pushRemote")
ifeq ($(VCS_PUSH_REMOTE),)
VCS_PUSH_REMOTE:=$(shell git config "remote.pushDefault")
endif
ifeq ($(VCS_PUSH_REMOTE),)
VCS_PUSH_REMOTE=$(VCS_CLONE_REMOTE)
endif
VCS_UPSTREAM_REMOTE:=$(shell git config "branch.$(VCS_LOCAL_BRANCH).remote")
ifeq ($(VCS_UPSTREAM_REMOTE),)
VCS_UPSTREAM_REMOTE:=$(shell git config "checkout.defaultRemote")
endif
VCS_UPSTREAM_REF:=$(shell git config "branch.$(VCS_LOCAL_BRANCH).merge")
VCS_UPSTREAM_BRANCH=$(VCS_UPSTREAM_REF:refs/heads/%=%)
# Determine the best remote and branch for versioning data, e.g. `v*` tags:
VCS_REMOTE=$(VCS_PUSH_REMOTE)
VCS_BRANCH=$(VCS_LOCAL_BRANCH)
# Determine the best remote and branch for release data, e.g. conventional commits:
VCS_COMPARE_REMOTE=$(VCS_UPSTREAM_REMOTE)
ifeq ($(VCS_COMPARE_REMOTE),)
VCS_COMPARE_REMOTE=$(VCS_PUSH_REMOTE)
endif
VCS_COMPARE_BRANCH=$(VCS_UPSTREAM_BRANCH)
ifeq ($(VCS_COMPARE_BRANCH),)
VCS_COMPARE_BRANCH=$(VCS_BRANCH)
endif
# If pushing to upstream release branches, get release data compared to the previous
# release:
ifeq ($(VCS_COMPARE_BRANCH),develop)
VCS_COMPARE_BRANCH=main
endif
VCS_BRANCH_SUFFIX=upgrade
VCS_MERGE_BRANCH=$(VCS_BRANCH:%-$(VCS_BRANCH_SUFFIX)=%)
# Assemble the targets used to avoid redundant fetches during release tasks:
VCS_FETCH_TARGETS=./var/git/refs/remotes/$(VCS_REMOTE)/$(VCS_BRANCH)
ifneq ($(VCS_REMOTE)/$(VCS_BRANCH),$(VCS_COMPARE_REMOTE)/$(VCS_COMPARE_BRANCH))
VCS_FETCH_TARGETS+=./var/git/refs/remotes/$(VCS_COMPARE_REMOTE)/$(VCS_COMPARE_BRANCH)
endif
# Also fetch develop for merging back in the final release:
VCS_RELEASE_FETCH_TARGETS=./var/git/refs/remotes/$(VCS_REMOTE)/$(VCS_BRANCH)
ifeq ($(VCS_BRANCH),main)
VCS_RELEASE_FETCH_TARGETS+=./var/git/refs/remotes/$(VCS_COMPARE_REMOTE)/develop
ifneq ($(VCS_REMOTE)/$(VCS_BRANCH),$(VCS_COMPARE_REMOTE)/develop)
ifneq ($(VCS_COMPARE_REMOTE)/$(VCS_COMPARE_BRANCH),$(VCS_COMPARE_REMOTE)/develop)
VCS_FETCH_TARGETS+=./var/git/refs/remotes/$(VCS_COMPARE_REMOTE)/develop
endif
endif
endif
ifneq ($(VCS_MERGE_BRANCH),$(VCS_BRANCH))
VCS_FETCH_TARGETS+=./var/git/refs/remotes/$(VCS_REMOTE)/$(VCS_MERGE_BRANCH)
endif

# Run Python tools in isolated environments managed by Tox:
TOX_EXEC_OPTS=--no-recreate-pkg --skip-pkg-install
TOX_EXEC_BUILD_ARGS=tox exec $(TOX_EXEC_OPTS) -e "build"

# Values used to build Docker images:
DOCKER_FILE=./Dockerfile
export DOCKER_BUILD_ARGS=
export DOCKER_BUILD_PULL=false
# Values used to tag built images:
export DOCKER_VARIANT=
DOCKER_VARIANT_PREFIX=
ifneq ($(DOCKER_VARIANT),)
DOCKER_VARIANT_PREFIX=$(DOCKER_VARIANT)-
endif
export DOCKER_BRANCH_TAG=$(subst /,-,$(VCS_BRANCH))
DOCKER_REGISTRIES=DOCKER
export DOCKER_REGISTRY=$(firstword $(DOCKER_REGISTRIES))
DOCKER_IMAGE_DOCKER=$(DOCKER_USER)/project-structure
DOCKER_IMAGE=$(DOCKER_IMAGE_$(DOCKER_REGISTRY))
# Values used to run built images in containers:
DOCKER_COMPOSE_RUN_ARGS=
DOCKER_COMPOSE_RUN_ARGS+= --rm
ifeq ($(shell tty),not a tty)
DOCKER_COMPOSE_RUN_ARGS+= -T
endif

# Values used for publishing releases:
# Safe defaults for testing the release process without publishing to the final/official
# hosts/indexes/registries:
RELEASE_PUBLISH=false
# Only publish releases from the `main` or `develop` branches:
ifeq ($(VCS_BRANCH),main)
RELEASE_PUBLISH=true
else ifeq ($(VCS_BRANCH),develop)
# Publish pre-releases from the `develop` branch:
RELEASE_PUBLISH=true
endif
DOCKER_PLATFORMS=
ifeq ($(RELEASE_PUBLISH),true)
# TEMPLATE: Choose the platforms on which your end-users need to be able to run the
# image.  These default platforms should cover most common end-user platforms, including
# modern Apple M1 CPUs, Raspberry Pi devices, etc.:
DOCKER_PLATFORMS=linux/amd64 linux/arm64 linux/arm/v7
endif

# Override variable values if present in `./.env` and if not overridden on the CLI:
include $(wildcard .env)

# Done with `$(shell ...)`, echo recipe commands going forward
.SHELLFLAGS+= -x


## Top-level targets:

.PHONY: all
### The default target.
all: build

.PHONY: start
### Run the local development end-to-end stack services in the background as daemons.
start: build-docker ./.env
	docker compose down
	docker compose up -d

.PHONY: run
### Run the local development end-to-end stack services in the foreground for debugging.
run: build-docker ./.env
	docker compose down
	docker compose up


## Build Targets:
#
# Recipes that make artifacts needed for by end-users, development tasks, other recipes.

.PHONY: build
<<<<<<< HEAD
### Set up everything for development from a checkout, local and in containers.
build: ./.git/hooks/pre-commit \
		$(HOME)/.local/var/log/project-structure-host-install.log \
		build-docker
=======
### Perform any currently necessary local set-up common to most operations.
build: ./.git/hooks/pre-commit ./.env \
		$(HOME)/.local/var/log/project-structure-host-install.log
>>>>>>> 3ac9acd5

.PHONY: build-pkgs
### Ensure the built package is current.
build-pkgs: ./var/git/refs/remotes/$(VCS_REMOTE)/$(VCS_BRANCH) \
		./var-docker/log/build-devel.log
	true "TEMPLATE: Always specific to the type of project"

## Docker Build Targets:
#
# Strive for as much consistency as possible in development tasks between the local host
# and inside containers.  To that end, most of the `*-docker` container target recipes
# should run the corresponding `*-local` local host target recipes inside the
# development container.  Top level targets, like `test`, should run as much as possible
# inside the development container.

.PHONY: build-docker
### Set up for development in Docker containers.
build-docker: build-pkgs ./var/log/tox/build/build.log ./var-docker/log/build-user.log

.PHONY: build-docker-tags
### Print the list of image tags for the current registry and variant.
build-docker-tags:
	$(MAKE) -e $(DOCKER_REGISTRIES:%=build-docker-tags-%)

.PHONY: $(DOCKER_REGISTRIES:%=build-docker-tags-%)
### Print the list of image tags for the current registry and variant.
$(DOCKER_REGISTRIES:%=build-docker-tags-%): \
		./var/git/refs/remotes/$(VCS_REMOTE)/$(VCS_BRANCH) \
		./var/log/tox/build/build.log
	docker_image=$(DOCKER_IMAGE_$(@:build-docker-tags-%=%))
	echo $${docker_image}:$(DOCKER_VARIANT_PREFIX)$(DOCKER_BRANCH_TAG)
ifeq ($(VCS_BRANCH),main)
# Only update tags end users may depend on to be stable from the `main` branch
	VERSION=$$(./.tox/build/bin/cz version --project)
	major_version=$$(echo $${VERSION} | sed -nE 's|([0-9]+).*|\1|p')
	minor_version=$$(
	    echo $${VERSION} | sed -nE 's|([0-9]+\.[0-9]+).*|\1|p'
	)
	echo $${docker_image}:$(DOCKER_VARIANT_PREFIX)v$${minor_version}
	echo $${docker_image}:$(DOCKER_VARIANT_PREFIX)v$${major_version}
	echo $${docker_image}:$(DOCKER_VARIANT_PREFIX)
endif
# This variant is the default used for tags such as `latest`
	echo $${docker_image}:$(DOCKER_VARIANT_PREFIX)$(DOCKER_BRANCH_TAG)
ifeq ($(VCS_BRANCH),main)
	echo $${docker_image}:$(DOCKER_VARIANT_PREFIX)v$${minor_version}
	echo $${docker_image}:$(DOCKER_VARIANT_PREFIX)v$${major_version}
ifeq ($(DOCKER_VARIANT),)
	echo $${docker_image}:latest
else
	echo $${docker_image}:$(DOCKER_VARIANT)
endif
endif

.PHONY: build-docker-build
### Run the actual commands used to build the Docker container image.
build-docker-build: $(HOME)/.local/var/log/docker-multi-platform-host-install.log \
		./var/log/tox/build/build.log \
		./var/git/refs/remotes/$(VCS_REMOTE)/$(VCS_BRANCH) \
		./var/log/docker-login-DOCKER.log
# Workaround broken interactive session detection:
	docker pull "buildpack-deps"
	docker_image_tags=""
	for image_tag in $$(
	    $(MAKE) -e --no-print-directory build-docker-tags
	)
	do
	    docker_image_tags+="--tag $${image_tag} "
	done
# https://github.com/moby/moby/issues/39003#issuecomment-879441675
	docker buildx build $(DOCKER_BUILD_ARGS) \
	    --build-arg BUILDKIT_INLINE_CACHE="1" \
	    --build-arg VERSION="$$(./.tox/build/bin/cz version --project)" \
	    $${docker_image_tags} --file "$(DOCKER_FILE)" "./"


## Test Targets:
#
# Recipes that run the test suite.

.PHONY: test
### Format the code and run the full suite of tests, coverage checks, and linters.
test: test-lint test-docker-lint test-docker

.PHONY: test-local
### Run the full suite of tests, coverage checks, and linters.
test-local:
	true "TEMPLATE: Always specific to the type of project"

.PHONY: test-lint
### Perform any linter or style checks, including non-code checks.
test-lint: $(HOME)/.local/var/log/project-structure-host-install.log
# Run non-code checks, e.g. documentation:
	tox run -e "build"

.PHONY: test-debug
### Run tests directly on the host and invoke the debugger on errors/failures.
test-debug:
	true "TEMPLATE: Always specific to the type of project"

.PHONY: test-docker
### Run the full suite of tests, coverage checks, and code linters in containers.
test-docker: build-pkgs ./var/log/tox/build/build.log build-docker
	docker_run_args="--rm"
	if [ ! -t 0 ]
	then
# No fancy output when running in parallel
	    docker_run_args+=" -T"
	fi
# Ensure the end-user image runs successfully:
	docker compose run --no-deps $${docker_run_args} project-structure true
# Run from the development Docker container for consistency:
	docker compose run $${docker_run_args} project-structure-devel \
	    make -e test-local

.PHONY: test-docker-lint
### Check the style and content of the `./Dockerfile*` files
test-docker-lint: ./.env ./var/log/docker-login-DOCKER.log
	docker compose pull --quiet hadolint
	docker compose run $(DOCKER_COMPOSE_RUN_ARGS) hadolint
	docker compose run $(DOCKER_COMPOSE_RUN_ARGS) hadolint \
	    hadolint "./Dockerfile.devel"
	docker compose run $(DOCKER_COMPOSE_RUN_ARGS) hadolint \
	    hadolint "./build-host/Dockerfile"

.PHONY: test-push
### Perform any checks that should only be run before pushing.
test-push: $(VCS_FETCH_TARGETS) \
		$(HOME)/.local/var/log/project-structure-host-install.log \
		./var-docker/log/build-devel.log ./.env
	vcs_compare_rev="$(VCS_COMPARE_REMOTE)/$(VCS_COMPARE_BRANCH)"
	if ! git fetch "$(VCS_COMPARE_REMOTE)" "$(VCS_COMPARE_BRANCH)"
	then
# Compare with the pre-release branch if this branch hasn't been pushed yet:
	    vcs_compare_rev="$(VCS_COMPARE_REMOTE)/develop"
	fi
	exit_code=0
	(
	    $(TOX_EXEC_BUILD_ARGS) -- \
	        cz check --rev-range "$${vcs_compare_rev}..HEAD" &&
	    $(TOX_EXEC_BUILD_ARGS) -- \
	        python ./bin/cz-check-bump --compare-ref "$${vcs_compare_rev}"
	) || exit_code=$$?
	if (( $$exit_code == 3 || $$exit_code == 21 ))
	then
	    exit
	elif (( $$exit_code != 0 ))
	then
	    exit $$exit_code
	else
	    docker compose run $(DOCKER_COMPOSE_RUN_ARGS) \
	        project-structure-devel $(TOX_EXEC_BUILD_ARGS) -- \
	        towncrier check --compare-with "$${vcs_compare_rev}"
	fi

.PHONY: test-clean
### Confirm that the checkout is free of uncommitted VCS changes.
test-clean:
	if [ -n "$$(git status --porcelain)" ]
	then
	    set +x
	    echo "Checkout is not clean"
	    false
	fi


## Release Targets:
#
# Recipes that make an changes needed for releases and publish built artifacts to
# end-users.

.PHONY: release
### Publish installable packages and container images as required by commits.
release: release-pkgs release-docker

.PHONY: release-pkgs
### Publish installable packages if conventional commits require a release.
release-pkgs: $(HOME)/.local/var/log/project-structure-host-install.log
# Only release from the `main` or `develop` branches:
ifeq ($(RELEASE_PUBLISH),true)
	$(MAKE) -e build-pkgs
	true "TEMPLATE: Always specific to the type of project"
	$(MAKE) -e test-clean
endif

.PHONY: release-docker
### Publish all container images to all container registries.
release-docker: build-docker $(DOCKER_REGISTRIES:%=./var/log/docker-login-%.log) \
		$(HOME)/.local/var/log/docker-multi-platform-host-install.log
# Build other platforms in emulation and rely on the layer cache for bundling the
# previously built native images into the manifests.
	DOCKER_BUILD_ARGS="$(DOCKER_BUILD_ARGS) --push"
ifneq ($(DOCKER_PLATFORMS),)
	DOCKER_BUILD_ARGS+=" --platform $(subst $(EMPTY) ,$(COMMA),$(DOCKER_PLATFORMS))"
else
endif
	export DOCKER_BUILD_ARGS
# Push the development manifest and images:
	$(MAKE) -e DOCKER_FILE="./Dockerfile.devel" DOCKER_VARIANT="devel" \
	    build-docker-build
# Push the end-user manifest and images:
	$(MAKE) -e build-docker-build
# Update Docker Hub `README.md` using the `./README.rst` reStructuredText version:
ifeq ($(VCS_BRANCH),main)
	$(MAKE) -e "./var/log/docker-login-DOCKER.log"
	docker compose pull --quiet pandoc docker-pushrm
	docker compose run $(DOCKER_COMPOSE_RUN_ARGS) docker-pushrm
endif

.PHONY: release-bump
### Bump the package version if on a branch that should trigger a release.
release-bump: ~/.gitconfig $(VCS_RELEASE_FETCH_TARGETS) \
		./var/log/git-remotes.log \
		$(HOME)/.local/var/log/project-structure-host-install.log \
		./var-docker/log/build-devel.log ./.env
	if ! git diff --cached --exit-code
	then
	    set +x
	    echo "CRITICAL: Cannot bump version with staged changes"
	    false
	fi
# Ensure the local branch is updated to the forthcoming version bump commit:
	git switch -C "$(VCS_BRANCH)" "$$(git rev-parse HEAD)" --
# Check if a release is required:
	exit_code=0
	if [ "$(VCS_BRANCH)" = "main" ] &&
	    $(TOX_EXEC_BUILD_ARGS) -- python ./bin/get-base-version $$(
	        $(TOX_EXEC_BUILD_ARGS) -qq -- cz version --project
	    )
	then
# Release a previous pre-release as final regardless of whether commits since then
# require a release:
	    true
	else
# Is a release required by conventional commits:
	    $(TOX_EXEC_BUILD_ARGS) -- python ./bin/cz-check-bump || exit_code=$$?
	    if (( $$exit_code == 3 || $$exit_code == 21 ))
	    then
# No commits require a release:
	        exit
	    elif (( $$exit_code != 0 ))
	    then
	        exit $$exit_code
	    fi
	fi
# Collect the versions involved in this release according to conventional commits:
	cz_bump_args="--check-consistency --no-verify"
ifneq ($(VCS_BRANCH),main)
	cz_bump_args+=" --prerelease beta"
endif
# Build and stage the release notes to be commited by `$ cz bump`
	next_version=$$(
	    $(TOX_EXEC_BUILD_ARGS) -qq -- cz bump $${cz_bump_args} --yes --dry-run |
	    sed -nE 's|.* ([^ ]+) *→ *([^ ]+).*|\2|p;q'
	) || true
	docker compose run $(DOCKER_COMPOSE_RUN_ARGS) project-structure-devel \
	    $(TOX_EXEC_ARGS) -qq -- \
	    towncrier build --version "$${next_version}" --draft --yes \
	    >"./NEWS-VERSION.rst"
	git add -- "./NEWS-VERSION.rst"
	docker compose run $(DOCKER_COMPOSE_RUN_ARGS) project-structure-devel \
	    $(TOX_EXEC_ARGS) -- towncrier build --version "$${next_version}" --yes
# Increment the version in VCS
	$(TOX_EXEC_BUILD_ARGS) -- cz bump $${cz_bump_args}
ifeq ($(VCS_BRANCH),main)
# Merge the bumped version back into `develop`:
	$(MAKE) VCS_BRANCH="main" VCS_MERGE_BRANCH="develop" \
	    VCS_REMOTE="$(VCS_COMPARE_REMOTE)" VCS_MERGE_BRANCH="develop" devel-merge
	git switch -C "$(VCS_BRANCH)" "$$(git rev-parse HEAD)" --
endif


## Development Targets:
#
# Recipes used by developers to make changes to the code.

.PHONY: devel-format
### Automatically correct code in this checkout according to linters and style checkers.
devel-format: $(HOME)/.local/var/log/project-structure-host-install.log
	true "TEMPLATE: Always specific to the type of project"
	$(TOX_EXEC_BUILD_ARGS) -- reuse addheader -r --skip-unrecognised \
	    --copyright "Ross Patterson <me@rpatterson.net>" --license "MIT" "./"

.PHONY: devel-upgrade
### Update all fixed/pinned dependencies to their latest available versions.
devel-upgrade:
# Update VCS hooks from remotes to the latest tag.
	$(TOX_EXEC_BUILD_ARGS) -- pre-commit autoupdate

.PHONY: devel-upgrade-branch
### Reset an upgrade branch, commit upgraded dependencies on it, and push for review.
devel-upgrade-branch: ~/.gitconfig ./var/git/refs/remotes/$(VCS_REMOTE)/$(VCS_BRANCH)
	git switch -C "$(VCS_BRANCH)-upgrade" --track "$(VCS_BRANCH)" --
	now=$$(date -u)
	$(MAKE) -e devel-upgrade
	if $(MAKE) -e "test-clean"
	then
# No changes from upgrade, exit successfully but push nothing
	    exit
	fi
# Commit the upgrade changes
	echo "Upgrade all requirements to the latest versions as of $${now}." \
	    >"./newsfragments/+upgrade-requirements.bugfix.rst"
	git add --update "./.pre-commit-config.yaml"
	git add "./newsfragments/+upgrade-requirements.bugfix.rst"
	git commit --all --gpg-sign -m \
	    "fix(deps): Upgrade requirements latest versions"
# Fail if upgrading left untracked files in VCS
	$(MAKE) -e "test-clean"

.PHONY: devel-merge
### Merge this branch with a suffix back into it's un-suffixed upstream.
devel-merge: ~/.gitconfig ./var/git/refs/remotes/$(VCS_REMOTE)/$(VCS_MERGE_BRANCH)
	merge_rev="$$(git rev-parse HEAD)"
	git switch -C "$(VCS_MERGE_BRANCH)" --track "$(VCS_REMOTE)/$(VCS_MERGE_BRANCH)"
	git merge --ff --gpg-sign -m \
	    $$'Merge branch \'$(VCS_BRANCH)\' into $(VCS_MERGE_BRANCH)\n\n[ci merge]' \
	    "$${merge_rev}"


## Clean Targets:
#
# Recipes used to restore the checkout to initial conditions.

.PHONY: clean
### Restore the checkout to a state as close to an initial clone as possible.
clean:
	docker compose down --remove-orphans --rmi "all" -v || true
	$(TOX_EXEC_BUILD_ARGS) -- pre-commit uninstall \
	    --hook-type "pre-commit" --hook-type "commit-msg" --hook-type "pre-push" \
	    || true
	$(TOX_EXEC_BUILD_ARGS) -- pre-commit clean || true
	git clean -dfx -e "var/" -e ".env"
<<<<<<< HEAD
	rm -rfv "./var/log/" "./var-docker/log/"
=======
	rm -rfv "./var/log/"
>>>>>>> 3ac9acd5


## Real Targets:
#
# Recipes that make actual changes and create and update files for the target.

# Targets used as pre-requisites to ensure virtual environments managed by tox have been
# created and can be used directly to save time on Tox's overhead when we don't need
# Tox's logic about when to update/recreate them, e.g.:
#     $ ./.tox/build/bin/cz --help
# Mostly useful for build/release tools.
./var/log/tox/build/build.log:
	$(MAKE) -e "$(HOME)/.local/var/log/project-structure-host-install.log"
	mkdir -pv "$(dir $(@))"
	tox run $(TOX_EXEC_OPTS) -e "$(@:var/log/tox/%/build.log=%)" --notest |&
	    tee -a "$(@)"

## Docker real targets:

# Build the development image:
./var-docker/log/build-devel.log: \
		./Dockerfile.devel ./.dockerignore ./bin/entrypoint \
		./build-host/requirements.txt.in ./docker-compose.yml \
		./docker-compose.override.yml ./.env \
		./var-docker/log/rebuild.log
	true DEBUG Updated prereqs: $(?)
	mkdir -pv "$(dir $(@))"
ifeq ($(DOCKER_BUILD_PULL),true)
# Pull the development image and simulate as if it had been built here.
	if docker compose pull --quiet project-structure-devel
	then
	    touch "$(@)" "./var-docker/log/rebuild.log"
	    exit
	fi
endif
	$(MAKE) -e DOCKER_FILE="./Dockerfile.devel" DOCKER_VARIANT="devel" \
	    DOCKER_BUILD_ARGS="--load" build-docker-build >>"$(@)"

# Build the end-user image:
./var-docker/log/build-user.log: \
		./var-docker/log/build-devel.log ./Dockerfile \
		./var-docker/log/rebuild.log
	true DEBUG Updated prereqs: $(?)
# Build the end-user image now that all required artifacts are built"
	mkdir -pv "$(dir $(@))"
	$(MAKE) -e DOCKER_BUILD_ARGS="$(DOCKER_BUILD_ARGS) --load" \
	    build-docker-build >>"$(@)"
# The image installs the host requirements, reflect that in the bind mount volumes
	date >>"$(@:%/build-user.log=%/host-install.log)"

# Marker file used to trigger the rebuild of the image.
# Useful to workaround async timestamp issues when running jobs in parallel:
./var-docker/log/rebuild.log:
	mkdir -pv "$(dir $(@))"
	date >>"$(@)"

# Local environment variables from a template:
./.env: ./.env.in
	$(MAKE) -e "template=$(<)" "target=$(@)" expand-template

# Local environment variables and secrets from a template:
./.env: ./.env.in $(HOME)/.local/var/log/project-structure-host-install.log
	if [ ! -e "$(@)" ]
	then
	    set +x
	    echo "WARNING:Copy '$$ cp -av ./.env.in ./.env', \
	review, adjust values as needed and re-run"
	    exit 1
	fi
	$(call expand_template,$(<),$(@))

# Install all tools required by recipes that have to be installed externally on the
# host.  Use a target file outside this checkout to support multiple checkouts.  Use a
# target specific to this project so that other projects can use the same approach but
# with different requirements.
$(HOME)/.local/var/log/project-structure-host-install.log: ./bin/host-install \
		./build-host/requirements.txt.in
	mkdir -pv "$(dir $(@))"
	"$(<)" |& tee -a "$(@)"

# https://docs.docker.com/build/building/multi-platform/#building-multi-platform-images
$(HOME)/.local/var/log/docker-multi-platform-host-install.log:
	mkdir -pv "$(dir $(@))"
	if ! docker context inspect "multi-platform" |& tee -a "$(@)"
	then
	    docker context create "multi-platform" |& tee -a "$(@)"
	fi
	if ! docker buildx inspect |& tee -a "$(@)" |
	    grep -q '^ *Endpoint: *multi-platform *'
	then
	    (
	        docker buildx create --use "multi-platform" || true
	    ) |& tee -a "$(@)"
	fi

# Retrieve VCS data needed for versioning (tags) and release (release notes).
$(VCS_FETCH_TARGETS): ./.git/logs/HEAD
	git_fetch_args=--tags
	if [ "$$(git rev-parse --is-shallow-repository)" == "true" ]
	then
	    git_fetch_args+=" --unshallow"
	fi
	branch_path="$(@:var/git/refs/remotes/%=%)"
	mkdir -pv "$(dir $(@))"
	if ! git fetch $${git_fetch_args} "$${branch_path%%/*}" "$${branch_path#*/}" |&
	    tee -a "$(@)"
	then
# If the local branch doesn't exist, fall back to the pre-release branch:
	    git fetch $${git_fetch_args} "$${branch_path%%/*}" "develop" |&
	        tee -a "$(@)"
	fi

./.git/hooks/pre-commit:
	$(MAKE) -e "$(HOME)/.local/var/log/project-structure-host-install.log"
	$(TOX_EXEC_BUILD_ARGS) -- pre-commit install \
	    --hook-type "pre-commit" --hook-type "commit-msg" --hook-type "pre-push"

# Tell Emacs where to find checkout-local tools needed to check the code.
./.dir-locals.el: ./.dir-locals.el.in
	$(MAKE) -e "template=$(<)" "target=$(@)" expand-template

# Ensure minimal VCS configuration, mostly useful in automation such as CI.
~/.gitconfig:
	git config --global user.name "$(USER_FULL_NAME)"
	git config --global user.email "$(USER_EMAIL)"

./var/log/docker-login-DOCKER.log: ./.env
	mkdir -pv "$(dir $(@))"
	set +x
	source "./.env"
	export DOCKER_PASS
	set -x
	printenv "DOCKER_PASS" | docker login -u "merpatterson" --password-stdin
	date | tee -a "$(@)"


## Makefile "functions":
#
# Snippets whose output is frequently used including across recipes.  Used for output
# only, not actually making any changes.
# https://www.gnu.org/software/make/manual/html_node/Call-Function.html

# Return the most recently built package:
current_pkg=$(shell ls -t ./dist/*$(1) | head -n 1)

define expand_template=
if [ -e "$(2)" ]
then
    if ( ! [ "$(1)" -nt "$(2)" ] ) || [ "$(TEMPLATE_IGNORE_EXISTING)" = "true" ]
    then
        touch "$(2)"
        exit
    fi
    envsubst <"$(1)" | diff -u "$(2)" "-" || true
    set +x
    echo "ERROR: Template $(1) has been updated."
    echo "       Reconcile changes and \`$$ touch $(2)\`:"
    false
fi
envsubst <"$(1)" >"$(2)"
endef

# TEMPLATE: Run this once for your project.  See the `./var/log/docker-login*.log`
# targets for the authentication environment variables that need to be set or just login
# to those container registries manually and touch these targets.
.PHONY: bootstrap-project
### Run any tasks needed to be run once for a given project by a maintainer
bootstrap-project: ./var/log/docker-login-DOCKER.log
# Initially seed the build host Docker image to bootstrap CI/CD environments
	$(MAKE) -e -C "./build-host/" release


## Makefile Development:
#
# Development primarily requires a balance of 2 priorities:
#
# - Ensure the correctness of the code and build artifacts
# - Minimize iteration time overhead in the inner loop of development
#
# This project uses Make to balance those priorities.  Target recipes capture the
# commands necessary to build artifacts, run tests, and check the code.  Top-level
# targets assemble those recipes to put it all together and ensure correctness.  Target
# prerequisites are used to define when build artifacts need to be updated so that
# time isn't wasted on unnecessary updates in the inner loop of development.
#
# The most important Make concept to understand if making changes here is that of real
# targets and prerequisites, as opposed to "phony" targets.  The target is only updated
# if any of its prerequisites are newer, IOW have a more recent modification time, than
# the target.  For example, if a new feature adds library as a new project dependency
# then correctness requires that the fixed/pinned versions be updated to include the new
# library.  Most of the time, however, the fixed/pinned versions don't need to be
# updated and it would waste significant time to always update them in the inner loop of
# development.  We express this relationship in Make by defining the files containing
# the fixed/pinned versions as targets and the `./setup.cfg` file where dependencies are
# defined as a prerequisite:
#
#    ./build/foo.txt: ./foo.txt.in
#    	envsubst <"$(<)" >"$(@)"
#
# To that end, developers should use real target files whenever possible when adding
# recipes to this file.
#
# Sometimes the task we need a recipe to accomplish should only be run when certain
# changes have been made and as such we can use those changed files as prerequisites but
# the task doesn't produce an artifact appropriate for use as the target for the recipe.
# In that case, the recipe can write "simulated" artifact such as by piping output to a
# log file:
#
#     ./var/log/foo.log:
#         mkdir -pv "$(dir $(@))"
#         echo "Do some work here" | tee -a "$(@)"
#
# This is also useful when none of the modification times of produced artifacts can be
# counted on to correctly reflect when any subsequent targets need to be updated when
# using this target as a pre-requisite in turn.  If no output can be captured, then the
# recipe can create arbitrary output:
#
#     ./var/log/foo.log:
#         echo "Do some work here"
#         mkdir -pv "$(dir $(@))"
#         date | tee -a "$(@)"
#
# If a target is needed by the recipe of another target but should *not* trigger updates
# when it's newer, such as one-time host install tasks, then use that target in a
# sub-make instead of as a prerequisite:
#
#     ./var/log/foo.log:
#         $(MAKE) "./var/log/bar.log"
#
# We use a few more Make features than these core features and welcome further use of
# such features:
#
# - `$(@)`:
#   The automatic variable containing the file path for the target
#
# - `$(<)`:
#   The automatic variable containing the file path for the first prerequisite
#
# - `$(FOO:%=foo-%)`:
#   Substitution references to generate transformations of space-separated values
#
# - `$ make FOO=bar ...`:
#   Overriding variables on the command-line when invoking make as "options"
#
# We want to avoid, however, using many more features of Make, particularly the more
# "magical" features, to keep it readable, discover-able, and otherwise accessible to
# developers who may not have significant familiarity with Make.  If there's a good,
# pragmatic reason to add use of further features feel free to make the case but avoid
# them if possible.<|MERGE_RESOLUTION|>--- conflicted
+++ resolved
@@ -46,7 +46,6 @@
 USER_FULL_NAME=$(USER_NAME)
 endif
 USER_EMAIL:=$(USER_NAME)@$(shell hostname -f)
-<<<<<<< HEAD
 export PUID:=$(shell id -u)
 export PGID:=$(shell id -g)
 export CHECKOUT_DIR=$(PWD)
@@ -59,9 +58,6 @@
 endif
 export TZ
 export DOCKER_GID=$(shell getent group "docker" | cut -d ":" -f 3)
-=======
-export CHECKOUT_DIR=$(PWD)
->>>>>>> 3ac9acd5
 
 # Values derived from VCS/git:
 VCS_LOCAL_BRANCH:=$(shell git branch --show-current)
@@ -157,6 +153,7 @@
 ifeq ($(shell tty),not a tty)
 DOCKER_COMPOSE_RUN_ARGS+= -T
 endif
+export DOCKER_PASS
 
 # Values used for publishing releases:
 # Safe defaults for testing the release process without publishing to the final/official
@@ -208,16 +205,10 @@
 # Recipes that make artifacts needed for by end-users, development tasks, other recipes.
 
 .PHONY: build
-<<<<<<< HEAD
 ### Set up everything for development from a checkout, local and in containers.
-build: ./.git/hooks/pre-commit \
+build: ./.git/hooks/pre-commit ./.env \
 		$(HOME)/.local/var/log/project-structure-host-install.log \
 		build-docker
-=======
-### Perform any currently necessary local set-up common to most operations.
-build: ./.git/hooks/pre-commit ./.env \
-		$(HOME)/.local/var/log/project-structure-host-install.log
->>>>>>> 3ac9acd5
 
 .PHONY: build-pkgs
 ### Ensure the built package is current.
@@ -551,11 +542,7 @@
 	    || true
 	$(TOX_EXEC_BUILD_ARGS) -- pre-commit clean || true
 	git clean -dfx -e "var/" -e ".env"
-<<<<<<< HEAD
 	rm -rfv "./var/log/" "./var-docker/log/"
-=======
-	rm -rfv "./var/log/"
->>>>>>> 3ac9acd5
 
 
 ## Real Targets:
@@ -612,10 +599,6 @@
 	mkdir -pv "$(dir $(@))"
 	date >>"$(@)"
 
-# Local environment variables from a template:
-./.env: ./.env.in
-	$(MAKE) -e "template=$(<)" "target=$(@)" expand-template
-
 # Local environment variables and secrets from a template:
 ./.env: ./.env.in $(HOME)/.local/var/log/project-structure-host-install.log
 	if [ ! -e "$(@)" ]
@@ -684,10 +667,6 @@
 
 ./var/log/docker-login-DOCKER.log: ./.env
 	mkdir -pv "$(dir $(@))"
-	set +x
-	source "./.env"
-	export DOCKER_PASS
-	set -x
 	printenv "DOCKER_PASS" | docker login -u "merpatterson" --password-stdin
 	date | tee -a "$(@)"
 
