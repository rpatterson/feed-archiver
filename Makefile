## Development, build and maintenance tasks

### Defensive settings for make:
#     https://tech.davis-hansson.com/p/make/
SHELL:=bash
.ONESHELL:
.SHELLFLAGS:=-eu -o pipefail -c
.SILENT:
.DELETE_ON_ERROR:
MAKEFLAGS+=--warn-undefined-variables
MAKEFLAGS+=--no-builtin-rules
PS1?=$$
EMPTY=
COMMA=,

# Variables/options that affect behavior
# https://devguide.python.org/versions/#supported-versions
PYTHON_SUPPORTED_MINORS=3.11 3.10 3.9 3.8 3.7
export DOCKER_USER=merpatterson
# Project-specific variables
GPG_SIGNING_KEYID=2EFF7CCE6828E359
CI_REGISTRY_USER=rpatterson

# Values derived from the environment
USER_NAME:=$(shell id -u -n)
USER_FULL_NAME:=$(shell getent passwd "$(USER_NAME)" | cut -d ":" -f 5 | cut -d "," -f 1)
ifeq ($(USER_FULL_NAME),)
USER_FULL_NAME=$(USER_NAME)
endif
USER_EMAIL:=$(USER_NAME)@$(shell hostname -f)
export PUID:=$(shell id -u)
export PGID:=$(shell id -g)
export CHECKOUT_DIR=$(PWD)
# Use the same Python version tox would as a default:
# https://tox.wiki/en/latest/config.html#base_python
PYTHON_HOST_MINOR:=$(shell pip --version | sed -nE 's|.* \(python ([0-9]+.[0-9]+)\)$$|\1|p')
export PYTHON_HOST_ENV=py$(subst .,,$(PYTHON_HOST_MINOR))
# Determine the latest installed Python version of the supported versions
PYTHON_BASENAMES=$(PYTHON_SUPPORTED_MINORS:%=python%)
define PYTHON_AVAIL_EXECS :=
    $(foreach PYTHON_BASENAME,$(PYTHON_BASENAMES),$(shell which $(PYTHON_BASENAME)))
endef
PYTHON_LATEST_EXEC=$(firstword $(PYTHON_AVAIL_EXECS))
PYTHON_LATEST_BASENAME=$(notdir $(PYTHON_LATEST_EXEC))
PYTHON_MINOR=$(PYTHON_HOST_MINOR)
ifeq ($(PYTHON_MINOR),)
# Fallback to the latest installed supported Python version
PYTHON_MINOR=$(PYTHON_LATEST_BASENAME:python%=%)
endif

# Values derived from constants
# Support passing in the Python versions to test, including testing one version:
#     $ make PYTHON_MINORS=3.11 test
PYTHON_LATEST_MINOR=$(firstword $(PYTHON_SUPPORTED_MINORS))
PYTHON_LATEST_ENV=py$(subst .,,$(PYTHON_LATEST_MINOR))
PYTHON_MINORS=$(PYTHON_SUPPORTED_MINORS)
ifeq ($(PYTHON_MINOR),)
PYTHON_MINOR=$(firstword $(PYTHON_MINORS))
else ifeq ($(findstring $(PYTHON_MINOR),$(PYTHON_MINORS)),)
PYTHON_MINOR=$(firstword $(PYTHON_MINORS))
endif
export PYTHON_ENV=py$(subst .,,$(PYTHON_MINOR))
PYTHON_SHORT_MINORS=$(subst .,,$(PYTHON_MINORS))
PYTHON_ENVS=$(PYTHON_SHORT_MINORS:%=py%)
PYTHON_ALL_ENVS=$(PYTHON_ENVS) build
TOX_ENV_LIST=$(subst $(EMPTY) ,$(COMMA),$(PYTHON_ENVS))
export TOX_RUN_ARGS=run-parallel --parallel auto --parallel-live
ifeq ($(words $(PYTHON_MINORS)),1)
export TOX_RUN_ARGS=run
endif
# The options that allow for rapid execution of arbitrary commands in the venvs managed
# by tox
TOX_EXEC_OPTS=--no-recreate-pkg --skip-pkg-install
TOX_EXEC_ARGS=tox exec $(TOX_EXEC_OPTS) -e "$(PYTHON_ENV)" --
TOX_EXEC_BUILD_ARGS=tox exec $(TOX_EXEC_OPTS) -e "build" --
CI=false
DOCKER_BUILD_ARGS=
DOCKER_REGISTRIES=DOCKER GITLAB GITHUB
export DOCKER_REGISTRY=$(firstword $(DOCKER_REGISTRIES))
DOCKER_IMAGE_DOCKER=$(DOCKER_USER)/python-project-structure
DOCKER_IMAGE_GITLAB=$(CI_REGISTRY_IMAGE)
DOCKER_IMAGE_GITHUB=ghcr.io/$(GITHUB_REPOSITORY_OWNER)/python-project-structure
DOCKER_IMAGE=$(DOCKER_IMAGE_$(DOCKER_REGISTRY))
export DOCKER_VARIANT=
DOCKER_VARIANT_PREFIX=
ifneq ($(DOCKER_VARIANT),)
DOCKER_VARIANT_PREFIX=$(DOCKER_VARIANT)-
endif

# Safe defaults for testing the release process without publishing to the final/official
# hosts/indexes/registries:
BUILD_REQUIREMENTS=true
PIP_COMPILE_ARGS=--upgrade
RELEASE_PUBLISH=false
TOWNCRIER_COMPARE_BRANCH=develop
PYPI_REPO=testpypi
PYPI_HOSTNAME=test.pypi.org
# Determine which branch is checked out depending on the environment
GITLAB_CI=false
GITHUB_ACTIONS=false
ifeq ($(GITLAB_CI),true)
USER_EMAIL=$(USER_NAME)@runners-manager.gitlab.com
export VCS_BRANCH=$(CI_COMMIT_REF_NAME)
else ifeq ($(GITHUB_ACTIONS),true)
USER_EMAIL=$(USER_NAME)@actions.github.com
export VCS_BRANCH=$(GITHUB_REF_NAME)
else
export VCS_BRANCH:=$(shell git branch --show-current)
endif
# Only publish releases from the `master` or `develop` branches:
DOCKER_PUSH=false
CI=false
GITHUB_RELEASE_ARGS=--prerelease
ifeq ($(CI),true)
# Compile requirements on CI/CD as a check to make sure all changes to dependencies have
# been reflected in the frozen/pinned versions, but don't upgrade packages so that
# external changes, such as new PyPI releases, don't turn CI/CD red spuriously and
# unrelated to the contributor's actual changes.
PIP_COMPILE_ARGS=
endif
ifeq ($(GITLAB_CI),true)
ifeq ($(VCS_BRANCH),master)
RELEASE_PUBLISH=true
TOWNCRIER_COMPARE_BRANCH=master
PYPI_REPO=pypi
PYPI_HOSTNAME=pypi.org
DOCKER_PUSH=true
GITHUB_RELEASE_ARGS=
else ifeq ($(VCS_BRANCH),develop)
# Publish pre-releases from the `develop` branch:
RELEASE_PUBLISH=true
endif
endif
CI_REGISTRY=registry.gitlab.com/$(CI_REGISTRY_USER)
CI_REGISTRY_IMAGE=$(CI_REGISTRY)/python-project-structure
GITHUB_REPOSITORY_OWNER=$(CI_REGISTRY_USER)
# Address undefined variables warnings when running under local development
VCS_REMOTE_PUSH_URL=
CODECOV_TOKEN=
PROJECT_GITHUB_PAT=

# Done with `$(shell ...)`, echo recipe commands going forward
.SHELLFLAGS+= -x


## Top-level targets

.PHONY: all
### Default target
all: build

# Strive for as much consistency as possible in development tasks between the local host
# and inside containers.  To that end, most of the `*-docker` container target recipes
# should run the corresponding `*-local` local host target recipes inside the
# development container.  Top level targets, like `test`, should run as much as possible
# inside the development container.

.PHONY: build
### Set up everything for development from a checkout, local and in containers
build: ./.git/hooks/pre-commit build-docker

.PHONY: build-docker
### Set up for development in Docker containers
build-docker: ./.env ./var/log/host-install.log
ifeq ($(RELEASE_PUBLISH),true)
	if [ -e "./build/next-version.txt" ]
	then
# Ensure the build is made from the version bump commit if it was done elsewhere:
	    git pull --ff-only "origin" "v$$(cat "./build/next-version.txt")"
	fi
endif
# Avoid parallel tox recreations stomping on each other
	$(MAKE) "./var/log/tox/build/build.log"
	$(MAKE) -e -j DOCKER_BUILD_ARGS="--progress plain" \
	    $(PYTHON_MINORS:%=build-docker-%)
.PHONY: $(PYTHON_MINORS:%=build-docker-%)
### Set up for development in a Docker container for one Python version
$(PYTHON_MINORS:%=build-docker-%):
	$(MAKE) -e PYTHON_MINORS="$(@:build-docker-%=%)" \
	    PYTHON_ENV="py$(subst .,,$(@:build-docker-%=%))" \
	    "./var/docker/py$(subst .,,$(@:build-docker-%=%))/log/build.log"
.PHONY: $(DOCKER_REGISTRIES:%=build-docker-tags-%)
### Print the list of image tags for the current registry and variant
$(DOCKER_REGISTRIES:%=build-docker-tags-%):
	docker_image=$(DOCKER_IMAGE_$(@:build-docker-tags-%=%))
	current_version=$$(./.tox/build/bin/cz version --project)
	major_version=$$(echo $${current_version} | sed -nE 's|([0-9]+).*|\1|p')
	minor_version=$$(
	    echo $${current_version} | sed -nE 's|([0-9]+\.[0-9]+).*|\1|p'
	)
	echo $${docker_image}:$(DOCKER_VARIANT_PREFIX)$(PYTHON_ENV)-$(VCS_BRANCH)
ifeq ($(VCS_BRANCH),master)
# Only update tags end users may depend on to be stable from the `master` branch
	echo $${docker_image}:$(DOCKER_VARIANT_PREFIX)$(PYTHON_ENV)-$${minor_version}
	echo $${docker_image}:$(DOCKER_VARIANT_PREFIX)$(PYTHON_ENV)-$${major_version}
	echo $${docker_image}:$(DOCKER_VARIANT_PREFIX)$(PYTHON_ENV)
endif
# This variant is the default used for tags such as `latest`
ifeq ($(PYTHON_ENV),$(PYTHON_LATEST_ENV))
	echo $${docker_image}:$(DOCKER_VARIANT_PREFIX)$(VCS_BRANCH)
ifeq ($(VCS_BRANCH),master)
	echo $${docker_image}:$(DOCKER_VARIANT_PREFIX)$${minor_version}
	echo $${docker_image}:$(DOCKER_VARIANT_PREFIX)$${major_version}
ifeq ($(DOCKER_VARIANT),)
	echo $${docker_image}:latest
else
	echo $${docker_image}:$(DOCKER_VARIANT)
endif
endif
endif
.PHONY: build-docker-tags
### Print the list of image tags for the current registry and variant
build-docker-tags:
	$(MAKE) $(DOCKER_REGISTRIES:%=build-docker-tags-%)

.PHONY: $(PYTHON_ENVS:%=build-requirements-%)
### Compile fixed/pinned dependency versions if necessary
$(PYTHON_ENVS:%=build-requirements-%):
# Avoid parallel tox recreations stomping on each other
	$(MAKE) "$(@:build-requirements-%=./var/log/tox/%/build.log)"
# Running `$ pip-compile` in parallel generates a lot of network requests so if your
# network connection is intermittent, even rarely, you'll probably see these errors:
#     WARNING: Skipping page https://pypi.org/simple/wheel/ because the GET request got
#     Content-Type: .  The only supported Content-Type is text/html
	$(MAKE) -e -j \
	    "./requirements/$(@:build-requirements-%=%)/user.txt" \
	    "./requirements/$(@:build-requirements-%=%)/devel.txt" \
	    "./requirements/$(@:build-requirements-%=%)/build.txt" \
	    "./requirements/$(@:build-requirements-%=%)/host.txt"

.PHONY: build-wheel
### Build the package/distribution format that is fastest to install
build-wheel: \
		./var/docker/$(PYTHON_ENV)/log/build.log \
		./var/docker/$(PYTHON_ENV)/.tox/$(PYTHON_ENV)/bin/activate
# Retrieve VCS data needed for versioning (tags) and release (release notes)
	git fetch --tags origin "$(VCS_BRANCH)"
	ln -sfv "$$(
	    docker compose run --rm python-project-structure-devel pyproject-build -w |
	    sed -nE 's|^Successfully built (.+\.whl)$$|\1|p'
	)" "./dist/.current.whl"

.PHONY: build-bump
### Bump the package version if on a branch that should trigger a release
build-bump: \
		~/.gitconfig ./var/log/host-install.log \
		./var/docker/$(PYTHON_ENV)/log/build.log \
		./var/docker/$(PYTHON_ENV)/.tox/$(PYTHON_ENV)/bin/activate
ifeq ($(RELEASE_PUBLISH),true)
	set +x
ifneq ($(VCS_REMOTE_PUSH_URL),)
# Requires a Personal or Project Access Token in the GitLab CI/CD Variables.  That
# variable value should be prefixed with the token name as a HTTP `user:password`
# authentication string:
# https://stackoverflow.com/a/73426417/624787
	git remote set-url --push "origin" "$(VCS_REMOTE_PUSH_URL)"
# Fail fast if there's still no push access
	git push -o ci.skip --no-verify --tags "origin"
endif
ifneq ($(GITHUB_ACTIONS),true)
ifneq ($(PROJECT_GITHUB_PAT),)
# Also push to the mirror with the `ci.skip` option to avoid redundant runs on the
# mirror.
	git remote add "github" \
	    "https://$(PROJECT_GITHUB_PAT)@github.com/$(CI_PROJECT_PATH).git"
	git push -o ci.skip --no-verify --tags "github"
endif
endif
	set -x
endif
# Retrieve VCS data needed for versioning (tags) and release (release notes)
	git fetch --tags origin "$(TOWNCRIER_COMPARE_BRANCH)"
# Collect the versions involved in this release according to conventional commits
	cz_bump_args="--check-consistency --no-verify"
ifneq ($(VCS_BRANCH),master)
	cz_bump_args+=" --prerelease beta"
endif
ifeq ($(RELEASE_PUBLISH),true)
	cz_bump_args+=" --gpg-sign"
# Import the private signing key from CI secrets
	$(MAKE) -e ./var/log/gpg-import.log
endif
# Run first in case any input is needed from the developer
	exit_code=0
	$(TOX_EXEC_BUILD_ARGS) cz bump $${cz_bump_args} --dry-run || exit_code=$$?
# Check if a release and thus a version bump is needed for the commits since the last
# release:
	next_version=$$(
	    $(TOX_EXEC_BUILD_ARGS) cz bump $${cz_bump_args} --yes --dry-run |
	    sed -nE 's|.* ([^ ]+) *→ *([^ ]+).*|\2|p'
	) || true
	rm -fv "./build/next-version.txt"
	if (( $$exit_code == 3 || $$exit_code == 21 ))
	then
# No release necessary for the commits since the last release, don't publish a release
	    exit
	elif (( $$exit_code == 0 ))
	then
	    mkdir -pv "./build/"
	    echo "$${next_version}" >"./build/next-version.txt"
	else
# Commitizen returned an unexpected exit status code, fail
	    exit $$exit_code
	fi
# Update the release notes/changelog
	docker compose run --rm python-project-structure-devel \
	    towncrier check --compare-with "origin/$(TOWNCRIER_COMPARE_BRANCH)"
	if ! git diff --cached --exit-code
	then
	    set +x
	    echo "CRITICAL: Cannot bump version with staged changes"
	    false
	fi
# Capture the release notes for *just this* release for creating the GitHub release.
# Have to run before the real `$ towncrier build` run without the `--draft` option
# because after that the `newsfragments` will have been deleted.
	docker compose run --rm python-project-structure-devel \
	    towncrier build --version "$${next_version}" --draft --yes \
	        >"./NEWS-release.rst"
# Build and stage the release notes to be commited by `$ cz bump`
	docker compose run --rm python-project-structure-devel \
	    towncrier build --version "$${next_version}" --yes
# Increment the version in VCS
	$(TOX_EXEC_BUILD_ARGS) cz bump $${cz_bump_args}
# Prevent uploading unintended distributions
	rm -vf ./dist/*
# Ensure the container image reflects the version bump but we don't need to update the
# requirements again.
	touch \
	    $(PYTHON_ENVS:%=./requirements/%/user.txt) \
	    $(PYTHON_ENVS:%=./requirements/%/devel.txt) \
	    $(PYTHON_ENVS:%=./requirements/%/host.txt)
ifneq ($(CI),true)
# If running under CI/CD then the image will be updated in the next pipeline stage.
# For testing locally, however, ensure the image is up-to-date for subsequent recipes.
	$(MAKE) -e "./var/docker/$(PYTHON_ENV)/log/build.log"
endif
ifeq ($(RELEASE_PUBLISH),true)
# The VCS remote should reflect the release before the release is published to ensure
# that a published release is never *not* reflected in VCS:
	git push -o ci.skip --no-verify --tags \
	    "origin" "v$$(cat "./build/next-version.txt")"
# Ensure the tag is in place on the GitHub mirror so we can create the project host
# release object there:
	git push -o ci.skip --no-verify --tags \
	    "github" "v$$(cat "./build/next-version.txt")"
endif

.PHONY: start
### Run the local development end-to-end stack services in the background as daemons
start: build-docker
	docker compose down
	docker compose up -d
.PHONY: run
### Run the local development end-to-end stack services in the foreground for debugging
run: build-docker
	docker compose down
	docker compose up

.PHONY: check-push
### Perform any checks that should only be run before pushing
check-push: build-docker
ifeq ($(RELEASE_PUBLISH),true)
	docker compose run --rm python-project-structure-devel \
	    towncrier check --compare-with "origin/develop"
endif
.PHONY: check-clean
### Confirm that the checkout is free of uncommitted VCS changes
check-clean: ./var/log/host-install.log
	if [ -n "$$(git status --porcelain)" ]
	then
	    set +x
	    echo "CRITICAL: Checkout is not clean, not publishing release"
	    false
	fi

.PHONY: release
### Publish installable Python packages to PyPI and container images to Docker Hub
release: release-python
	$(MAKE) -e release-docker

.PHONY: release-python
### Publish installable Python packages to PyPI
<<<<<<< HEAD
release-python: \
		~/.pypirc ./var/log/codecov-install.log \
		 ./var/log/host-install.log \
		./dist/.current.whl
# Upload any build or test artifacts to CI/CD providers
ifeq ($(GITLAB_CI),true)
	codecov --nonZero -t "$(CODECOV_TOKEN)" \
	    --file "./build/$(PYTHON_ENV)/coverage.xml"
endif
=======
release-python: ./var/log/host-install.log ./.env ~/.pypirc ./dist/.current.whl
>>>>>>> d7e9636b
ifeq ($(RELEASE_PUBLISH),true)
	if [ -e "./build/next-version.txt" ]
	then
# Ensure the release is made from the version bump commit if it was done elsewhere:
	    git pull --ff-only "origin" "v$$(cat "./build/next-version.txt")"
	fi
# Import the private signing key from CI secrets
	$(MAKE) -e ./var/log/gpg-import.log
endif
# Build Python packages/distributions from the development Docker container for
# consistency/reproducibility.
	docker pull "$(DOCKER_IMAGE):devel-$(PYTHON_ENV)-$(VCS_BRANCH)" || true
	mkdir -pv "./var/docker/$(PYTHON_ENV)/log/"
	touch "./var/docker/$(PYTHON_ENV)/log/build.log"
	$(MAKE) "./var/docker/$(PYTHON_ENV)/.tox/$(PYTHON_ENV)/bin/activate"
	docker compose run --rm python-project-structure-devel pyproject-build -s
# https://twine.readthedocs.io/en/latest/#using-twine
	$(TOX_EXEC_BUILD_ARGS) twine check ./dist/python?project?structure-*
	$(MAKE) "check-clean"
	if [ ! -e "./build/next-version.txt" ]
	then
	    exit
	fi
# Only release from the `master` or `develop` branches:
ifeq ($(RELEASE_PUBLISH),true)
# https://twine.readthedocs.io/en/latest/#using-twine
	$(TOX_EXEC_BUILD_ARGS) twine upload -s -r "$(PYPI_REPO)" \
	    ./dist/python?project?structure-*
	current_version=$$(./.tox/build/bin/cz version --project)
# Create a GitLab release
	./.tox/build/bin/twine upload -s -r "gitlab" ./dist/python?project?structure-*
	release_cli_args="--description ./NEWS-release.rst"
	release_cli_args+=" --tag-name v$${current_version}"
	release_cli_args+=" --assets-link {\
	\"name\":\"PyPI\",\
	\"url\":\"https://$(PYPI_HOSTNAME)/project/$(CI_PROJECT_NAME)/$${current_version}/\",\
	\"link_type\":\"package\"\
	}"
	release_cli_args+=" --assets-link {\
	\"name\":\"GitLab-PyPI-Package-Registry\",\
	\"url\":\"$(CI_SERVER_URL)/$(CI_PROJECT_PATH)/-/packages/\",\
	\"link_type\":\"package\"\
	}"
	release_cli_args+=" --assets-link {\
	\"name\":\"Docker-Hub-Container-Registry\",\
	\"url\":\"https://hub.docker.com/r/merpatterson/$(CI_PROJECT_NAME)/tags\",\
	\"link_type\":\"image\"\
	}"
	docker compose run --rm gitlab-release-cli release-cli \
	    --server-url "$(CI_SERVER_URL)" --project-id "$(CI_PROJECT_ID)" \
	    create $${release_cli_args}
# Create a GitHub release
	gh release create "v$${current_version}" $(GITHUB_RELEASE_ARGS) \
	    --notes-file "./NEWS-release.rst" ./dist/python?project?structure-*
endif

.PHONY: release-docker
### Publish all container images to all container registries
release-docker: build-docker
	$(MAKE) -e -j $(PYTHON_MINORS:%=release-docker-%)
.PHONY: $(PYTHON_MINORS:%=release-docker-%)
### Publish the container images for one Python version to all container registry
$(PYTHON_MINORS:%=release-docker-%):
	export PYTHON_ENV="py$(subst .,,$(@:release-docker-%=%))"
	$(MAKE) -e -j $(DOCKER_REGISTRIES:%=release-docker-registry-%)
ifeq ($${PYTHON_ENV},$(PYTHON_LATEST_ENV))
	docker compose run --rm docker-pushrm
endif
.PHONY: $(DOCKER_REGISTRIES:%=release-docker-registry-%)
### Publish all container images to one container registry
$(DOCKER_REGISTRIES:%=release-docker-registry-%):
# https://docs.docker.com/docker-hub/#step-5-build-and-push-a-container-image-to-docker-hub-from-your-computer
	$(MAKE) "./var/log/docker-login-$(@:release-docker-registry-%=%).log"
	for user_tag in $$(
	    $(MAKE) -e --no-print-directory \
	        build-docker-tags-$(@:release-docker-registry-%=%)
	)
	do
	    docker push "$${user_tag}"
	done
	for devel_tag in $$(
	    $(MAKE) -e DOCKER_VARIANT="devel" --no-print-directory \
	        build-docker-tags-$(@:release-docker-registry-%=%)
	)
	do
	    docker push "$${devel_tag}"
	done

.PHONY: format
### Automatically correct code in this checkout according to linters and style checkers
format: ./var/log/host-install.log
	$(TOX_EXEC_ARGS) autoflake -r -i --remove-all-unused-imports \
		--remove-duplicate-keys --remove-unused-variables \
		--remove-unused-variables "./src/pythonprojectstructure/"
	$(TOX_EXEC_ARGS) autopep8 -v -i -r "./src/pythonprojectstructure/"
	$(TOX_EXEC_ARGS) black "./src/pythonprojectstructure/"

.PHONY: lint-docker
### Check the style and content of the `./Dockerfile*` files
lint-docker: ./.env
	docker compose run --rm hadolint hadolint "./Dockerfile"
	docker compose run --rm hadolint hadolint "./Dockerfile.devel"
	docker compose run --rm hadolint hadolint "./build-host/Dockerfile"

.PHONY: test
### Format the code and run the full suite of tests, coverage checks, and linters
test: lint-docker test-docker
.PHONY: test-docker
### Format the code and run the full suite of tests, coverage checks, and linters
test-docker: ./.env build-wheel
	$(MAKE) -e -j \
	    TOX_RUN_ARGS="run --installpkg ./dist/$$(
	        readlink "./dist/.current.whl"
	    )" \
	    DOCKER_BUILD_ARGS="--progress plain" \
	    $(PYTHON_MINORS:%=test-docker-%)
.PHONY: $(PYTHON_MINORS:%=test-docker-%)
### Run the full suite of tests inside a docker container for this Python version
$(PYTHON_MINORS:%=test-docker-%):
	$(MAKE) -e PYTHON_MINORS="$(@:test-docker-%=%)" \
	    PYTHON_ENV="py$(subst .,,$(@:test-docker-%=%))" test-docker-pyminor
.PHONY: test-docker-pyminor
test-docker-pyminor: build-docker-$(PYTHON_MINOR)
	docker_run_args="--rm"
	if [ ! -t 0 ]
	then
# No fancy output when running in parallel
	    docker_run_args+=" -T"
	fi
# Ensure the dist/package has been correctly installed in the image
	docker compose run $${docker_run_args} python-project-structure \
	    python -m pythonprojectstructure --help
	docker compose run $${docker_run_args} python-project-structure \
	    python-project-structure --help
# Run from the development Docker container for consistency
	docker compose run $${docker_run_args} python-project-structure-devel \
	    make -e PYTHON_MINORS="$(PYTHON_MINORS)" TOX_RUN_ARGS="$(TOX_RUN_ARGS)" \
	        test-local
.PHONY: test-local
### Run the full suite of tests on the local host
test-local:
	tox $(TOX_RUN_ARGS) -e "$(TOX_ENV_LIST)"
.PHONY: test-debug
### Run tests in the main/default environment and invoke the debugger on errors/failures
test-debug: ./var/log/tox/$(PYTHON_ENV)/editable.log
	$(TOX_EXEC_ARGS) pytest --pdb

.PHONY: upgrade
### Update all fixed/pinned dependencies to their latest available versions
upgrade:
	touch "./setup.cfg" "./requirements/build.txt.in" "./requirements/host.txt.in"
	$(MAKE) -e PUID=$(PUID) "build-docker"
# Update VCS hooks from remotes to the latest tag.
	$(TOX_EXEC_BUILD_ARGS) pre-commit autoupdate

# TEMPLATE: Run this once for your project.  See the `./var/log/docker-login*.log`
# targets for the authentication environment variables that need to be set or just login
# to those container registries manually and touch these targets.
.PHONY: bootstrap-project
### Run any tasks needed to be run once for a given project by a maintainer
bootstrap-project: \
		./var/log/docker-login-GITLAB.log \
		./var/log/docker-login-GITHUB.log
# Initially seed the build host Docker image to bootstrap CI/CD environments
# GitLab CI/CD:
	$(MAKE) -C "./build-host/" DOCKER_IMAGE="$(DOCKER_IMAGE_GITLAB)" release
# GitHub Actions:
	$(MAKE) -C "./build-host/" DOCKER_IMAGE="$(DOCKER_IMAGE_GITHUB)" release

.PHONY: clean
### Restore the checkout to a state as close to an initial clone as possible
clean:
	docker compose down --remove-orphans --rmi "all" -v || true
	$(TOX_EXEC_BUILD_ARGS) pre-commit uninstall \
	    --hook-type "pre-commit" --hook-type "commit-msg" --hook-type "pre-push" \
	    || true
	$(TOX_EXEC_BUILD_ARGS) pre-commit clean || true
	git clean -dfx -e "var/" -e ".env"
	rm -rfv "./var/log/"
	rm -rf "./var/docker/"


## Utility targets

.PHONY: expand-template
## Create a file from a template replacing environment variables
expand-template: ./var/log/host-install.log
	set +x
	if [ -e "$(target)" ]
	then
	    diff -u "$(target)" "$(template)" || true
	    echo "ERROR: Template $(template) has been updated:"
	    echo "       Reconcile changes and \`$$ touch $(target)\`:"
	    false
	fi
	envsubst <"$(template)" >"$(target)"


## Real targets

# Manage fixed/pinned versions in `./requirements/**.txt` files.  Has to be run for each
# python version in the virtual environment for that Python version:
# https://github.com/jazzband/pip-tools#cross-environment-usage-of-requirementsinrequirementstxt-and-pip-compile
$(PYTHON_ENVS:%=./requirements/%/devel.txt): ./pyproject.toml ./setup.cfg ./tox.ini
	true DEBUG Updated prereqs: $(?)
	$(MAKE) "$(@:requirements/%/devel.txt=./var/log/tox/%/build.log)"
	./.tox/$(@:requirements/%/devel.txt=%)/bin/pip-compile \
	    --resolver "backtracking" $(PIP_COMPILE_ARGS) --extra "devel" \
	    --output-file "$(@)" "$(<)"
	mkdir -pv "./var/log/"
	touch "./var/log/rebuild.log"
$(PYTHON_ENVS:%=./requirements/%/user.txt): ./pyproject.toml ./setup.cfg ./tox.ini
	true DEBUG Updated prereqs: $(?)
	$(MAKE) "$(@:requirements/%/user.txt=./var/log/tox/%/build.log)"
	./.tox/$(@:requirements/%/user.txt=%)/bin/pip-compile \
	    --resolver "backtracking" $(PIP_COMPILE_ARGS) --output-file "$(@)" "$(<)"
	mkdir -pv "./var/log/"
	touch "./var/log/rebuild.log"
$(PYTHON_ENVS:%=./requirements/%/host.txt): ./requirements/host.txt.in
	true DEBUG Updated prereqs: $(?)
	$(MAKE) "$(@:requirements/%/host.txt=./var/log/tox/%/build.log)"
	./.tox/$(@:requirements/%/host.txt=%)/bin/pip-compile \
	    --resolver "backtracking" $(PIP_COMPILE_ARGS) --output-file "$(@)" "$(<)"
# Only update the installed tox version for the latest/host/main/default Python version
	if [ "$(@:requirements/%/host.txt=%)" = "$(PYTHON_ENV)" ]
	then
# Don't install tox into one of it's own virtual environments
	    if [ -n "$${VIRTUAL_ENV:-}" ]
	    then
	        pip_bin="$$(which -a pip | grep -v "^$${VIRTUAL_ENV}/bin/" | head -n 1)"
	    else
	        pip_bin="pip"
	    fi
	    "$${pip_bin}" install -r "$(@)"
	fi
	mkdir -pv "./var/log/"
	touch "./var/log/rebuild.log"
$(PYTHON_ENVS:%=./requirements/%/build.txt): ./requirements/build.txt.in
	true DEBUG Updated prereqs: $(?)
	$(MAKE) "$(@:requirements/%/build.txt=./var/log/tox/%/build.log)"
	./.tox/$(@:requirements/%/build.txt=%)/bin/pip-compile \
	    --resolver "backtracking" $(PIP_COMPILE_ARGS) --output-file "$(@)" "$(<)"

# Workaround tox's `usedevelop = true` not working with `./pyproject.toml`
$(PYTHON_ALL_ENVS:%=./var/log/tox/%/build.log): ./var/log/host-install.log
	mkdir -pv "$(dir $(@))"
	tox exec $(TOX_EXEC_OPTS) -e "$(@:var/log/tox/%/build.log=%)" -- python -c "" |
	    tee -a "$(@)"
$(PYTHON_ENVS:%=./var/log/tox/%/editable.log):
	$(MAKE) ./var/log/host-install.log
	mkdir -pv "$(dir $(@))"
	tox exec $(TOX_EXEC_OPTS) -e "$(@:var/log/tox/%/editable.log=%)" -- \
	    pip install -e "./" | tee -a "$(@)"

# Build a wheel package but only if one hasn't already been made
./dist/.current.whl:
	$(MAKE) build-wheel

# Docker targets
./var/docker/$(PYTHON_ENV)/log/build.log: \
		./Dockerfile ./Dockerfile.devel ./.dockerignore ./bin/entrypoint \
		./pyproject.toml ./setup.cfg ./tox.ini ./requirements/host.txt.in \
		./docker-compose.yml ./docker-compose.override.yml ./.env \
		./var/log/tox/build/build.log ./var/docker/$(PYTHON_ENV)/log/rebuild.log
	true DEBUG Updated prereqs: $(?)
# Ensure access permissions to build artifacts in container volumes.
# If created by `# dockerd`, they end up owned by `root`.
	mkdir -pv "$(dir $(@))" \
	    "./src/python_project_structure.egg-info/" \
	    "./var/docker/$(PYTHON_ENV)/python_project_structure.egg-info/" \
	    "./.tox/" "./var/docker/$(PYTHON_ENV)/.tox/"
# Workaround issues with local images and the development image depending on the end
# user image.  It seems that `depends_on` isn't sufficient.
	$(MAKE) ./var/log/host-install.log
# Retrieve VCS data needed for versioning (tags) and release (release notes)
	git fetch --tags origin "$(VCS_BRANCH)"
	current_version=$$(./.tox/build/bin/cz version --project)
# https://github.com/moby/moby/issues/39003#issuecomment-879441675
	docker_build_args="$(DOCKER_BUILD_ARGS) \
	    --build-arg BUILDKIT_INLINE_CACHE=1 \
	    --build-arg PYTHON_MINOR=$(PYTHON_MINOR) \
	    --build-arg PYTHON_ENV=$(PYTHON_ENV) \
	    --build-arg VERSION=$${current_version}"
	docker_build_user_tags=""
	for user_tag in $$($(MAKE) -e --no-print-directory build-docker-tags)
	do
	    docker_build_user_tags+="--tag $${user_tag} "
	done
	docker_build_caches=""
ifeq ($(GITLAB_CI),true)
# Don't cache when building final releases on `master`
	$(MAKE) -e "./var/log/docker-login-GITLAB.log"
ifneq ($(VCS_BRANCH),master)
	docker pull "$(DOCKER_IMAGE_GITLAB):$(PYTHON_ENV)-$(VCS_BRANCH)" || true
	docker_build_caches+=" \
	--cache-from $(DOCKER_IMAGE_GITLAB):$(PYTHON_ENV)-$(VCS_BRANCH)"
endif
endif
ifeq ($(GITHUB_ACTIONS),true)
	$(MAKE) -e "./var/log/docker-login-GITHUB.log"
ifneq ($(VCS_BRANCH),master)
# Can't use the GitHub Actions cache when we're only pushing images from GitLab CI/CD
	docker pull "$(DOCKER_IMAGE_GITHUB):$(PYTHON_ENV)-$(VCS_BRANCH)" || true
	docker_build_caches+=" \
	--cache-from $(DOCKER_IMAGE_GITHUB):$(PYTHON_ENV)-$(VCS_BRANCH)"
endif
endif
# This variant is the default used for tags such as `latest`
	docker buildx build --pull $${docker_build_args} $${docker_build_user_tags} \
	    $${docker_build_caches} "./"
# Ensure any subsequent builds have optimal caches
ifeq ($(GITLAB_CI),true)
	docker push "$(DOCKER_IMAGE_GITLAB):$(PYTHON_ENV)-$(VCS_BRANCH)"
endif
ifeq ($(GITHUB_ACTIONS),true)
	docker push "$(DOCKER_IMAGE_GITHUB):$(PYTHON_ENV)-$(VCS_BRANCH)"
endif
# Build the development image
	docker_build_devel_tags=""
	for devel_tag in $$(
	    $(MAKE) -e DOCKER_VARIANT="devel" --no-print-directory build-docker-tags
	)
	do
	    docker_build_devel_tags+="--tag $${devel_tag} "
	done
	docker_build_caches=""
ifeq ($(GITLAB_CI),true)
ifneq ($(VCS_BRANCH),master)
	docker pull "$(DOCKER_IMAGE_GITLAB):devel-$(PYTHON_ENV)-$(VCS_BRANCH)" || true
	docker_build_caches+=" --cache-from \
	$(DOCKER_IMAGE_GITLAB):devel-$(PYTHON_ENV)-$(VCS_BRANCH)"
endif
endif
ifeq ($(GITHUB_ACTIONS),true)
ifneq ($(VCS_BRANCH),master)
	docker pull "$(DOCKER_IMAGE_GITHUB):devel-$(PYTHON_ENV)-$(VCS_BRANCH)" || true
	docker_build_caches+=" --cache-from \
	$(DOCKER_IMAGE_GITHUB):devel-$(PYTHON_ENV)-$(VCS_BRANCH)"
endif
endif
	docker buildx build $${docker_build_args} $${docker_build_devel_tags} \
	    $${docker_build_caches} --file "./Dockerfile.devel" "./"
# Ensure any subsequent builds have optimal caches
ifeq ($(GITLAB_CI),true)
	docker push "$(DOCKER_IMAGE_GITLAB):devel-$(PYTHON_ENV)-$(VCS_BRANCH)"
endif
ifeq ($(GITHUB_ACTIONS),true)
	docker push "$(DOCKER_IMAGE_GITHUB):devel-$(PYTHON_ENV)-$(VCS_BRANCH)"
endif
	date >>"$(@)"
# The image installs the host requirements, reflect that in the bind mount volumes
	date >>"$(@:%/build.log=%/host-install.log)"
# Update the pinned/frozen versions, if needed, using the container.  If changed, then
# we may need to re-build the container image again to ensure it's current and correct.
ifeq ($(BUILD_REQUIREMENTS),true)
	docker compose run --rm -T python-project-structure-devel \
	    make -e PYTHON_MINORS="$(PYTHON_MINOR)" build-requirements-$(PYTHON_ENV)
	$(MAKE) -e "$(@)"
endif
# Marker file used to trigger the rebuild of the image for just one Python version.
# Useful to workaround async timestamp issues when running jobs in parallel.
./var/docker/$(PYTHON_ENV)/log/rebuild.log:
	mkdir -pv "$(dir $(@))"
	date >>"$(@)"
# Target for use as a prerequisite in host targets that depend on the virtualenv having
# been built.
$(PYTHON_ALL_ENVS:%=./var/docker/%/.tox/%/bin/activate):
	python_env=$(notdir $(@:%/bin/activate=%))
	$(MAKE) "./var/docker/$${python_env}/log/build.log"
	docker compose run --rm -T python-project-structure-devel \
	    make -e PYTHON_MINORS="$(PYTHON_MINOR)" \
	    "./var/log/tox/$${python_env}/build.log"

# Local environment variables from a template
./.env: ./.env.in
	$(MAKE) -e "template=$(<)" "target=$(@)" expand-template

# Perform any one-time local checkout set up
./var/log/host-install.log:
	mkdir -pv "$(dir $(@))"
# Bootstrap the minimum Python environment
	(
	    if ! which pip
	    then
	        if which apk
	        then
	            sudo apk update
	            sudo apk add "gettext" "py3-pip" "gnupg" "github-cli" "curl"
	        elif which apt-get
	        then
	            sudo apt-get update
	            sudo apt-get install -y \
	                "gettext-base" "python3-pip" "gnupg" "gh" "curl"
	        else
	            set +x
	            echo "ERROR: OS not supported for installing host dependencies"
	            false
	        fi
	    fi
	    if [ -e ./requirements/$(PYTHON_HOST_ENV)/host.txt ]
	    then
	        pip install -r "./requirements/$(PYTHON_HOST_ENV)/host.txt"
	    else
	        pip install -r "./requirements/host.txt.in"
	    fi
	) | tee -a "$(@)"

./var/log/codecov-install.log:
	mkdir -pv "$(dir $(@))"
# Install the code test coverage publishing tool
	(
	    if ! which codecov
	    then
	        mkdir -pv ~/.local/bin/
# https://docs.codecov.com/docs/codecov-uploader#using-the-uploader-with-codecovio-cloud
	        if which brew
	        then
# Mac OS X
	            curl --output-dir ~/.local/bin/ -Os \
	                "https://uploader.codecov.io/latest/macos/codecov"
	        elif which apk
	        then
# Alpine
	            wget --directory-prefix ~/.local/bin/ \
	                "https://uploader.codecov.io/latest/alpine/codecov"
	        else
# Other Linux distributions
	            curl --output-dir ~/.local/bin/ -Os \
	                "https://uploader.codecov.io/latest/linux/codecov"
	        fi
	        chmod +x ~/.local/bin/codecov
	    fi
	    if ! which codecov
	    then
	        set +x
	        echo "ERROR: CodeCov CLI tool still not on PATH"
	        false
	    fi
	) | tee -a "$(@)"

./.git/hooks/pre-commit:
	$(MAKE) ./var/log/host-install.log
	$(TOX_EXEC_BUILD_ARGS) pre-commit install \
	    --hook-type "pre-commit" --hook-type "commit-msg" --hook-type "pre-push"

# Capture any project initialization tasks for reference.  Not actually usable.
./pyproject.toml:
	$(MAKE) ./var/log/host-install.log
	$(TOX_EXEC_BUILD_ARGS) cz init

# Emacs editor settings
./.dir-locals.el: ./.dir-locals.el.in
	$(MAKE) -e "template=$(<)" "target=$(@)" expand-template

# User-created pre-requisites
~/.gitconfig:
	git config --global user.name "$(USER_FULL_NAME)"
	git config --global user.email "$(USER_EMAIL)"
~/.pypirc: ./home/.pypirc.in
	$(MAKE) -e "template=$(<)" "target=$(@)" expand-template

./var/log/docker-login-DOCKER.log: ./.env
	mkdir -pv "$(dir $(@))"
	set +x
	source "./.env"
	export DOCKER_PASS
	printenv "DOCKER_PASS" | docker login -u "merpatterson" --password-stdin
	date | tee -a "$(@)"
./var/log/docker-login-GITLAB.log:
	mkdir -pv "$(dir $(@))"
	set +x
	source "./.env"
	printenv "CI_REGISTRY_PASSWORD" |
	    docker login -u "$(CI_REGISTRY_USER)" --password-stdin "$(CI_REGISTRY)"
	date | tee -a "$(@)"
./var/log/docker-login-GITHUB.log:
	mkdir -pv "$(dir $(@))"
	set +x
	source "./.env"
	printenv "PROJECT_GITHUB_PAT" |
	    docker login -u "$(GITHUB_REPOSITORY_OWNER)" --password-stdin "ghcr.io"
	date | tee -a "$(@)"

# GPG signing key creation and management in CI
export GPG_PASSPHRASE=
./var/ci-cd-signing-subkey.asc:
# We need a private key in the CI/CD environment for signing release commits and
# artifacts.  Use a subkey so that it can be revoked without affecting your main key.
# This recipe captures what I had to do to export a private signing subkey.  It's not
# widely tested so it should probably only be used for reference.  It worked for me but
# the risk is leaking your main private key so double and triple check all your
# assumptions and results.
# 1. Create a signing subkey with a NEW, SEPARATE passphrase:
#    https://wiki.debian.org/Subkeys#How.3F
# 2. Get the long key ID for that private subkey:
#	gpg --list-secret-keys --keyid-format "LONG"
# 3. Export *just* that private subkey and verify that the main secret key packet is the
#    GPG dummy packet and that the only other private key included is the intended
#    subkey:
#	gpg --armor --export-secret-subkeys "$(GPG_SIGNING_KEYID)!" |
#	    gpg --list-packets
# 4. Export that key as text to a file:
	gpg --armor --export-secret-subkeys "$(GPG_SIGNING_KEYID)!" >"$(@)"
# 5. Confirm that the exported key can be imported into a temporary GNU PG directory and
#    that temporary directory can then be used to sign files:
#	gnupg_homedir=$$(mktemp -d --suffix=".d" "gnupd.XXXXXXXXXX")
#	printenv 'GPG_PASSPHRASE' >"$${gnupg_homedir}/.passphrase"
#	gpg --homedir "$${gnupg_homedir}" --batch --import <"$(@)"
#	echo "Test signature content" >"$${gnupg_homedir}/test-sig.txt"
#	gpgconf --kill gpg-agent
#	gpg --homedir "$${gnupg_homedir}" --batch --pinentry-mode "loopback" \
#	    --passphrase-file "$${gnupg_homedir}/.passphrase" \
#	    --local-user "$(GPG_SIGNING_KEYID)!" --sign "$${gnupg_homedir}/test-sig.txt"
#	gpg --batch --verify "$${gnupg_homedir}/test-sig.txt.gpg"
# 6. Add the contents of this target as a `GPG_SIGNING_PRIVATE_KEY` secret in CI and the
# passphrase for the signing subkey as a `GPG_PASSPHRASE` secret in CI
./var/log/gpg-import.log:
# In each CI run, import the private signing key from the CI secrets
	printenv "GPG_SIGNING_PRIVATE_KEY" | gpg --batch --import | tee -a "$(@)"
	echo 'default-key:0:"$(GPG_SIGNING_KEYID)' | gpgconf —change-options gpg
	git config --global user.signingkey "$(GPG_SIGNING_KEYID)"
# "Unlock" the signing key for the remainder of this CI run:
	printenv 'GPG_PASSPHRASE' >"./var/ci-cd-signing-subkey.passphrase"
	true | gpg --batch --pinentry-mode "loopback" \
	    --passphrase-file "./var/ci-cd-signing-subkey.passphrase" \
	    --sign | gpg --list-packets<|MERGE_RESOLUTION|>--- conflicted
+++ resolved
@@ -381,19 +381,14 @@
 
 .PHONY: release-python
 ### Publish installable Python packages to PyPI
-<<<<<<< HEAD
 release-python: \
-		~/.pypirc ./var/log/codecov-install.log \
-		 ./var/log/host-install.log \
-		./dist/.current.whl
+		~/.pypirc ./var/log/codecov-install.log ./var/log/host-install.log \
+		./.env ./dist/.current.whl
 # Upload any build or test artifacts to CI/CD providers
 ifeq ($(GITLAB_CI),true)
 	codecov --nonZero -t "$(CODECOV_TOKEN)" \
 	    --file "./build/$(PYTHON_ENV)/coverage.xml"
 endif
-=======
-release-python: ./var/log/host-install.log ./.env ~/.pypirc ./dist/.current.whl
->>>>>>> d7e9636b
 ifeq ($(RELEASE_PUBLISH),true)
 	if [ -e "./build/next-version.txt" ]
 	then
