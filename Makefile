--- conflicted
+++ resolved
@@ -845,16 +845,12 @@
 	    "./.pre-commit-config.yaml"
 	git add \
 	    "./src/pythonprojectstructure/newsfragments/upgrade-requirements.bugfix.rst"
-<<<<<<< HEAD
-	git_commit_args="--all --signoff -m"
+	git_commit_args="--all --gpg-sign"
 ifeq ($(CI),true)
 # Don't duplicate the CI run from the push below:
 	git_push_args+=" --no-verify"
 endif
-	git commit $${git_commit_args} \
-=======
-	git commit --all --gpg-sign -m \
->>>>>>> 8626d871
+	git commit $${git_commit_args} -m \
 	    "fix(deps): Upgrade requirements latest versions"
 # Fail if upgrading left untracked files in VCS
 	$(MAKE) -e "test-clean"
