## Development, build and maintenance tasks

### Defensive settings for make:
#     https://tech.davis-hansson.com/p/make/
SHELL:=bash
.ONESHELL:
.SHELLFLAGS:=-eu -o pipefail -c
.SILENT:
.DELETE_ON_ERROR:
MAKEFLAGS+=--warn-undefined-variables
MAKEFLAGS+=--no-builtin-rules
PS1?=$$

# Project-specific variables
GPG_SIGNING_KEYID=2EFF7CCE6828E359
CODECOV_TOKEN=

# Values derived from the environment
USER_NAME:=$(shell id -u -n)
USER_FULL_NAME=$(shell getent passwd "$(USER_NAME)" | cut -d ":" -f 5 | cut -d "," -f 1)
ifeq ($(USER_FULL_NAME),)
USER_FULL_NAME=$(USER_NAME)
endif
USER_EMAIL=$(USER_NAME)@$(shell hostname --fqdn)
PUID:=$(shell id -u)
PGID:=$(shell id -g)
# OS Detection
UNAME_KERNEL_NAME:=$(shell uname)
OS_ALPINE_VERSION:=$(shell cat "/etc/alpine-release" 2>"/dev/null")

# Options controlling behavior
# Support older git versions:
# https://github.com/actions/checkout/pull/128/files#diff-3d2b59189eeedc2d428ddd632e97658fe310f587f7cb63b01f9b98ffc11c0197L4893
VCS_BRANCH:=$(shell git rev-parse --symbolic-full-name --verify --quiet HEAD | cut -d "/" -f3-)
# Only publish releases from the `master` or `develop` branches
RELEASE_BUMP_VERSION=false
RELEASE_PUBLISH=false
PYPI_REPO=testpypi
CI=false
GITHUB_RELEASE_ARGS=--prerelease
ifeq ($(VCS_BRANCH),master)
ifeq ($(CI),true)
RELEASE_BUMP_VERSION=true
endif
RELEASE_PUBLISH=true
PYPI_REPO=pypi
GITHUB_RELEASE_ARGS=
else ifeq ($(VCS_BRANCH),develop)
ifeq ($(CI),true)
RELEASE_BUMP_VERSION=true
endif
RELEASE_PUBLISH=true
endif

# Done with `$(shell ...)`, echo recipe commands going forward
.SHELLFLAGS+= -x


## Top-level targets

.PHONY: all
### Default target
all: build

# Strive for as much consistency as possible in development tasks between the local host
# and inside containers.  To that end, most of the `*-docker` container target recipes
# should run the corresponding `*-local` local host target recipes inside the
# development container.  Top level targets, like `test`, should run as much as possible
# inside the development container.

.PHONY: build
### Set up everything for development from a checkout, local and in containers
build: ./.git/hooks/pre-commit build-local build-docker
.PHONY: build-local
### Set up for development locally, directly on the host
build-local: ./var/log/recreate.log
.PHONY: build-docker
### Set up for development in Docker containers
build-docker: ./var/log/docker-build.log
.PHONY: build-bump
### Bump the package version if on a branch that should trigger a release
build-bump: ~/.gitconfig ./var/log/recreate-build.log
ifeq ($(RELEASE_BUMP_VERSION),true)
ifneq ($(GPG_SIGNING_PRIVATE_KEY),)
# Import the private signing key from CI secrets
	$(MAKE) ./var/log/gpg-import.log
endif
# Collect the versions involved in this release according to conventional commits
	cz_bump_args="--check-consistency --no-verify"
ifneq ($(VCS_BRANCH),master)
	cz_bump_args+=" --prerelease beta"
endif
	exit_code=0
	cz_bump_stdout=$$(./.tox/build/bin/cz bump $${cz_bump_args} --dry-run) ||
	    exit_code=$$?
	rm -fv "./var/cz-bump-no-release.txt"
	if (( $$exit_code == 3 || $$exit_code == 21 ))
	then
# No release necessary for the commits since the last release, don't publish a release
	    echo "true" >"./var/cz-bump-no-release.txt"
	    exit
	elif (( $$exit_code != 0 ))
	then
# Commitizen returned an unexpected exit status code, fail
	    exit $$exit_code
	fi
	next_version="$$(
	    echo "$${cz_bump_stdout}" |
	    sed -nE 's|bump: *version *(.+) *→ *(.+)|\2|p'
	)"
# Update the release notes/changelog
	./.tox/build/bin/towncrier check --compare-with "origin/develop"
	if ! git diff --cached --exit-code
	then
	    set +x
	    echo "CRITICAL: Cannot bump version with staged changes"
	    false
	fi
# Capture the release notes for *just this* release for creating the GitHub release.
# Have to run before the real `$ towncrier build` run without the `--draft` option
# because after that the `newsfragments` will have been deleted.
	./.tox/build/bin/towncrier build --version "$${next_version}" --draft --yes \
	    >"./NEWS-release.rst"
# Build and stage the release notes to be commited by `$ cz bump`
	./.tox/build/bin/towncrier build --version "$${next_version}" --yes
# Increment the version in VCS
	./.tox/build/bin/cz bump $${cz_bump_args}
endif

.PHONY: start
### Run the local development end-to-end stack services in the background as daemons
start: build-docker
	docker compose down
	docker compose up -d
.PHONY: run
### Run the local development end-to-end stack services in the foreground for debugging
run: build-docker
	docker compose down
	docker compose up

.PHONY: check-push
### Perform any checks that should only be run before pushing
check-push: build-docker
	./.tox/build/bin/towncrier check --compare-with "origin/develop"

.PHONY: release
### Publish installable Python packages to PyPI and container images to Docker Hub
release: release-python
ifeq ($(VCS_BRANCH),master)
	$(MAKE) release-docker
endif
.PHONY: release-python
### Publish installable Python packages to PyPI
release-python: \
		~/.pypirc ~/.local/bin/codecov \
		./var/log/docker-build.log ./var/log/recreate-build.log
# Upload any build or test artifacts to CI/CD providers
ifneq ($(CODECOV_TOKEN),)
	~/.local/bin/codecov -t "$(CODECOV_TOKEN)" --file "./coverage.xml"
endif
ifneq ($(GPG_SIGNING_PRIVATE_KEY),)
# Import the private signing key from CI secrets
	$(MAKE) ./var/log/gpg-import.log
endif
# Build Python packages/distributions from the development Docker container for
# consistency/reproducibility.
	docker compose run --rm python-project-structure-devel \
	    ./.tox/py3/bin/pyproject-build -w
# https://twine.readthedocs.io/en/latest/#using-twine
	./.tox/build/bin/twine check ./dist/* ./.tox-docker/dist/*
	if [ ! -z "$$(git status --porcelain)" ]
	then
	    set +x
	    echo "CRITICAL: Checkout is not clean, not publishing release"
	    false
	fi
ifeq ($(RELEASE_PUBLISH),true)
	if [ -e "./var/cz-bump-no-release.txt" ]
	then
	    exit
	fi
# Publish from the local host outside a container for access to user credentials:
# https://twine.readthedocs.io/en/latest/#using-twine
# Only release on `master` or `develop` to avoid duplicate uploads
	./.tox/build/bin/twine upload -s -r "$(PYPI_REPO)" ./dist/* ./.tox-docker/dist/*
# The VCS remote shouldn't reflect the release until the release has been successfully
# published
	git push --no-verify --tags origin $(VCS_BRANCH)
ifneq ($(GITHUB_TOKEN),)
# Create a GitHub release
	current_version=$$(./.tox/build/bin/cz version --project)
	gh release create "v$${current_version}" $(GITHUB_RELEASE_ARGS) \
	    --notes-file "./NEWS-release.rst" ./dist/* ./.tox-docker/dist/*
endif
endif
.PHONY: release-docker
### Publish container images to Docker Hub
release-docker: build-docker
# https://docs.docker.com/docker-hub/#step-5-build-and-push-a-container-image-to-docker-hub-from-your-computer
ifneq ($(DOCKER_PASS),)
	$(MAKE) ./var/log/docker-login.log
endif
	docker push -a "merpatterson/python-project-structure"
	docker compose run --rm docker-pushrm

.PHONY: format
### Automatically correct code in this checkout according to linters and style checkers
format: build-local
	./.tox/py3/bin/autoflake -r -i --remove-all-unused-imports \
		--remove-duplicate-keys --remove-unused-variables \
		--remove-unused-variables "./src/pythonprojectstructure/"
	./.tox/py3/bin/autopep8 -v -i -r "./src/pythonprojectstructure/"
	./.tox/py3/bin/black "./src/pythonprojectstructure/"

.PHONY: test
### Format the code and run the full suite of tests, coverage checks, and linters
test: build-docker
# Run from the development Docker container for consistency
	docker compose run --rm python-project-structure-devel make format test-local
.PHONY: test-local
### Run the full suite of tests on the local host
test-local: ./var/log/install-tox.log build-local
	tox
.PHONY: test-docker
### Run the full suite of tests inside a docker container
test-docker: build-docker
	docker compose run --rm python-project-structure-devel make test-local
# Ensure the dist/package has been correctly installed in the image
	docker compose run --rm python-project-structure \
	    python -m pythonprojectstructure --help
	docker compose run --rm python-project-structure python-project-structure --help
.PHONY: test-debug
### Run tests in the main/default environment and invoke the debugger on errors/failures
test-debug: ./var/log/editable.log
	./.tox/py3/bin/pytest --pdb

.PHONY: upgrade
### Update all fixed/pinned dependencies to their latest available versions
upgrade:
	touch "./pyproject.toml"
	$(MAKE) PUID=$(PUID) "test"
# Update VCS hooks from remotes to the latest tag.
	./.tox/build/bin/pre-commit autoupdate

.PHONY: clean
### Restore the checkout to a state as close to an initial clone as possible
clean:
	docker compose --remove-orphans down --rmi "all" -v || true
	./.tox/build/bin/pre-commit uninstall \
	    --hook-type "pre-commit" --hook-type "commit-msg" --hook-type "pre-push" \
	    || true
	./.tox/build/bin/pre-commit clean || true
	git clean -dfx -e "var/"
	rm -rfv "./var/log/"


## Utility targets

.PHONY: expand-template
## Create a file from a template replacing environment variables
expand-template: .SHELLFLAGS = -eu -o pipefail -c
expand-template: /usr/bin/envsubst
	if [ -e "$(target)" ]
	then
	    echo "WARNING: Template $(template) has been updated:"
	    echo "Reconcile changes and \`$$ touch $(target)\`:"
	    diff -u "$(target)" "$(template)" || true
	    false
	fi
	envsubst <"$(template)" >"$(target)"


## Real targets

./requirements.txt: ./pyproject.toml ./setup.cfg ./tox.ini ./requirements-build.txt.in
	$(MAKE) "./var/log/recreate-build.log"
	tox -e "build"

./var/log/recreate.log: \
		./var/log/install-tox.log \
		./requirements.txt ./requirements-devel.txt ./tox.ini
	mkdir -pv "$(dir $(@))"
# Prevent uploading unintended distributions
	rm -vf ./dist/* ./.tox/dist/* | tee -a "$(@)"
	tox -r --notest -v | tee -a "$(@)"
# Workaround tox's `usedevelop = true` not working with `./pyproject.toml`
./var/log/editable.log: ./var/log/recreate.log
	./.tox/py3/bin/pip install -e "./" | tee -a "$(@)"
./var/log/recreate-build.log: \
		./var/log/install-tox.log ./requirements-build.txt ./tox.ini
	mkdir -pv "$(dir $(@))"
	tox -r -e "build" --notest -v | tee -a "$(@)"

# Docker targets
./var/log/docker-build.log: \
		./Dockerfile ./Dockerfile.devel ./.dockerignore \
		./requirements.txt ./requirements-devel.txt ./bin/entrypoint \
		./docker-compose.yml ./docker-compose.override.yml ./.env \
		./var/log/recreate-build.log
# Ensure access permissions to build artifacts in container volumes.
# If created by `# dockerd`, they end up owned by `root`.
	mkdir -pv "$(dir $(@))" "./var-docker/log/" "./.tox/" "./.tox-docker/" \
	    "./src/python_project_structure.egg-info/" \
	    "./src/python_project_structure-docker.egg-info/"
# Workaround issues with local images and the development image depending on the end
# user image.  It seems that `depends_on` isn't sufficient.
	current_version=$$(./.tox/build/bin/cz version --project)
	major_version=$$(echo $${current_version} | sed -nE 's|([0-9]+).*|\1|p')
	minor_version=$$(
	    echo $${current_version} | sed -nE 's|([0-9]+\.[0-9]+).*|\1|p'
	)
	docker buildx build --pull\
	    --tag "merpatterson/python-project-structure:$${current_version}"\
	    --tag "merpatterson/python-project-structure:$${minor_version}"\
	    --tag "merpatterson/python-project-structure:$${major_version}"\
	    --tag "merpatterson/python-project-structure:latest" "./" | tee -a "$(@)"
	docker compose build python-project-structure-devel | tee -a "$(@)"
# Prepare the testing environment and tools as much as possible to reduce development
# iteration time when using the image.
	docker compose run --rm python-project-structure-devel make build-local

# Local environment variables from a template
./.env: ./.env.in
	$(MAKE) "PUID=$(PUID)" "PGID=$(PGID)" \
	    "template=$(<)" "target=$(@)" expand-template

# Perform any one-time local checkout set up
./var/log/install-tox.log:
	mkdir -pv "$(dir $(@))"
	(which tox || pip install tox) | tee -a "$(@)"

./.git/hooks/pre-commit: ./var/log/recreate.log
	./.tox/build/bin/pre-commit install \
	    --hook-type "pre-commit" --hook-type "commit-msg" --hook-type "pre-push"

~/.local/bin/codecov:
	mkdir -pv "$(dir $(@))"
# https://docs.codecov.com/docs/codecov-uploader#using-the-uploader-with-codecovio-cloud
ifeq ($(UNAME_KERNEL_NAME),Darwin)
	curl --output-dir "$(dir $(@))" -Os \
	    "https://uploader.codecov.io/latest/macos/codecov"
else ifeq ($(UNAME_KERNEL_NAME),Linux)
ifeq ($(OS_ALPINE_VERSION),)
	curl --output-dir "$(dir $(@))" -Os \
	    "https://uploader.codecov.io/latest/linux/codecov"
else
	wget --directory-prefix="$(dir $(@))" \
	    "https://uploader.codecov.io/latest/alpine/codecov"
endif
else
	if $$(which "$(notdir $(@))")
	then
	    ln -v --backup=numbered $$(which "$(notdir $(@))") "$(@)"
	else
	    echo "Could not determine how to install Codecov uploader"
	fi
endif
	chmod +x "$(@)"

# Capture any project initialization tasks for reference.  Not actually usable.
 ./pyproject.toml:
	./.tox/build/bin/cz init

# Emacs editor settings
./.dir-locals.el: ./.dir-locals.el.in
	$(MAKE) "template=$(<)" "target=$(@)" expand-template

# User-created pre-requisites
~/.gitconfig:
	git config --global user.name "$(USER_FULL_NAME)"
	git config --global user.email "$(USER_EMAIL)"
~/.pypirc: ./home/.pypirc.in
	$(MAKE) "template=$(<)" "target=$(@)" expand-template
./var/log/docker-login.log:
<<<<<<< HEAD
	printenv "DOCKER_PASS" | docker login -u "merpatterson" --password-stdin |
	    tee -a "$(@)"

# GPG signing key creation and management in CI
export GPG_PASSPHRASE=
./var/ci-cd-signing-subkey.asc:
# We need a private key in the CI/CD environment for signing release commits and
# artifacts.  Use a subkey so that it can be revoked without affecting your main key.
# This recipe captures what I had to do to export a private signing subkey.  It's not
# widely tested so it should probably only be used for reference.  It worked for me but
# the risk is leaking your main private key so double and triple check all your
# assumptions and results.
# 1. Create a signing subkey with a NEW, SEPARATE passphrase:
#    https://wiki.debian.org/Subkeys#How.3F
# 2. Get the long key ID for that private subkey:
#	gpg --list-secret-keys --keyid-format "LONG"
# 3. Export *just* that private subkey and verify that the main secret key packet is the
#    GPG dummy packet and that the only other private key included is the intended
#    subkey:
#	gpg --armor --export-secret-subkeys "$(GPG_SIGNING_KEYID)!" |
#	    gpg --list-packets
# 4. Export that key as text to a file:
	gpg --armor --export-secret-subkeys "$(GPG_SIGNING_KEYID)!" >"$(@)"
# 5. Confirm that the exported key can be imported into a temporary GNU PG directory and
#    that temporary directory can then be used to sign files:
#	gnupg_homedir=$$(mktemp -d --suffix=".d" "gnupd.XXXXXXXXXX")
#	printenv 'GPG_PASSPHRASE' >"$${gnupg_homedir}/.passphrase"
#	gpg --homedir "$${gnupg_homedir}" --batch --import <"$(@)"
#	echo "Test signature content" >"$${gnupg_homedir}/test-sig.txt"
#	gpgconf --kill gpg-agent
#	gpg --homedir "$${gnupg_homedir}" --batch --pinentry-mode "loopback" \
#	    --passphrase-file "$${gnupg_homedir}/.passphrase" \
#	    --local-user "$(GPG_SIGNING_KEYID)!" --sign "$${gnupg_homedir}/test-sig.txt"
#	gpg --batch --verify "$${gnupg_homedir}/test-sig.txt.gpg"
# 6. Add the contents of this target as a `GPG_SIGNING_PRIVATE_KEY` secret in CI and the
# passphrase for the signing subkey as a `GPG_PASSPHRASE` secret in CI
./var/log/gpg-import.log:
# In each CI run, import the private signing key from the CI secrets
	printenv "GPG_SIGNING_PRIVATE_KEY" | gpg --batch --import | tee -a "$(@)"
	echo 'default-key:0:"$(GPG_SIGNING_KEYID)' | gpgconf —change-options gpg
	git config --global user.signingkey "$(GPG_SIGNING_KEYID)"
# "Unlock" the signing key for the remainder of this CI run:
	printenv 'GPG_PASSPHRASE' >"./var/ci-cd-signing-subkey.passphrase"
	true | gpg --batch --pinentry-mode "loopback" \
	    --passphrase-file "./var/ci-cd-signing-subkey.passphrase" \
	    --sign | gpg --list-packets
=======
	docker login -u "merpatterson" -p "$(DOCKER_PASS)"
	date | tee -a "$(@)"

# Specific to Debian-based OSes
/usr/bin/envsubst:
	apt-get update
	apt-get install -y "gettext-base"
>>>>>>> 4aea55dd
<|MERGE_RESOLUTION|>--- conflicted
+++ resolved
@@ -372,7 +372,6 @@
 ~/.pypirc: ./home/.pypirc.in
 	$(MAKE) "template=$(<)" "target=$(@)" expand-template
 ./var/log/docker-login.log:
-<<<<<<< HEAD
 	printenv "DOCKER_PASS" | docker login -u "merpatterson" --password-stdin |
 	    tee -a "$(@)"
 
@@ -419,12 +418,8 @@
 	true | gpg --batch --pinentry-mode "loopback" \
 	    --passphrase-file "./var/ci-cd-signing-subkey.passphrase" \
 	    --sign | gpg --list-packets
-=======
-	docker login -u "merpatterson" -p "$(DOCKER_PASS)"
-	date | tee -a "$(@)"
 
 # Specific to Debian-based OSes
 /usr/bin/envsubst:
 	apt-get update
-	apt-get install -y "gettext-base"
->>>>>>> 4aea55dd
+	apt-get install -y "gettext-base"