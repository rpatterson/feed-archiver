--- conflicted
+++ resolved
@@ -450,15 +450,9 @@
 	export PYTHON_ENV="py$(subst .,,$(@:build-docker-requirements-%=%))"
 	$(MAKE) -e build-docker-volumes-$${PYTHON_ENV} \
 	    "./var/docker/$(PYTHON_ENV)/log/build-devel.log"
-<<<<<<< HEAD
-	docker compose run $(DOCKER_COMPOSE_RUN_ARGS) -T \
-	    python-project-structure-devel make -e \
-	    PYTHON_MINORS="$(@:build-docker-requirements-%=%)" \
-	    PIP_COMPILE_ARGS="$(PIP_COMPILE_ARGS)" \
-=======
 	docker compose run $(DOCKER_COMPOSE_RUN_ARGS) python-project-structure-devel \
 	    make -e PYTHON_MINORS="$(@:build-docker-requirements-%=%)" \
->>>>>>> 1cc4bcdb
+	    PIP_COMPILE_ARGS="$(PIP_COMPILE_ARGS)" \
 	    build-requirements-py$(subst .,,$(@:build-docker-requirements-%=%))
 
 .PHONY: $(PYTHON_ENVS:%=build-docker-volumes-%)
@@ -1012,20 +1006,13 @@
 	date >>"$(@)"
 # Update the pinned/frozen versions, if needed, using the container.  If changed, then
 # we may need to re-build the container image again to ensure it's current and correct.
-<<<<<<< HEAD
-	docker compose run $(DOCKER_COMPOSE_RUN_ARGS) -T \
-	    python-project-structure-devel make -e PYTHON_MINORS="$(PYTHON_MINOR)" \
-	    build-requirements-$(PYTHON_ENV)
+	docker compose run $(DOCKER_COMPOSE_RUN_ARGS) python-project-structure-devel \
+	    make -e PYTHON_MINORS="$(PYTHON_MINOR)" build-requirements-$(PYTHON_ENV)
 ifeq ($(CI),true)
 # On CI, any changes from compiling requirements is a failure so no need to waste time
 # rebuilding images:
 	touch "$(@)"
 else
-=======
-ifeq ($(BUILD_REQUIREMENTS),true)
-	docker compose run $(DOCKER_COMPOSE_RUN_ARGS) python-project-structure-devel \
-	    make -e PYTHON_MINORS="$(PYTHON_MINOR)" build-requirements-$(PYTHON_ENV)
->>>>>>> 1cc4bcdb
 	$(MAKE) -e "$(@)"
 endif
 endif
