## Development, build and maintenance tasks:
#
# To ease discovery for new contributors, variables that act as options affecting
# behavior are at the top.  Then skip to `## Top-level targets:` below to find targets
# intended for use by developers.  The real work, however, is in the recipes for real
# targets that follow.  If making changes here, please start by reading the philosophy
# commentary at the bottom of this file.

# Variables used as options to control behavior:
export TEMPLATE_IGNORE_EXISTING=false
# https://devguide.python.org/versions/#supported-versions
PYTHON_SUPPORTED_MINORS=3.11 3.10 3.9 3.8 3.7
# Project-specific variables
export DOCKER_USER=merpatterson
# TEMPLATE: See comments towards the bottom and update.
GPG_SIGNING_KEYID=2EFF7CCE6828E359
CI_UPSTREAM_NAMESPACE=rpatterson
CI_PROJECT_NAME=python-project-structure


## "Private" Variables:

# Variables that aren't likely to be of concern those just using and reading top-level
# targets.  Mostly variables whose values are derived from the environment or other
# values.  If adding a variable whose value isn't a literal constant or intended for use
# on the CLI as an option, add it to the appropriate grouping below.  Unfortunately,
# variables referenced in targets or prerequisites need to be defined above those
# references (as opposed to references in recipes), which means we can't move these
# further below for readability and discover.

### Defensive settings for make:
#     https://tech.davis-hansson.com/p/make/
SHELL:=bash
.ONESHELL:
.SHELLFLAGS:=-eu -o pipefail -c
.SILENT:
.DELETE_ON_ERROR:
MAKEFLAGS+=--warn-undefined-variables
MAKEFLAGS+=--no-builtin-rules
PS1?=$$
EMPTY=
COMMA=,

# Values derived from the environment:
USER_NAME:=$(shell id -u -n)
USER_FULL_NAME:=$(shell \
    getent passwd "$(USER_NAME)" | cut -d ":" -f 5 | cut -d "," -f 1)
ifeq ($(USER_FULL_NAME),)
USER_FULL_NAME=$(USER_NAME)
endif
USER_EMAIL:=$(USER_NAME)@$(shell hostname -f)
export PUID:=$(shell id -u)
export PGID:=$(shell id -g)
export CHECKOUT_DIR=$(PWD)
TZ=Etc/UTC
ifneq ("$(wildcard /usr/share/zoneinfo/)","")
TZ=$(shell \
  realpath --relative-to=/usr/share/zoneinfo/ \
  $(firstword $(realpath /private/etc/localtime /etc/localtime)) \
)
endif
export TZ
export DOCKER_GID=$(shell getent group "docker" | cut -d ":" -f 3)

# Values concerning supported Python versions:
# Use the same Python version tox would as a default.
# https://tox.wiki/en/latest/config.html#base_python
PYTHON_HOST_MINOR:=$(shell \
    pip --version | sed -nE 's|.* \(python ([0-9]+.[0-9]+)\)$$|\1|p')
export PYTHON_HOST_ENV=py$(subst .,,$(PYTHON_HOST_MINOR))
# Determine the latest installed Python version of the supported versions
PYTHON_BASENAMES=$(PYTHON_SUPPORTED_MINORS:%=python%)
PYTHON_AVAIL_EXECS:=$(foreach \
    PYTHON_BASENAME,$(PYTHON_BASENAMES),$(shell which $(PYTHON_BASENAME)))
PYTHON_LATEST_EXEC=$(firstword $(PYTHON_AVAIL_EXECS))
PYTHON_LATEST_BASENAME=$(notdir $(PYTHON_LATEST_EXEC))
PYTHON_MINOR=$(PYTHON_HOST_MINOR)
ifeq ($(PYTHON_MINOR),)
# Fallback to the latest installed supported Python version
PYTHON_MINOR=$(PYTHON_LATEST_BASENAME:python%=%)
endif
PYTHON_LATEST_MINOR=$(firstword $(PYTHON_SUPPORTED_MINORS))
PYTHON_LATEST_ENV=py$(subst .,,$(PYTHON_LATEST_MINOR))
PYTHON_MINORS=$(PYTHON_SUPPORTED_MINORS)
ifeq ($(PYTHON_MINOR),)
export PYTHON_MINOR=$(firstword $(PYTHON_MINORS))
else ifeq ($(findstring $(PYTHON_MINOR),$(PYTHON_MINORS)),)
export PYTHON_MINOR=$(firstword $(PYTHON_MINORS))
endif
export PYTHON_MINOR
export PYTHON_ENV=py$(subst .,,$(PYTHON_MINOR))
PYTHON_SHORT_MINORS=$(subst .,,$(PYTHON_MINORS))
PYTHON_ENVS=$(PYTHON_SHORT_MINORS:%=py%)
PYTHON_ALL_ENVS=$(PYTHON_ENVS) build
export PYTHON_WHEEL=

# Values derived from VCS/git:
VCS_LOCAL_BRANCH:=$(shell git branch --show-current)
CI_COMMIT_REF_NAME=
GITHUB_REF_NAME=
ifneq ($(CI_COMMIT_REF_NAME),)
VCS_LOCAL_BRANCH=$(CI_COMMIT_REF_NAME)
else ifneq ($(GITHUB_REF_NAME),)
VCS_LOCAL_BRANCH=$(GITHUB_REF_NAME)
endif
# Reproduce what we need of git's branch and remote configuration and logic:
VCS_CLONE_REMOTE:=$(shell git config "clone.defaultRemoteName")
ifeq ($(VCS_CLONE_REMOTE),)
VCS_CLONE_REMOTE=origin
endif
VCS_PUSH_REMOTE:=$(shell git config "branch.$(VCS_LOCAL_BRANCH).pushRemote")
ifeq ($(VCS_PUSH_REMOTE),)
VCS_PUSH_REMOTE:=$(shell git config "remote.pushDefault")
endif
ifeq ($(VCS_PUSH_REMOTE),)
VCS_PUSH_REMOTE=$(VCS_CLONE_REMOTE)
endif
VCS_UPSTREAM_REMOTE:=$(shell git config "branch.$(VCS_LOCAL_BRANCH).remote")
ifeq ($(VCS_UPSTREAM_REMOTE),)
VCS_UPSTREAM_REMOTE:=$(shell git config "checkout.defaultRemote")
endif
VCS_UPSTREAM_REF:=$(shell git config "branch.$(VCS_LOCAL_BRANCH).merge")
VCS_UPSTREAM_BRANCH=$(VCS_UPSTREAM_REF:refs/heads/%=%)
# Determine the best remote and branch for versioning data, e.g. `v*` tags:
VCS_REMOTE=$(VCS_PUSH_REMOTE)
VCS_BRANCH=$(VCS_LOCAL_BRANCH)
export VCS_BRANCH
# Determine the best remote and branch for release data, e.g. conventional commits:
VCS_COMPARE_REMOTE=$(VCS_UPSTREAM_REMOTE)
ifeq ($(VCS_COMPARE_REMOTE),)
VCS_COMPARE_REMOTE=$(VCS_PUSH_REMOTE)
endif
VCS_COMPARE_BRANCH=$(VCS_UPSTREAM_BRANCH)
ifeq ($(VCS_COMPARE_BRANCH),)
VCS_COMPARE_BRANCH=$(VCS_BRANCH)
endif
# Under CI, check commits and release notes against the branch to be merged into:
CI=false
ifeq ($(CI),true)
ifeq ($(VCS_COMPARE_BRANCH),develop)
VCS_COMPARE_BRANCH=master
else ifneq ($(VCS_BRANCH),master)
VCS_COMPARE_BRANCH=develop
endif
# If pushing to upstream release branches, get release data compared to the previous
# release:
else ifeq ($(VCS_COMPARE_BRANCH),develop)
VCS_COMPARE_BRANCH=master
endif
# Assemble the targets used to avoid redundant fetches during release tasks:
VCS_FETCH_TARGETS=./var/git/refs/remotes/$(VCS_REMOTE)/$(VCS_BRANCH)
ifneq ($(VCS_REMOTE)/$(VCS_BRANCH),$(VCS_COMPARE_REMOTE)/$(VCS_COMPARE_BRANCH))
VCS_FETCH_TARGETS+=./var/git/refs/remotes/$(VCS_COMPARE_REMOTE)/$(VCS_COMPARE_BRANCH)
endif
# Also fetch develop for merging back in the final release:
VCS_RELEASE_FETCH_TARGETS=./var/git/refs/remotes/$(VCS_REMOTE)/$(VCS_BRANCH)
ifeq ($(VCS_BRANCH),master)
VCS_RELEASE_FETCH_TARGETS+=./var/git/refs/remotes/$(VCS_COMPARE_REMOTE)/develop
ifneq ($(VCS_REMOTE)/$(VCS_BRANCH),$(VCS_COMPARE_REMOTE)/develop)
ifneq ($(VCS_COMPARE_REMOTE)/$(VCS_COMPARE_BRANCH),$(VCS_COMPARE_REMOTE)/develop)
VCS_FETCH_TARGETS+=./var/git/refs/remotes/$(VCS_COMPARE_REMOTE)/develop
endif
endif
endif
# Determine the sequence of branches to find closes existing build artifacts, such as
# docker images:
VCS_BRANCHES=$(VCS_BRANCH)
ifneq ($(VCS_BRANCH),master)
ifneq ($(VCS_BRANCH),develop)
VCS_BRANCHES+=develop
endif
VCS_BRANCHES+=master
endif

# Values used to run Tox:
TOX_ENV_LIST=$(subst $(EMPTY) ,$(COMMA),$(PYTHON_ENVS))
ifeq ($(words $(PYTHON_MINORS)),1)
TOX_RUN_ARGS=run
else
TOX_RUN_ARGS=run-parallel --parallel auto --parallel-live
endif
ifneq ($(PYTHON_WHEEL),)
TOX_RUN_ARGS+= --installpkg "$(PYTHON_WHEEL)"
endif
export TOX_RUN_ARGS
# The options that allow for rapid execution of arbitrary commands in the venvs managed
# by tox
TOX_EXEC_OPTS=--no-recreate-pkg --skip-pkg-install
TOX_EXEC_ARGS=tox exec $(TOX_EXEC_OPTS) -e "$(PYTHON_ENV)" --
TOX_EXEC_BUILD_ARGS=tox exec $(TOX_EXEC_OPTS) -e "build" --

# Values used to build Docker images and run containers:
GITLAB_CI=false
GITHUB_ACTIONS=false
CI_PROJECT_NAMESPACE=$(CI_UPSTREAM_NAMESPACE)
CI_TEMPLATE_REGISTRY_HOST=registry.gitlab.com
CI_REGISTRY=$(CI_TEMPLATE_REGISTRY_HOST)/$(CI_PROJECT_NAMESPACE)
CI_REGISTRY_IMAGE=$(CI_REGISTRY)/$(CI_PROJECT_NAME)
DOCKER_COMPOSE_RUN_ARGS=--rm
ifneq ($(CI),true)
DOCKER_COMPOSE_RUN_ARGS+= --quiet-pull
endif
ifeq ($(shell tty),not a tty)
DOCKER_COMPOSE_RUN_ARGS+= -T
endif
DOCKER_BUILD_ARGS=
DOCKER_REGISTRIES=DOCKER GITLAB GITHUB
export DOCKER_REGISTRY=$(firstword $(DOCKER_REGISTRIES))
DOCKER_IMAGE_DOCKER=$(DOCKER_USER)/$(CI_PROJECT_NAME)
DOCKER_IMAGE_GITLAB=$(CI_REGISTRY_IMAGE)
DOCKER_IMAGE_GITHUB=ghcr.io/$(CI_PROJECT_NAMESPACE)/$(CI_PROJECT_NAME)
DOCKER_IMAGE=$(DOCKER_IMAGE_$(DOCKER_REGISTRY))
DOCKER_IMAGES=
ifeq ($(GITLAB_CI),true)
DOCKER_IMAGES+=$(DOCKER_IMAGE_GITLAB)
else ifeq ($(GITHUB_ACTIONS),true)
DOCKER_IMAGES+=$(DOCKER_IMAGE_GITHUB)
else
DOCKER_IMAGES+=$(DOCKER_IMAGE_DOCKER)
endif
export DOCKER_VARIANT=
DOCKER_VARIANT_PREFIX=
ifneq ($(DOCKER_VARIANT),)
DOCKER_VARIANT_PREFIX=$(DOCKER_VARIANT)-
endif
export DOCKER_BRANCH_TAG=$(subst /,-,$(VCS_BRANCH))
DOCKER_VOLUMES=\
./var/docker/$(PYTHON_ENV)/ \
./src/python_project_structure.egg-info/ \
./var/docker/$(PYTHON_ENV)/python_project_structure.egg-info/ \
./.tox/ ./var/docker/$(PYTHON_ENV)/.tox/
export DOCKER_BUILD_PULL=false

# Values derived from or overridden by CI environments:
GITHUB_REPOSITORY_OWNER=$(CI_UPSTREAM_NAMESPACE)
# Determine if this checkout is a fork of the upstream project:
CI_IS_FORK=false
ifeq ($(GITLAB_CI),true)
USER_EMAIL=$(USER_NAME)@runners-manager.gitlab.com
ifneq ($(CI_PROJECT_NAMESPACE),$(CI_UPSTREAM_NAMESPACE))
CI_IS_FORK=true
DOCKER_REGISTRIES=GITLAB
DOCKER_IMAGES+=$(CI_TEMPLATE_REGISTRY_HOST)/$(CI_UPSTREAM_NAMESPACE)/$(CI_PROJECT_NAME)
endif
else ifeq ($(GITHUB_ACTIONS),true)
USER_EMAIL=$(USER_NAME)@actions.github.com
ifneq ($(GITHUB_REPOSITORY_OWNER),$(CI_UPSTREAM_NAMESPACE))
CI_IS_FORK=true
DOCKER_REGISTRIES=GITHUB
DOCKER_IMAGES+=ghcr.io/$(GITHUB_REPOSITORY_OWNER)/$(CI_PROJECT_NAME)
endif
endif
# Take GitHub auth from env under GitHub actions but from secrets on other hosts:
GITHUB_TOKEN=
PROJECT_GITHUB_PAT=
ifeq ($(GITHUB_TOKEN),)
GITHUB_TOKEN=$(PROJECT_GITHUB_PAT)
else ifeq ($(PROJECT_GITHUB_PAT),)
PROJECT_GITHUB_PAT=$(GITHUB_TOKEN)
endif
GH_TOKEN=$(GITHUB_TOKEN)
export GH_TOKEN
export GITHUB_TOKEN
export PROJECT_GITHUB_PAT

# Values used for publishing releases:
# Safe defaults for testing the release process without publishing to the final/official
# hosts/indexes/registries:
PIP_COMPILE_ARGS=--upgrade
RELEASE_PUBLISH=false
PYPI_REPO=testpypi
PYPI_HOSTNAME=test.pypi.org
# Only publish releases from the `master` or `develop` branches:
ifeq ($(CI),true)
# Compile requirements on CI/CD as a check to make sure all changes to dependencies have
# been reflected in the frozen/pinned versions, but don't upgrade packages so that
# external changes, such as new PyPI releases, don't turn CI/CD red spuriously and
# unrelated to the contributor's actual changes.
PIP_COMPILE_ARGS=
endif
GITHUB_RELEASE_ARGS=--prerelease
# Only publish releases from the `master` or `develop` branches and only under the
# canonical CI/CD platform:
ifeq ($(GITLAB_CI),true)
ifeq ($(VCS_BRANCH),master)
RELEASE_PUBLISH=true
PYPI_REPO=pypi
PYPI_HOSTNAME=pypi.org
GITHUB_RELEASE_ARGS=
else ifeq ($(VCS_BRANCH),develop)
# Publish pre-releases from the `develop` branch:
RELEASE_PUBLISH=true
PYPI_REPO=pypi
endif
endif
CI_REGISTRY_USER=$(CI_PROJECT_NAMESPACE)
CI_REGISTRY_IMAGE=$(CI_REGISTRY)/$(CI_PROJECT_NAME)
# Address undefined variables warnings when running under local development
PYPI_PASSWORD=
export PYPI_PASSWORD
TEST_PYPI_PASSWORD=
export TEST_PYPI_PASSWORD
VCS_REMOTE_PUSH_URL=
CODECOV_TOKEN=
DOCKER_PASS=
export DOCKER_PASS
CI_PROJECT_ID=
export CI_PROJECT_ID
CI_JOB_TOKEN=
export CI_JOB_TOKEN
CI_REGISTRY_PASSWORD=
export CI_REGISTRY_PASSWORD
GH_TOKEN=

# Done with `$(shell ...)`, echo recipe commands going forward
.SHELLFLAGS+= -x


## Makefile "functions":
#
# Snippets whose output is frequently used including across recipes.  Used for output
# only, not actually making any changes.
# https://www.gnu.org/software/make/manual/html_node/Call-Function.html

# Return the most recently built package:
current_pkg = $(shell ls -t ./dist/*$(1) | head -n 1)


## Top-level targets:

.PHONY: all
### The default target.
all: build

.PHONY: start
### Run the local development end-to-end stack services in the background as daemons.
start: build-docker-volumes-$(PYTHON_ENV) build-docker-$(PYTHON_MINOR) ./.env
	docker compose down
	docker compose up -d

.PHONY: run
### Run the local development end-to-end stack services in the foreground for debugging.
run: build-docker-volumes-$(PYTHON_ENV) build-docker-$(PYTHON_MINOR) ./.env
	docker compose down
	docker compose up


## Build Targets:
#
# Recipes that make artifacts needed for by end-users, development tasks, other recipes.

.PHONY: build
### Set up everything for development from a checkout, local and in containers.
build: ./.git/hooks/pre-commit \
		$(HOME)/.local/var/log/python-project-structure-host-install.log \
		build-docker

.PHONY: build-pkgs
### Ensure the built package is current when used outside of tox.
build-pkgs: ./var/git/refs/remotes/$(VCS_REMOTE)/$(VCS_BRANCH) \
		./var/docker/$(PYTHON_ENV)/log/build-devel.log build-docker-volumes-$(PYTHON_ENV)
# Defined as a .PHONY recipe so that multiple targets can depend on this as a
# pre-requisite and it will only be run once per invocation.
	rm -vf ./dist/*
# Build Python packages/distributions from the development Docker container for
# consistency/reproducibility.
	docker compose run $(DOCKER_COMPOSE_RUN_ARGS) python-project-structure-devel \
	    tox run -e "$(PYTHON_ENV)" --pkg-only
# Copy the wheel to a location accessible to all containers:
	cp -lfv "$$(
	    ls -t ./var/docker/$(PYTHON_ENV)/.tox/.pkg/dist/*.whl | head -n 1
	)" "./dist/"
# Also build the source distribution:
	docker compose run $(DOCKER_COMPOSE_RUN_ARGS) python-project-structure-devel \
	    tox run -e "$(PYTHON_ENV)" --override "testenv.package=sdist" --pkg-only
	cp -lfv "$$(
	    ls -t ./var/docker/$(PYTHON_ENV)/.tox/.pkg/dist/*.tar.gz | head -n 1
	)" "./dist/"

.PHONY: $(PYTHON_ENVS:%=build-requirements-%)
### Compile fixed/pinned dependency versions if necessary.
$(PYTHON_ENVS:%=build-requirements-%):
# Avoid parallel tox recreations stomping on each other
	$(MAKE) -e "$(@:build-requirements-%=./var/log/tox/%/build.log)"
	targets="./requirements/$(@:build-requirements-%=%)/user.txt \
	    ./requirements/$(@:build-requirements-%=%)/devel.txt \
	    ./requirements/$(@:build-requirements-%=%)/build.txt \
	    ./build-host/requirements-$(@:build-requirements-%=%).txt"
# Workaround race conditions in pip's HTTP file cache:
# https://github.com/pypa/pip/issues/6970#issuecomment-527678672
	$(MAKE) -e -j $${targets} ||
	    $(MAKE) -e -j $${targets} ||
	    $(MAKE) -e -j $${targets}

## Docker Build Targets:
#
# Strive for as much consistency as possible in development tasks between the local host
# and inside containers.  To that end, most of the `*-docker` container target recipes
# should run the corresponding `*-local` local host target recipes inside the
# development container.  Top level targets, like `test`, should run as much as possible
# inside the development container.

.PHONY: build-docker
### Set up for development in Docker containers.
build-docker: build-pkgs
	$(MAKE) -e -j PYTHON_WHEEL="$(call current_pkg,.whl)" \
	    DOCKER_BUILD_ARGS="--progress plain" \
	    $(PYTHON_MINORS:%=build-docker-%)

.PHONY: $(PYTHON_MINORS:%=build-docker-%)
### Set up for development in a Docker container for one Python version.
$(PYTHON_MINORS:%=build-docker-%):
	$(MAKE) -e \
	    PYTHON_MINORS="$(@:build-docker-%=%)" \
	    PYTHON_MINOR="$(@:build-docker-%=%)" \
	    PYTHON_ENV="py$(subst .,,$(@:build-docker-%=%))" \
	    "./var/docker/py$(subst .,,$(@:build-docker-%=%))/log/build-user.log"

.PHONY: build-docker-tags
### Print the list of image tags for the current registry and variant.
build-docker-tags:
	$(MAKE) -e $(DOCKER_REGISTRIES:%=build-docker-tags-%)

.PHONY: $(DOCKER_REGISTRIES:%=build-docker-tags-%)
### Print the list of image tags for the current registry and variant.
$(DOCKER_REGISTRIES:%=build-docker-tags-%): \
		./var/git/refs/remotes/$(VCS_REMOTE)/$(VCS_BRANCH) \
		./var/log/tox/build/build.log
	docker_image=$(DOCKER_IMAGE_$(@:build-docker-tags-%=%))
	VERSION=$$(./.tox/build/bin/cz version --project)
	major_version=$$(echo $${VERSION} | sed -nE 's|([0-9]+).*|\1|p')
	minor_version=$$(
	    echo $${VERSION} | sed -nE 's|([0-9]+\.[0-9]+).*|\1|p'
	)
	echo $${docker_image}:$(DOCKER_VARIANT_PREFIX)$(PYTHON_ENV)-$(DOCKER_BRANCH_TAG)
ifeq ($(VCS_BRANCH),master)
# Only update tags end users may depend on to be stable from the `master` branch
	echo $${docker_image}:$(DOCKER_VARIANT_PREFIX)$(PYTHON_ENV)-$${minor_version}
	echo $${docker_image}:$(DOCKER_VARIANT_PREFIX)$(PYTHON_ENV)-$${major_version}
	echo $${docker_image}:$(DOCKER_VARIANT_PREFIX)$(PYTHON_ENV)
endif
# This variant is the default used for tags such as `latest`
ifeq ($(PYTHON_ENV),$(PYTHON_LATEST_ENV))
	echo $${docker_image}:$(DOCKER_VARIANT_PREFIX)$(DOCKER_BRANCH_TAG)
ifeq ($(VCS_BRANCH),master)
	echo $${docker_image}:$(DOCKER_VARIANT_PREFIX)$${minor_version}
	echo $${docker_image}:$(DOCKER_VARIANT_PREFIX)$${major_version}
ifeq ($(DOCKER_VARIANT),)
	echo $${docker_image}:latest
else
	echo $${docker_image}:$(DOCKER_VARIANT)
endif
endif
endif

.PHONY: $(PYTHON_MINORS:%=build-docker-requirements-%)
### Pull container images and compile fixed/pinned dependency versions if necessary.
$(PYTHON_MINORS:%=build-docker-requirements-%): ./.env
	export PYTHON_MINOR="$(@:build-docker-requirements-%=%)"
	export PYTHON_ENV="py$(subst .,,$(@:build-docker-requirements-%=%))"
	$(MAKE) -e build-docker-volumes-$${PYTHON_ENV} \
	    "./var/docker/$(PYTHON_ENV)/log/build-devel.log"
	docker compose run $(DOCKER_COMPOSE_RUN_ARGS) python-project-structure-devel \
	    make -e PYTHON_MINORS="$(@:build-docker-requirements-%=%)" \
	    PIP_COMPILE_ARGS="$(PIP_COMPILE_ARGS)" \
	    build-requirements-py$(subst .,,$(@:build-docker-requirements-%=%))

.PHONY: $(PYTHON_ENVS:%=build-docker-volumes-%)
### Ensure access permissions to build artifacts in Python version container volumes.
# If created by `# dockerd`, they end up owned by `root`.
$(PYTHON_ENVS:%=build-docker-volumes-%): \
		./src/python_project_structure.egg-info/ ./.tox/
	$(MAKE) -e \
	    $(@:build-docker-volumes-%=./var/docker/%/) \
	    $(@:build-docker-volumes-%=./var/docker/%/python_project_structure.egg-info/) \
	    $(@:build-docker-volumes-%=./var/docker/%/.tox/)


## Test Targets:
#
# Recipes that run the test suite.

.PHONY: test
### Format the code and run the full suite of tests, coverage checks, and linters.
test: test-docker-lint test-docker

.PHONY: test-local
### Run the full suite of tests on the local host.
test-local:
	tox $(TOX_RUN_ARGS) -e "$(TOX_ENV_LIST)"

.PHONY: test-debug
### Run tests in the host environment and invoke the debugger on errors/failures.
test-debug: ./var/log/tox/$(PYTHON_ENV)/editable.log
	$(TOX_EXEC_ARGS) pytest --pdb

.PHONY: test-docker
### Run the full suite of tests, coverage checks, and code linters in containers.
test-docker: build-pkgs ./var/log/codecov-install.log
	$(MAKE) -e -j PYTHON_WHEEL="$(call current_pkg,.whl)" \
	    DOCKER_BUILD_ARGS="--progress plain" \
	    $(PYTHON_MINORS:%=test-docker-%)

.PHONY: $(PYTHON_MINORS:%=test-docker-%)
### Run the full suite of tests inside a docker container for one Python version.
$(PYTHON_MINORS:%=test-docker-%):
	$(MAKE) -e \
	    PYTHON_MINORS="$(@:test-docker-%=%)" \
	    PYTHON_MINOR="$(@:test-docker-%=%)" \
	    PYTHON_ENV="py$(subst .,,$(@:test-docker-%=%))" \
	    test-docker-pyminor

.PHONY: test-docker-pyminor
### Run the full suite of tests inside a docker container for this Python version.
test-docker-pyminor: build-docker-volumes-$(PYTHON_ENV) build-docker-$(PYTHON_MINOR) \
		./var/log/codecov-install.log
	docker_run_args="--rm"
	if [ ! -t 0 ]
	then
# No fancy output when running in parallel
	    docker_run_args+=" -T"
	fi
# Ensure the dist/package has been correctly installed in the image
	docker compose run --no-deps $${docker_run_args} python-project-structure \
	    python -m pythonprojectstructure --help
	docker compose run --no-deps $${docker_run_args} python-project-structure \
	    python-project-structure --help
# Run from the development Docker container for consistency
	docker compose run $${docker_run_args} python-project-structure-devel \
	    make -e PYTHON_MINORS="$(PYTHON_MINORS)" PYTHON_WHEEL="$(PYTHON_WHEEL)" \
	        test-local
# Upload any build or test artifacts to CI/CD providers
ifeq ($(GITLAB_CI),true)
ifeq ($(PYTHON_MINOR),$(PYTHON_HOST_MINOR))
ifneq ($(CODECOV_TOKEN),)
	codecov --nonZero -t "$(CODECOV_TOKEN)" \
	    --file "./build/$(PYTHON_ENV)/coverage.xml"
else ifneq ($(CI_IS_FORK),true)
	set +x
	echo "ERROR: CODECOV_TOKEN missing from ./.env or CI secrets"
	false
endif
endif
endif

.PHONY: test-docker-lint
<<<<<<< HEAD
### Check the style and content of the `./Dockerfile*` files.
test-docker-lint: ./.env build-docker-volumes-$(PYTHON_ENV)
=======
### Check the style and content of the `./Dockerfile*` files
test-docker-lint: ./.env build-docker-volumes-$(PYTHON_ENV) \
		./var/log/docker-login-DOCKER.log
>>>>>>> 07312182
	docker compose pull hadolint
	docker compose run $(DOCKER_COMPOSE_RUN_ARGS) hadolint
	docker compose run $(DOCKER_COMPOSE_RUN_ARGS) hadolint \
	    hadolint "./Dockerfile.devel"
	docker compose run $(DOCKER_COMPOSE_RUN_ARGS) hadolint \
	    hadolint "./build-host/Dockerfile"

.PHONY: test-push
### Perform any checks that should only be run before pushing.
test-push: $(VCS_FETCH_TARGETS) \
		$(HOME)/.local/var/log/python-project-structure-host-install.log \
		./var/docker/$(PYTHON_ENV)/log/build-devel.log \
		build-docker-volumes-$(PYTHON_ENV) ./.env
ifeq ($(CI),true)
ifneq ($(PYTHON_MINOR),$(PYTHON_HOST_MINOR))
# Don't waste CI time, only check for the canonical version:
	exit
endif
endif
ifeq ($(VCS_COMPARE_BRANCH),master)
# On `master`, compare with the previous commit on `master`
	vcs_compare_rev="$(VCS_COMPARE_REMOTE)/$(VCS_COMPARE_BRANCH)^"
else
	vcs_compare_rev="$(VCS_COMPARE_REMOTE)/$(VCS_COMPARE_BRANCH)"
	if ! git fetch "$(VCS_COMPARE_REMOTE)" "$(VCS_COMPARE_BRANCH)"
	then
# Compare with the pre-release branch if this branch hasn't been pushed yet:
	    vcs_compare_rev="$(VCS_COMPARE_REMOTE)/develop"
	fi
endif
	$(TOX_EXEC_BUILD_ARGS) cz check --rev-range "$${vcs_compare_rev}..HEAD"
	exit_code=0
	$(TOX_EXEC_BUILD_ARGS) python ./bin/cz-check-bump --compare-ref \
	    "$${vcs_compare_rev}" || exit_code=$$?
	if (( $$exit_code == 3 || $$exit_code == 21 ))
	then
	    exit
	elif (( $$exit_code != 0 ))
	then
	    exit $$exit_code
	else
	    docker compose run $(DOCKER_COMPOSE_RUN_ARGS) \
	        python-project-structure-devel $(TOX_EXEC_ARGS) \
	        towncrier check --compare-with "$${vcs_compare_rev}"
	fi

.PHONY: test-clean
### Confirm that the checkout is free of uncommitted VCS changes.
test-clean:
	if [ -n "$$(git status --porcelain)" ]
	then
	    set +x
	    echo "Checkout is not clean"
	    false
	fi


## Release Targets:
#
# Recipes that make an changes needed for releases and publish built artifacts to
# end-users.

.PHONY: release
### Publish installable Python packages and container images as required by commits.
release: release-python release-docker

.PHONY: release-python
### Publish installable Python packages to PyPI.
release-python: ./var/log/tox/build/build.log $(VCS_RELEASE_FETCH_TARGETS) \
		~/.pypirc ./.env build-docker-volumes-$(PYTHON_ENV)
ifeq ($(VCS_BRANCH),master)
	if ! ./.tox/build/bin/python ./bin/get-base-version $$(
	    ./.tox/build/bin/cz version --project
	)
	then
# There's no pre-release for which to publish a final release:
	    exit
	fi
else
# Only release if required by conventional commits:
	exit_code=0
	./.tox/build/bin/python ./bin/cz-check-bump || exit_code=$$?
	if (( $$exit_code == 3 || $$exit_code == 21 ))
	then
# No commits require a release:
	    exit
	elif (( $$exit_code != 0 ))
	then
	    exit $$exit_code
	fi
endif
# Only release from the `master` or `develop` branches:
ifeq ($(RELEASE_PUBLISH),true)
# Import the private signing key from CI secrets
	$(MAKE) -e ./var/log/gpg-import.log
# Bump the version and build the final release packages:
	$(MAKE) -e release-bump build-pkgs
# https://twine.readthedocs.io/en/latest/#using-twine
	./.tox/build/bin/twine check ./dist/python?project?structure-*
# The VCS remote should reflect the release before the release is published to ensure
# that a published release is never *not* reflected in VCS.  Also ensure the tag is in
# place on any mirrors, using multiple `pushurl` remotes, for those project hosts as
# well:
	$(MAKE) -e test-clean
ifeq ($(VCS_BRANCH),master)
# Merge the bumped version back into `develop`:
	bump_rev="$$(git rev-parse HEAD)"
	git checkout --track "$(VCS_UPSTREAM_REMOTE)/develop" --
	git merge --ff --gpg-sign \
	    -m "Merge branch 'master' release back into develop" "$${bump_rev}"
	git push --no-verify --tags "$(VCS_REMOTE)" "HEAD:develop"
	git checkout "$${bump_rev}" --
endif
ifneq ($(GITHUB_ACTIONS),true)
ifneq ($(PROJECT_GITHUB_PAT),)
# Ensure the tag is available for creating the GitHub release below but push *before* to
# GitLab to avoid a race with repository mirrorying:
	git push --no-verify --tags "github" "HEAD:$(VCS_BRANCH)"
endif
endif
	git push --no-verify --tags "$(VCS_REMOTE)" "HEAD:$(VCS_BRANCH)"
	./.tox/build/bin/twine upload -s -r "$(PYPI_REPO)" \
	    ./dist/python?project?structure-*
	export VERSION=$$(./.tox/build/bin/cz version --project)
# Create a GitLab release
	./.tox/build/bin/twine upload -s -r "gitlab" \
	    ./dist/python?project?structure-*
	release_cli_args="--description ./NEWS-release.rst"
	release_cli_args+=" --tag-name v$${VERSION}"
	release_cli_args+=" --assets-link {\
	\"name\":\"PyPI\",\
	\"url\":\"https://$(PYPI_HOSTNAME)/project/$(CI_PROJECT_NAME)/$${VERSION}/\",\
	\"link_type\":\"package\"\
	}"
	release_cli_args+=" --assets-link {\
	\"name\":\"GitLab-PyPI-Package-Registry\",\
	\"url\":\"$(CI_SERVER_URL)/$(CI_PROJECT_PATH)/-/packages/\",\
	\"link_type\":\"package\"\
	}"
	release_cli_args+=" --assets-link {\
	\"name\":\"Docker-Hub-Container-Registry\",\
	\"url\":\"https://hub.docker.com/r/merpatterson/$(CI_PROJECT_NAME)/tags\",\
	\"link_type\":\"image\"\
	}"
	docker compose pull gitlab-release-cli
	docker compose run --rm gitlab-release-cli release-cli \
	    --server-url "$(CI_SERVER_URL)" --project-id "$(CI_PROJECT_ID)" \
	    create $${release_cli_args}
# Create a GitHub release
	gh release create "v$${VERSION}" $(GITHUB_RELEASE_ARGS) \
	    --notes-file "./NEWS-release.rst" ./dist/python?project?structure-*
endif

.PHONY: release-docker
### Publish all container images to all container registries.
release-docker: build-docker-volumes-$(PYTHON_ENV) build-docker \
		$(DOCKER_REGISTRIES:%=./var/log/docker-login-%.log)
	$(MAKE) -e -j $(PYTHON_MINORS:%=release-docker-%)

.PHONY: $(PYTHON_MINORS:%=release-docker-%)
### Publish the container images for one Python version to all container registry.
$(PYTHON_MINORS:%=release-docker-%): $(DOCKER_REGISTRIES:%=./var/log/docker-login-%.log)
	export PYTHON_ENV="py$(subst .,,$(@:release-docker-%=%))"
	$(MAKE) -e -j $(DOCKER_REGISTRIES:%=release-docker-registry-%)
ifeq ($${PYTHON_ENV},$(PYTHON_LATEST_ENV))
	$(MAKE) -e "./var/log/docker-login-DOCKER.log"
	docker compose pull pandoc docker-pushrm
	docker compose run $(DOCKER_COMPOSE_RUN_ARGS) docker-pushrm
endif

.PHONY: $(DOCKER_REGISTRIES:%=release-docker-registry-%)
### Publish all container images to one container registry.
$(DOCKER_REGISTRIES:%=release-docker-registry-%):
# https://docs.docker.com/docker-hub/#step-5-build-and-push-a-container-image-to-docker-hub-from-your-computer
	$(MAKE) -e "./var/log/docker-login-$(@:release-docker-registry-%=%).log"
	for user_tag in $$(
	    $(MAKE) -e --no-print-directory \
	        build-docker-tags-$(@:release-docker-registry-%=%)
	)
	do
	    docker push "$${user_tag}"
	done
	for devel_tag in $$(
	    $(MAKE) -e DOCKER_VARIANT="devel" --no-print-directory \
	        build-docker-tags-$(@:release-docker-registry-%=%)
	)
	do
	    docker push "$${devel_tag}"
	done

.PHONY: release-bump
### Bump the package version if on a branch that should trigger a release.
release-bump: ~/.gitconfig ./var/git/refs/remotes/$(VCS_REMOTE)/$(VCS_BRANCH) \
		./var/log/git-remotes.log ./var/log/tox/build/build.log \
		./var/docker/$(PYTHON_ENV)/log/build-devel.log \
		./.env build-docker-volumes-$(PYTHON_ENV)
	if ! git diff --cached --exit-code
	then
	    set +x
	    echo "CRITICAL: Cannot bump version with staged changes"
	    false
	fi
# Collect the versions involved in this release according to conventional commits:
	cz_bump_args="--check-consistency --no-verify"
ifneq ($(VCS_BRANCH),master)
	cz_bump_args+=" --prerelease beta"
endif
ifeq ($(RELEASE_PUBLISH),true)
	cz_bump_args+=" --gpg-sign"
# Import the private signing key from CI secrets
	$(MAKE) -e ./var/log/gpg-import.log
endif
# Capture the release notes for *just this* release for creating the GitHub release.
# Have to run before the real `$ towncrier build` run without the `--draft` option
# because after that the `newsfragments` will have been deleted.
	next_version=$$(
	    $(TOX_EXEC_BUILD_ARGS) cz bump $${cz_bump_args} --yes --dry-run |
	    sed -nE 's|.* ([^ ]+) *→ *([^ ]+).*|\2|p'
	) || true
	docker compose run --rm python-project-structure-devel $(TOX_EXEC_ARGS) \
	    towncrier build --version "$${next_version}" --draft --yes \
	        >"./NEWS-release.rst"
# Build and stage the release notes to be commited by `$ cz bump`
	docker compose run $(DOCKER_COMPOSE_RUN_ARGS) python-project-structure-devel \
	    $(TOX_EXEC_ARGS) towncrier build --version "$${next_version}" --yes
# Increment the version in VCS
	$(TOX_EXEC_BUILD_ARGS) cz bump $${cz_bump_args}
# Ensure the container image reflects the version bump but we don't need to update the
# requirements again.
	touch \
	    $(PYTHON_ENVS:%=./requirements/%/user.txt) \
	    $(PYTHON_ENVS:%=./requirements/%/devel.txt) \
	    $(PYTHON_ENVS:%=./build-host/requirements-%.txt)
ifneq ($(CI),true)
# If running under CI/CD then the image will be updated in the next pipeline stage.
# For testing locally, however, ensure the image is up-to-date for subsequent recipes.
	$(MAKE) -e "./var/docker/$(PYTHON_ENV)/log/build-user.log"
endif


## Development Targets:
#
# Recipes used by developers to make changes to the code.

.PHONY: devel-format
### Automatically correct code in this checkout according to linters and style checkers.
devel-format: $(HOME)/.local/var/log/python-project-structure-host-install.log
	$(TOX_EXEC_ARGS) autoflake -r -i --remove-all-unused-imports \
		--remove-duplicate-keys --remove-unused-variables \
		--remove-unused-variables "./src/pythonprojectstructure/"
	$(TOX_EXEC_ARGS) autopep8 -v -i -r "./src/pythonprojectstructure/"
	$(TOX_EXEC_ARGS) black "./src/pythonprojectstructure/"

.PHONY: devel-upgrade
### Update all fixed/pinned dependencies to their latest available versions.
devel-upgrade: ./.env build-docker-volumes-$(PYTHON_ENV)
	touch "./setup.cfg" "./requirements/build.txt.in" \
	    "./build-host/requirements.txt.in"
# Ensure the network is create first to avoid race conditions
	docker compose create python-project-structure-devel
	$(MAKE) -e PIP_COMPILE_ARGS="--upgrade" -j \
	    $(PYTHON_MINORS:%=build-docker-requirements-%)
# Update VCS hooks from remotes to the latest tag.
	$(TOX_EXEC_BUILD_ARGS) pre-commit autoupdate

.PHONY: devel-upgrade-branch
### Reset an upgrade branch, commit upgraded dependencies on it, and push for review.
devel-upgrade-branch: ~/.gitconfig ./var/git/refs/remotes/$(VCS_REMOTE)/$(VCS_BRANCH) \
		./var/log/git-remotes.log
	remote_branch_exists=false
	if git fetch "$(VCS_REMOTE)" "$(VCS_BRANCH)-upgrade"
	then
	    remote_branch_exists=true
	fi
	if git show-ref -q --heads "$(VCS_BRANCH)-upgrade"
	then
# Reset an existing local branch to the latest upstream before upgrading
	    git checkout "$(VCS_BRANCH)-upgrade"
	    git reset --hard "$(VCS_BRANCH)" --
	else
# Create a new local branch from the latest upstream before upgrading
	    git checkout -b "$(VCS_BRANCH)-upgrade" "$(VCS_BRANCH)"
	fi
	now=$$(date -u)
	$(MAKE) -e devel-upgrade
	if $(MAKE) -e "test-clean"
	then
# No changes from upgrade, exit successfully but push nothing
	    exit
	fi
# Commit the upgrade changes
	echo "Upgrade all requirements to the latest versions as of $${now}." \
	    >"./src/pythonprojectstructure/newsfragments/upgrade-requirements.bugfix.rst"
	git add --update './build-host/requirements-*.txt' './requirements/*/*.txt' \
	    "./.pre-commit-config.yaml"
	git add \
	    "./src/pythonprojectstructure/newsfragments/upgrade-requirements.bugfix.rst"
	git_commit_args="--all --gpg-sign"
ifeq ($(CI),true)
# Don't duplicate the CI run from the push below:
	git_push_args+=" --no-verify"
endif
	git commit $${git_commit_args} -m \
	    "fix(deps): Upgrade requirements latest versions"
# Fail if upgrading left untracked files in VCS
	$(MAKE) -e "test-clean"
ifeq ($(CI),true)
# Push any upgrades to the remote for review.  Specify both the ref and the expected ref
# for `--force-with-lease=...` to support pushing to multiple mirrors/remotes via
# multiple `pushUrl`:
	git_push_args="--no-verify"
	if [ "$${remote_branch_exists=true}" == "true" ]
	then
	    git_push_args+=" --force-with-lease=\
	$(VCS_BRANCH)-upgrade:$(VCS_REMOTE)/$(VCS_BRANCH)-upgrade"
	fi
	git push $${git_push_args} "$(VCS_REMOTE)" "HEAD:$(VCS_BRANCH)-upgrade"
endif


## Clean Targets:
#
# Recipes used to restore the checkout to initial conditions.

.PHONY: clean
### Restore the checkout to a state as close to an initial clone as possible.
clean:
	docker compose down --remove-orphans --rmi "all" -v || true
	$(TOX_EXEC_BUILD_ARGS) pre-commit uninstall \
	    --hook-type "pre-commit" --hook-type "commit-msg" --hook-type "pre-push" \
	    || true
	$(TOX_EXEC_BUILD_ARGS) pre-commit clean || true
	git clean -dfx -e "var/" -e ".env"
	rm -rfv "./var/log/"
	rm -rf "./var/docker/"


## Real Targets:
#
# Recipes that make actual changes and create and update files for the target.

# Manage fixed/pinned versions in `./requirements/**.txt` files.  Has to be run for each
# python version in the virtual environment for that Python version:
# https://github.com/jazzband/pip-tools#cross-environment-usage-of-requirementsinrequirementstxt-and-pip-compile
$(PYTHON_ENVS:%=./requirements/%/devel.txt): ./pyproject.toml ./setup.cfg ./tox.ini
	true DEBUG Updated prereqs: $(?)
	$(MAKE) -e "$(@:requirements/%/devel.txt=./var/log/tox/%/build.log)"
	./.tox/$(@:requirements/%/devel.txt=%)/bin/pip-compile \
	    --resolver "backtracking" $(PIP_COMPILE_ARGS) --extra "devel" \
	    --output-file "$(@)" "$(<)"
	mkdir -pv "./var/log/"
	touch "./var/log/rebuild.log"
$(PYTHON_ENVS:%=./requirements/%/user.txt): ./pyproject.toml ./setup.cfg ./tox.ini
	true DEBUG Updated prereqs: $(?)
	$(MAKE) -e "$(@:requirements/%/user.txt=./var/log/tox/%/build.log)"
	./.tox/$(@:requirements/%/user.txt=%)/bin/pip-compile \
	    --resolver "backtracking" $(PIP_COMPILE_ARGS) --output-file "$(@)" "$(<)"
	mkdir -pv "./var/log/"
	touch "./var/log/rebuild.log"
$(PYTHON_ENVS:%=./build-host/requirements-%.txt): ./build-host/requirements.txt.in
	true DEBUG Updated prereqs: $(?)
	$(MAKE) -e "$(@:build-host/requirements-%.txt=./var/log/tox/%/build.log)"
	./.tox/$(@:build-host/requirements-%.txt=%)/bin/pip-compile \
	    --resolver "backtracking" $(PIP_COMPILE_ARGS) --output-file "$(@)" "$(<)"
# Only update the installed tox version for the latest/host/main/default Python version
	if [ "$(@:build-host/requirements-%.txt=%)" = "$(PYTHON_ENV)" ]
	then
# Don't install tox into one of it's own virtual environments
	    if [ -n "$${VIRTUAL_ENV:-}" ]
	    then
	        pip_bin="$$(which -a pip | grep -v "^$${VIRTUAL_ENV}/bin/" | head -n 1)"
	    else
	        pip_bin="pip"
	    fi
	    "$${pip_bin}" install -r "$(@)"
	fi
	mkdir -pv "./var/log/"
	touch "./var/log/rebuild.log"
$(PYTHON_ENVS:%=./requirements/%/build.txt): ./requirements/build.txt.in
	true DEBUG Updated prereqs: $(?)
	$(MAKE) -e "$(@:requirements/%/build.txt=./var/log/tox/%/build.log)"
	./.tox/$(@:requirements/%/build.txt=%)/bin/pip-compile \
	    --resolver "backtracking" $(PIP_COMPILE_ARGS) --output-file "$(@)" "$(<)"

# Targets used as pre-requisites to ensure virtual environments managed by tox have been
# created and can be used directly to save time on Tox's overhead when we don't need
# Tox's logic about when to update/recreate them, e.g.:
#     $ ./.tox/build/bin/cz --help
# Mostly useful for build/release tools.
$(PYTHON_ALL_ENVS:%=./var/log/tox/%/build.log):
	$(MAKE) -e "$(HOME)/.local/var/log/python-project-structure-host-install.log"
	mkdir -pv "$(dir $(@))"
	tox run $(TOX_EXEC_OPTS) -e "$(@:var/log/tox/%/build.log=%)" --notest |
	    tee -a "$(@)"
# Workaround tox's `usedevelop = true` not working with `./pyproject.toml`.  Use as a
# prerequisite when using Tox-managed virtual environments directly and changes to code
# need to take effect immediately.
$(PYTHON_ENVS:%=./var/log/tox/%/editable.log):
	$(MAKE) -e "$(HOME)/.local/var/log/python-project-structure-host-install.log"
	mkdir -pv "$(dir $(@))"
	tox exec $(TOX_EXEC_OPTS) -e "$(@:var/log/tox/%/editable.log=%)" -- \
	    pip install -e "./" | tee -a "$(@)"

## Docker real targets:

# Build the development image:
./var/docker/$(PYTHON_ENV)/log/build-devel.log: \
		./Dockerfile.devel ./.dockerignore ./bin/entrypoint \
		./pyproject.toml ./setup.cfg ./tox.ini \
		./build-host/requirements.txt.in ./docker-compose.yml \
		./docker-compose.override.yml ./.env \
		./var/docker/$(PYTHON_ENV)/log/rebuild.log
	true DEBUG Updated prereqs: $(?)
	$(MAKE) -e "./var/git/refs/remotes/$(VCS_REMOTE)/$(VCS_BRANCH)" \
	    build-docker-volumes-$(PYTHON_ENV) "./var/log/tox/build/build.log" \
	    "./var/log/docker-login-DOCKER.log"
	mkdir -pv "$(dir $(@))"
# Workaround issues with local images and the development image depending on the end
# user image.  It seems that `depends_on` isn't sufficient.
	$(MAKE) -e $(HOME)/.local/var/log/python-project-structure-host-install.log
	export VERSION=$$(./.tox/build/bin/cz version --project)
ifeq ($(DOCKER_BUILD_PULL),true)
# Pull the development image and simulate as if it had been built here.
	if $(MAKE) -e DOCKER_VARIANT="devel" pull-docker
	then
	    touch "$(@)" "./var/docker/$(PYTHON_ENV)/log/rebuild.log"
# Ensure the virtualenv in the volume is also current:
	    docker compose run $(DOCKER_COMPOSE_RUN_ARGS) \
	        python-project-structure-devel make -e PYTHON_MINORS="$(PYTHON_MINOR)" \
	        "./var/log/tox/$(PYTHON_ENV)/build.log"
	    exit
	fi
else
# https://github.com/moby/moby/issues/39003#issuecomment-879441675
	docker_build_args="$(DOCKER_BUILD_ARGS) \
	    --build-arg BUILDKIT_INLINE_CACHE=1 \
	    --build-arg PYTHON_MINOR=$(PYTHON_MINOR) \
	    --build-arg PYTHON_ENV=$(PYTHON_ENV) \
	    --build-arg VERSION=$${VERSION}"
ifeq ($(CI),true)
# Workaround broken interactive session detection
	docker pull "python:${PYTHON_MINOR}"
endif
	docker_build_devel_tags=""
	for devel_tag in $$(
	    $(MAKE) -e DOCKER_VARIANT="devel" --no-print-directory build-docker-tags
	)
	do
	    docker_build_devel_tags+="--tag $${devel_tag} "
	done
<<<<<<< HEAD
	docker_build_caches=""
ifeq ($(GITLAB_CI),true)
# Don't cache when building final releases on `master`
	$(MAKE) -e "./var/log/docker-login-GITLAB.log" || true
ifneq ($(VCS_BRANCH),master)
	if $(MAKE) -e DOCKER_VARIANT="devel" pull-docker
	then
	    docker_build_caches+=" --cache-from \
	$(DOCKER_IMAGE_GITLAB):devel-$(PYTHON_ENV)-$(DOCKER_BRANCH_TAG)"
	fi
endif
endif
ifeq ($(GITHUB_ACTIONS),true)
	$(MAKE) -e "./var/log/docker-login-GITHUB.log" || true
ifneq ($(VCS_BRANCH),master)
	if $(MAKE) -e DOCKER_VARIANT="devel" pull-docker
	then
	    docker_build_caches+=" --cache-from \
	$(DOCKER_IMAGE_GITHUB):devel-$(PYTHON_ENV)-$(DOCKER_BRANCH_TAG)"
	fi
endif
endif
	docker buildx build --pull $${docker_build_args} $${docker_build_devel_tags} \
	    $${docker_build_caches} --file "./Dockerfile.devel" "./"
# Ensure any subsequent builds have optimal caches
ifeq ($(GITLAB_CI),true)
	docker push \
	    "$(DOCKER_IMAGE_GITLAB):devel-$(PYTHON_ENV)-$(DOCKER_BRANCH_TAG)"
endif
ifeq ($(GITHUB_ACTIONS),true)
ifneq ($(CI_IS_FORK),true)
	docker push \
	    "$(DOCKER_IMAGE_GITHUB):devel-$(PYTHON_ENV)-$(DOCKER_BRANCH_TAG)"
endif
endif
=======
	docker buildx build $${docker_build_args} $${docker_build_devel_tags} \
	    --file "./Dockerfile.devel" "./"
>>>>>>> 07312182
	date >>"$(@)"
# Update the pinned/frozen versions, if needed, using the container.  If changed, then
# we may need to re-build the container image again to ensure it's current and correct.
	docker compose run $(DOCKER_COMPOSE_RUN_ARGS) python-project-structure-devel \
	    make -e PYTHON_MINORS="$(PYTHON_MINOR)" build-requirements-$(PYTHON_ENV)
ifeq ($(CI),true)
# On CI, any changes from compiling requirements is a failure so no need to waste time
# rebuilding images:
	touch "$(@)"
else
	$(MAKE) -e "$(@)"
endif
endif

# Build the end-user image:
./var/docker/$(PYTHON_ENV)/log/build-user.log: \
		./var/docker/$(PYTHON_ENV)/log/build-devel.log ./Dockerfile \
		./var/docker/$(PYTHON_ENV)/log/rebuild.log
	true DEBUG Updated prereqs: $(?)
	$(MAKE) -e "./var/git/refs/remotes/$(VCS_REMOTE)/$(VCS_BRANCH)" \
	    "./var/log/tox/build/build.log"
	mkdir -pv "$(dir $(@))"
	export VERSION=$$(./.tox/build/bin/cz version --project)
# https://github.com/moby/moby/issues/39003#issuecomment-879441675
	docker_build_args="$(DOCKER_BUILD_ARGS) \
	    --build-arg BUILDKIT_INLINE_CACHE=1 \
	    --build-arg PYTHON_MINOR=$(PYTHON_MINOR) \
	    --build-arg PYTHON_ENV=$(PYTHON_ENV) \
	    --build-arg VERSION=$${VERSION}"
# Build the end-user image now that all required artifacts are built"
ifeq ($(PYTHON_WHEEL),)
	$(MAKE) -e "build-pkgs"
	PYTHON_WHEEL="$$(ls -t ./dist/*.whl | head -n 1)"
endif
	docker_build_user_tags=""
	for user_tag in $$($(MAKE) -e --no-print-directory build-docker-tags)
	do
	    docker_build_user_tags+="--tag $${user_tag} "
	done
<<<<<<< HEAD
	docker_build_caches=""
ifeq ($(GITLAB_CI),true)
ifneq ($(VCS_BRANCH),master)
	if $(MAKE) -e pull-docker
	then
	    docker_build_caches+=" \
	--cache-from $(DOCKER_IMAGE_GITLAB):$(PYTHON_ENV)-$(DOCKER_BRANCH_TAG)"
	fi
endif
endif
ifeq ($(GITHUB_ACTIONS),true)
ifneq ($(VCS_BRANCH),master)
	if $(MAKE) -e pull-docker
	then
	    docker_build_caches+=" \
	--cache-from $(DOCKER_IMAGE_GITHUB):$(PYTHON_ENV)-$(DOCKER_BRANCH_TAG)"
	fi
endif
endif
	docker buildx build --pull $${docker_build_args} $${docker_build_user_tags} \
	    --build-arg PYTHON_WHEEL="$${PYTHON_WHEEL}" $${docker_build_caches} "./"
# Ensure any subsequent builds have optimal caches
ifeq ($(GITLAB_CI),true)
	docker push "$(DOCKER_IMAGE_GITLAB):$(PYTHON_ENV)-$(DOCKER_BRANCH_TAG)"
endif
ifeq ($(GITHUB_ACTIONS),true)
ifneq ($(CI_IS_FORK),true)
	docker push "$(DOCKER_IMAGE_GITHUB):$(PYTHON_ENV)-$(DOCKER_BRANCH_TAG)"
endif
endif
=======
	docker buildx build $${docker_build_args} $${docker_build_user_tags} \
	    --build-arg PYTHON_WHEEL="$${PYTHON_WHEEL}" "./"
>>>>>>> 07312182
	date >>"$(@)"
# The images install the host requirements, reflect that in the bind mount volumes
	date >>"$(@:%/build.log=%/host-install.log)"

./var/ $(PYTHON_ENVS:%=./var/docker/%/) \
./src/python_project_structure.egg-info/ \
$(PYTHON_ENVS:%=./var/docker/%/python_project_structure.egg-info/) \
./.tox/ $(PYTHON_ENVS:%=./var/docker/%/.tox/):
	mkdir -pv "$(@)"

# Marker file used to trigger the rebuild of the image for just one Python version.
# Useful to workaround async timestamp issues when running jobs in parallel:
./var/docker/$(PYTHON_ENV)/log/rebuild.log:
	mkdir -pv "$(dir $(@))"
	date >>"$(@)"

# Local environment variables from a template:
./.env: ./.env.in
	$(MAKE) -e "template=$(<)" "target=$(@)" expand-template

# Install all tools required by recipes that have to be installed externally on the
# host.  Use a target file outside this checkout to support multiple checkouts.  Use a
# target specific to this project so that other projects can use the same approach but
# with different requirements.
$(HOME)/.local/var/log/python-project-structure-host-install.log:
	mkdir -pv "$(dir $(@))"
# Bootstrap the minimum Python environment
	(
	    if ! which pip
	    then
	        if which apk
	        then
	            sudo apk update
	            sudo apk add "gettext" "py3-pip" "gnupg" "github-cli" "curl"
	        elif which apt-get
	        then
	            sudo apt-get update
	            sudo apt-get install -y \
	                "gettext-base" "python3-pip" "gnupg" "gh" "curl"
	        else
	            set +x
	            echo "ERROR: OS not supported for installing host dependencies"
	            false
	        fi
	    fi
	    if [ -e ./build-host/requirements-$(PYTHON_HOST_ENV).txt ]
	    then
	        pip install -r "./build-host/requirements-$(PYTHON_HOST_ENV).txt"
	    else
	        pip install -r "./build-host/requirements.txt.in"
	    fi
	) | tee -a "$(@)"

./var/log/codecov-install.log:
	mkdir -pv "$(dir $(@))"
# Install the code test coverage publishing tool
	(
	    if ! which codecov
	    then
	        mkdir -pv ~/.local/bin/
# https://docs.codecov.com/docs/codecov-uploader#using-the-uploader-with-codecovio-cloud
	        if which brew
	        then
# Mac OS X
	            curl --output-dir ~/.local/bin/ -Os \
	                "https://uploader.codecov.io/latest/macos/codecov"
	        elif which apk
	        then
# Alpine
	            wget --directory-prefix ~/.local/bin/ \
	                "https://uploader.codecov.io/latest/alpine/codecov"
	        else
# Other Linux distributions
	            curl --output-dir ~/.local/bin/ -Os \
	                "https://uploader.codecov.io/latest/linux/codecov"
	        fi
	        chmod +x ~/.local/bin/codecov
	    fi
	    if ! which codecov
	    then
	        set +x
	        echo "ERROR: CodeCov CLI tool still not on PATH"
	        false
	    fi
	) | tee -a "$(@)"

# Retrieve VCS data needed for versioning (tags) and release (release notes).
$(VCS_FETCH_TARGETS): ./.git/logs/HEAD
	git_fetch_args=--tags
	if [ "$$(git rev-parse --is-shallow-repository)" == "true" ]
	then
	    git_fetch_args+=" --unshallow"
	fi
	branch_path="$(@:var/git/refs/remotes/%=%)"
	mkdir -pv "$(dir $(@))"
	if ! git fetch $${git_fetch_args} "$${branch_path%%/*}" "$${branch_path#*/}" |
	    tee -a "$(@)"
	then
# If the local branch doesn't exist, fall back to the pre-release branch:
	    git fetch $${git_fetch_args} "$${branch_path%%/*}" "develop" | tee -a "$(@)"
	fi

./.git/hooks/pre-commit:
	$(MAKE) -e "$(HOME)/.local/var/log/python-project-structure-host-install.log"
	$(TOX_EXEC_BUILD_ARGS) pre-commit install \
	    --hook-type "pre-commit" --hook-type "commit-msg" --hook-type "pre-push"

# Capture any project initialization tasks for reference.  Not actually usable.
./pyproject.toml:
	$(MAKE) -e "$(HOME)/.local/var/log/python-project-structure-host-install.log"
	$(TOX_EXEC_BUILD_ARGS) cz init

# Tell Emacs where to find checkout-local tools needed to check the code.
./.dir-locals.el: ./.dir-locals.el.in
	$(MAKE) -e "template=$(<)" "target=$(@)" expand-template

# Ensure minimal VCS configuration, mostly useful in automation such as CI.
~/.gitconfig:
	git config --global user.name "$(USER_FULL_NAME)"
	git config --global user.email "$(USER_EMAIL)"

./var/log/git-remotes.log:
ifeq ($(RELEASE_PUBLISH),true)
	set +x
ifneq ($(VCS_REMOTE_PUSH_URL),)
	if ! git remote get-url --push --all "origin" |
	    grep -q -F "$(VCS_REMOTE_PUSH_URL)"
	then
	    git remote set-url --push --add "origin" "$(VCS_REMOTE_PUSH_URL)" |
	        tee -a "$(@)"
	fi
endif
ifneq ($(GITHUB_ACTIONS),true)
ifneq ($(PROJECT_GITHUB_PAT),)
# Also add a fetch remote for the `$ gh ...` CLI tool to detect:
	if ! git remote get-url "github" >"/dev/null"
	then
	    git remote add "github" \
	        "https://$(PROJECT_GITHUB_PAT)@github.com/$(CI_PROJECT_PATH).git" |
	        tee -a "$(@)"
	fi
else ifneq ($(CI_IS_FORK),true)
	set +x
	echo "ERROR: PROJECT_GITHUB_PAT missing from ./.env or CI secrets"
	false
endif
endif
	set -x
# Fail fast if there's still no push access
	git push --no-verify --tags "origin" | tee -a "$(@)"
else
	date | tee -a "$(@)"
endif

# Ensure release publishing authentication, mostly useful in automation such as CI.
~/.pypirc: ./home/.pypirc.in
	$(MAKE) -e "template=$(<)" "target=$(@)" expand-template

./var/log/docker-login-DOCKER.log: ./.env
	mkdir -pv "$(dir $(@))"
	set +x
	source "./.env"
	export DOCKER_PASS
	if [ -n "$${DOCKER_PASS}" ]
	then
	    set -x
	    printenv "DOCKER_PASS" | docker login -u "merpatterson" --password-stdin
	elif [ "$(CI_IS_FORK)" != "true" ]
	then
	    echo "ERROR: DOCKER_PASS missing from ./.env or CI secrets"
	    false
	fi
	date | tee -a "$(@)"
./var/log/docker-login-GITLAB.log: ./.env
	mkdir -pv "$(dir $(@))"
	set +x
	source "./.env"
	export CI_REGISTRY_PASSWORD
	if [ -n "$${CI_REGISTRY_PASSWORD}" ]
	then
	    set -x
	    printenv "CI_REGISTRY_PASSWORD" |
	        docker login -u "$(CI_REGISTRY_USER)" --password-stdin "$(CI_REGISTRY)"
	elif [ "$(CI_IS_FORK)" != "true" ]
	then
	    echo "ERROR: CI_REGISTRY_PASSWORD missing from ./.env or CI secrets"
	    false
	fi
	date | tee -a "$(@)"
./var/log/docker-login-GITHUB.log: ./.env
	mkdir -pv "$(dir $(@))"
	set +x
	source "./.env"
	export PROJECT_GITHUB_PAT
	if [ -n "$${PROJECT_GITHUB_PAT}" ]
	then
	    set -x
	    printenv "PROJECT_GITHUB_PAT" |
	        docker login -u "$(GITHUB_REPOSITORY_OWNER)" --password-stdin "ghcr.io"
	elif [ "$(CI_IS_FORK)" != "true" ]
	then
	    echo "ERROR: PROJECT_GITHUB_PAT missing from ./.env or CI secrets"
	    false
	fi
	date | tee -a "$(@)"

# GPG signing key creation and management in CI
export GPG_PASSPHRASE=
GPG_SIGNING_PRIVATE_KEY=
./var/ci-cd-signing-subkey.asc:
# We need a private key in the CI/CD environment for signing release commits and
# artifacts.  Use a subkey so that it can be revoked without affecting your main key.
# This recipe captures what I had to do to export a private signing subkey.  It's not
# widely tested so it should probably only be used for reference.  It worked for me but
# the risk is leaking your main private key so double and triple check all your
# assumptions and results.
# 1. Create a signing subkey with a NEW, SEPARATE passphrase:
#    https://wiki.debian.org/Subkeys#How.3F
# 2. Get the long key ID for that private subkey:
#	gpg --list-secret-keys --keyid-format "LONG"
# 3. Export *just* that private subkey and verify that the main secret key packet is the
#    GPG dummy packet and that the only other private key included is the intended
#    subkey:
#	gpg --armor --export-secret-subkeys "$(GPG_SIGNING_KEYID)!" |
#	    gpg --list-packets
# 4. Export that key as text to a file:
	gpg --armor --export-secret-subkeys "$(GPG_SIGNING_KEYID)!" >"$(@)"
# 5. Confirm that the exported key can be imported into a temporary GNU PG directory and
#    that temporary directory can then be used to sign files:
#	gnupg_homedir=$$(mktemp -d --suffix=".d" "gnupd.XXXXXXXXXX")
#	printenv 'GPG_PASSPHRASE' >"$${gnupg_homedir}/.passphrase"
#	gpg --homedir "$${gnupg_homedir}" --batch --import <"$(@)"
#	echo "Test signature content" >"$${gnupg_homedir}/test-sig.txt"
#	gpgconf --kill gpg-agent
#	gpg --homedir "$${gnupg_homedir}" --batch --pinentry-mode "loopback" \
#	    --passphrase-file "$${gnupg_homedir}/.passphrase" \
#	    --local-user "$(GPG_SIGNING_KEYID)!" --sign "$${gnupg_homedir}/test-sig.txt"
#	gpg --batch --verify "$${gnupg_homedir}/test-sig.txt.gpg"
# 6. Add the contents of this target as a `GPG_SIGNING_PRIVATE_KEY` secret in CI and the
# passphrase for the signing subkey as a `GPG_PASSPHRASE` secret in CI
./var/log/gpg-import.log: ~/.gitconfig
# In each CI run, import the private signing key from the CI secrets
	mkdir -pv "$(dir $(@))"
ifneq ($(and $(GPG_SIGNING_PRIVATE_KEY),$(GPG_PASSPHRASE)),)
	printenv "GPG_SIGNING_PRIVATE_KEY" | gpg --batch --import | tee -a "$(@)"
	echo 'default-key:0:"$(GPG_SIGNING_KEYID)' | gpgconf —change-options gpg
	git config --global user.signingkey "$(GPG_SIGNING_KEYID)"
# "Unlock" the signing key for the remainder of this CI run:
	printenv 'GPG_PASSPHRASE' >"./var/ci-cd-signing-subkey.passphrase"
	true | gpg --batch --pinentry-mode "loopback" \
	    --passphrase-file "./var/ci-cd-signing-subkey.passphrase" \
	    --sign | gpg --list-packets
else
ifneq ($(CI_IS_FORK),true)
	set +x
	echo "ERROR: GPG_SIGNING_PRIVATE_KEY or GPG_PASSPHRASE " \
	    "missing from ./.env or CI secrets"
	false
endif
	date | tee -a "$(@)"
endif

# TEMPLATE: Optionally, use the following command to generate a GitLab CI/CD runner
# configuration, register it with your project, compare it with the template
# prerequisite, apply the appropriate changes and then  run using `$ docker compose up
# gitlab-runner`.  Particularly useful to conserve shared runner minutes:
./gitlab-runner/config/config.toml: ./gitlab-runner/config/config.toml.in
	docker compose run --rm gitlab-runner register \
	    --url "https://gitlab.com/" --docker-image "docker" --executor "docker"


## Utility Targets:
#
# Recipes used to make similar changes across targets where using Make's basic syntax
# can't be used.

.PHONY: expand-template
## Create a file from a template replacing environment variables
expand-template:
	$(MAKE) -e "$(HOME)/.local/var/log/python-project-structure-host-install.log"
	set +x
	if [ -e "$(target)" ]
	then
ifeq ($(TEMPLATE_IGNORE_EXISTING),true)
	    exit
else
	    envsubst <"$(template)" | diff -u "$(target)" "-" || true
	    echo "ERROR: Template $(template) has been updated:"
	    echo "       Reconcile changes and \`$$ touch $(target)\`:"
	    false
endif
	fi
	envsubst <"$(template)" >"$(target)"

.PHONY: pull-docker
### Pull an existing image best to use as a cache for building new images
pull-docker: ./var/git/refs/remotes/$(VCS_REMOTE)/$(VCS_BRANCH) \
		./var/log/tox/build/build.log
	export VERSION=$$(./.tox/build/bin/cz version --project)
	for vcs_branch in $(VCS_BRANCHES)
	do
	    docker_tag="$(DOCKER_VARIANT_PREFIX)$(PYTHON_ENV)-$${vcs_branch}"
	    for docker_image in $(DOCKER_IMAGES)
	    do
	        if docker pull "$${docker_image}:$${docker_tag}"
	        then
	            docker tag "$${docker_image}:$${docker_tag}" \
	                "$(DOCKER_IMAGE_DOCKER):$${docker_tag}"
	            exit
	        fi
	    done
	done
	set +x
	echo "ERROR: Could not pull any existing docker image"
	false

# TEMPLATE: Run this once for your project.  See the `./var/log/docker-login*.log`
# targets for the authentication environment variables that need to be set or just login
# to those container registries manually and touch these targets.
.PHONY: bootstrap-project
### Run any tasks needed to be run once for a given project by a maintainer
bootstrap-project: \
		./var/log/docker-login-GITLAB.log \
		./var/log/docker-login-GITHUB.log
# Initially seed the build host Docker image to bootstrap CI/CD environments
# GitLab CI/CD:
	$(MAKE) -e -C "./build-host/" DOCKER_IMAGE="$(DOCKER_IMAGE_GITLAB)" release
# GitHub Actions:
	$(MAKE) -e -C "./build-host/" DOCKER_IMAGE="$(DOCKER_IMAGE_GITHUB)" release


## Makefile Development:
#
# Development primarily requires a balance of 2 priorities:
#
# - Ensure the correctness of the code and build artifacts
# - Minimize iteration time overhead in the inner loop of development
#
# This project uses Make to balance those priorities.  Target recipes capture the
# commands necessary to build artifacts, run tests, and check the code.  Top-level
# targets assemble those recipes to put it all together and ensure correctness.  Target
# prerequisites are used to define when build artifacts need to be updated so that
# time isn't wasted on unnecessary updates in the inner loop of development.
#
# The most important Make concept to understand if making changes here is that of real
# targets and prerequisites, as opposed to "phony" targets.  The target is only updated
# if any of its prerequisites are newer, IOW have a more recent modification time, than
# the target.  For example, if a new feature adds library as a new project dependency
# then correctness requires that the fixed/pinned versions be updated to include the new
# library.  Most of the time, however, the fixed/pinned versions don't need to be
# updated and it would waste significant time to always update them in the inner loop of
# development.  We express this relationship in Make by defining the files containing
# the fixed/pinned versions as targets and the `./setup.cfg` file where dependencies are
# defined as a prerequisite:
#
#    ./requirements.txt: setup.cfg
#        ./.tox/py310/bin/pip-compile --output-file "$(@)" "$(<)"
#
# To that end, developers should use real target files whenever possible when adding
# recipes to this file.
#
# Sometimes the task we need a recipe to accomplish should only be run when certain
# changes have been made and as such we can use those changed files as prerequisites but
# the task doesn't produce an artifact appropriate for use as the target for the recipe.
# In that case, the recipe can write "simulated" artifact such as by piping output to a
# log file:
#
#     ./var/log/foo.log:
#         mkdir -pv "$(dir $(@))"
#         ./.tox/build/bin/python "./bin/foo.py" | tee -a "$(@)"
#
# This is also useful when none of the modification times of produced artifacts can be
# counted on to correctly reflect when any subsequent targets need to be updated when
# using this target as a pre-requisite in turn.  If no output can be captured, then the
# recipe can create arbitrary output:
#
#     ./var/log/foo.log:
#         ./.tox/build/bin/python "./bin/foo.py"
#         mkdir -pv "$(dir $(@))"
#         date | tee -a "$(@)"
#
# If a target is needed by the recipe of another target but should *not* trigger updates
# when it's newer, such as one-time host install tasks, then use that target in a
# sub-make instead of as a prerequisite:
#
#     ./var/log/foo.log:
#         $(MAKE) "./var/log/bar.log"
#
# We use a few more Make features than these core features and welcome further use of
# such features:
#
# - `$(@)`:
#   The automatic variable containing the file path for the target
#
# - `$(<)`:
#   The automatic variable containing the file path for the first prerequisite
#
# - `$(FOO:%=foo-%)`:
#   Substitution references to generate transformations of space-separated values
#
# - `$ make FOO=bar ...`:
#   Overriding variables on the command-line when invoking make as "options"
#
# We want to avoid, however, using many more features of Make, particularly the more
# "magical" features, to keep it readable, discover-able, and otherwise accessible to
# developers who may not have significant familiarity with Make.  If there's a good,
# pragmatic reason to add use of further features feel free to make the case but avoid
# them if possible.<|MERGE_RESOLUTION|>--- conflicted
+++ resolved
@@ -544,14 +544,9 @@
 endif
 
 .PHONY: test-docker-lint
-<<<<<<< HEAD
 ### Check the style and content of the `./Dockerfile*` files.
-test-docker-lint: ./.env build-docker-volumes-$(PYTHON_ENV)
-=======
-### Check the style and content of the `./Dockerfile*` files
 test-docker-lint: ./.env build-docker-volumes-$(PYTHON_ENV) \
 		./var/log/docker-login-DOCKER.log
->>>>>>> 07312182
 	docker compose pull hadolint
 	docker compose run $(DOCKER_COMPOSE_RUN_ARGS) hadolint
 	docker compose run $(DOCKER_COMPOSE_RUN_ARGS) hadolint \
@@ -1002,7 +997,6 @@
 	do
 	    docker_build_devel_tags+="--tag $${devel_tag} "
 	done
-<<<<<<< HEAD
 	docker_build_caches=""
 ifeq ($(GITLAB_CI),true)
 # Don't cache when building final releases on `master`
@@ -1025,7 +1019,7 @@
 	fi
 endif
 endif
-	docker buildx build --pull $${docker_build_args} $${docker_build_devel_tags} \
+	docker buildx build $${docker_build_args} $${docker_build_devel_tags} \
 	    $${docker_build_caches} --file "./Dockerfile.devel" "./"
 # Ensure any subsequent builds have optimal caches
 ifeq ($(GITLAB_CI),true)
@@ -1038,10 +1032,6 @@
 	    "$(DOCKER_IMAGE_GITHUB):devel-$(PYTHON_ENV)-$(DOCKER_BRANCH_TAG)"
 endif
 endif
-=======
-	docker buildx build $${docker_build_args} $${docker_build_devel_tags} \
-	    --file "./Dockerfile.devel" "./"
->>>>>>> 07312182
 	date >>"$(@)"
 # Update the pinned/frozen versions, if needed, using the container.  If changed, then
 # we may need to re-build the container image again to ensure it's current and correct.
@@ -1081,7 +1071,6 @@
 	do
 	    docker_build_user_tags+="--tag $${user_tag} "
 	done
-<<<<<<< HEAD
 	docker_build_caches=""
 ifeq ($(GITLAB_CI),true)
 ifneq ($(VCS_BRANCH),master)
@@ -1101,7 +1090,7 @@
 	fi
 endif
 endif
-	docker buildx build --pull $${docker_build_args} $${docker_build_user_tags} \
+	docker buildx build $${docker_build_args} $${docker_build_user_tags} \
 	    --build-arg PYTHON_WHEEL="$${PYTHON_WHEEL}" $${docker_build_caches} "./"
 # Ensure any subsequent builds have optimal caches
 ifeq ($(GITLAB_CI),true)
@@ -1112,10 +1101,6 @@
 	docker push "$(DOCKER_IMAGE_GITHUB):$(PYTHON_ENV)-$(DOCKER_BRANCH_TAG)"
 endif
 endif
-=======
-	docker buildx build $${docker_build_args} $${docker_build_user_tags} \
-	    --build-arg PYTHON_WHEEL="$${PYTHON_WHEEL}" "./"
->>>>>>> 07312182
 	date >>"$(@)"
 # The images install the host requirements, reflect that in the bind mount volumes
 	date >>"$(@:%/build.log=%/host-install.log)"
