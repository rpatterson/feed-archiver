--- conflicted
+++ resolved
@@ -798,14 +798,10 @@
 	git switch -C "develop" --track "$(VCS_COMPARE_REMOTE)/develop" --
 	git merge --ff --gpg-sign \
 	    -m "Merge branch 'master' release back into develop" "$${bump_rev}"
-<<<<<<< HEAD
 ifeq ($(CI),true)
 	git push --no-verify --tags "$(VCS_COMPARE_REMOTE)" "HEAD:develop"
 endif
-	git checkout "$(VCS_BRANCH)" --
-=======
 	git switch -C "$(VCS_BRANCH)" --track "$(VCS_REMOTE)/$(VCS_BRANCH)" --
->>>>>>> f9057e48
 endif
 ifneq ($(GITHUB_ACTIONS),true)
 ifneq ($(PROJECT_GITHUB_PAT),)
