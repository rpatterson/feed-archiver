# SPDX-FileCopyrightText: 2023 Ross Patterson <me@rpatterson.net>
#
# SPDX-License-Identifier: MIT

## Development, build and maintenance tasks:
#
# To ease discovery for new contributors, variables that act as options affecting
# behavior are at the top.  Then skip to `## Top-level targets:` below to find targets
# intended for use by developers.  The real work, however, is in the recipes for real
# targets that follow.  If making changes here, please start by reading the philosophy
# commentary at the bottom of this file.

# Variables used as options to control behavior:
export TEMPLATE_IGNORE_EXISTING=false
# https://devguide.python.org/versions/#supported-versions
PYTHON_SUPPORTED_MINORS=3.10 3.11 3.9 3.8 3.7
export DOCKER_USER=merpatterson
# TEMPLATE: See comments towards the bottom and update.
GPG_SIGNING_KEYID=2EFF7CCE6828E359
CI_UPSTREAM_NAMESPACE=rpatterson
CI_PROJECT_NAME=project-structure


## "Private" Variables:

# Variables that aren't likely to be of concern those just using and reading top-level
# targets.  Mostly variables whose values are derived from the environment or other
# values.  If adding a variable whose value isn't a literal constant or intended for use
# on the CLI as an option, add it to the appropriate grouping below.  Unfortunately,
# variables referenced in targets or prerequisites need to be defined above those
# references (as opposed to references in recipes), which means we can't move these
# further below for readability and discover.

### Defensive settings for make:
#     https://tech.davis-hansson.com/p/make/
SHELL:=bash
.ONESHELL:
.SHELLFLAGS:=-eu -o pipefail -c
.SILENT:
.DELETE_ON_ERROR:
MAKEFLAGS+=--warn-undefined-variables
MAKEFLAGS+=--no-builtin-rules
PS1?=$$
EMPTY=
COMMA=,

# Values derived from the environment:
USER_NAME:=$(shell id -u -n)
USER_FULL_NAME:=$(shell \
    getent passwd "$(USER_NAME)" | cut -d ":" -f 5 | cut -d "," -f 1)
ifeq ($(USER_FULL_NAME),)
USER_FULL_NAME=$(USER_NAME)
endif
USER_EMAIL:=$(USER_NAME)@$(shell hostname -f)
export PUID:=$(shell id -u)
export PGID:=$(shell id -g)
export CHECKOUT_DIR=$(PWD)
TZ=Etc/UTC
ifneq ("$(wildcard /usr/share/zoneinfo/)","")
TZ=$(shell \
  realpath --relative-to=/usr/share/zoneinfo/ \
  $(firstword $(realpath /private/etc/localtime /etc/localtime)) \
)
endif
export TZ
export DOCKER_GID=$(shell getent group "docker" | cut -d ":" -f 3)

# Values concerning supported Python versions:
# Use the same Python version tox would as a default.
# https://tox.wiki/en/latest/config.html#base_python
PYTHON_HOST_MINOR:=$(shell \
    pip --version | sed -nE 's|.* \(python ([0-9]+.[0-9]+)\)$$|\1|p;q')
export PYTHON_HOST_ENV=py$(subst .,,$(PYTHON_HOST_MINOR))
# Determine the latest installed Python version of the supported versions
PYTHON_BASENAMES=$(PYTHON_SUPPORTED_MINORS:%=python%)
PYTHON_AVAIL_EXECS:=$(foreach \
    PYTHON_BASENAME,$(PYTHON_BASENAMES),$(shell which $(PYTHON_BASENAME)))
PYTHON_LATEST_EXEC=$(firstword $(PYTHON_AVAIL_EXECS))
PYTHON_LATEST_BASENAME=$(notdir $(PYTHON_LATEST_EXEC))
PYTHON_MINOR=$(PYTHON_HOST_MINOR)
ifeq ($(PYTHON_MINOR),)
# Fallback to the latest installed supported Python version
PYTHON_MINOR=$(PYTHON_LATEST_BASENAME:python%=%)
endif
PYTHON_LATEST_MINOR=$(firstword $(PYTHON_SUPPORTED_MINORS))
PYTHON_LATEST_ENV=py$(subst .,,$(PYTHON_LATEST_MINOR))
PYTHON_MINORS=$(PYTHON_SUPPORTED_MINORS)
ifeq ($(PYTHON_MINOR),)
export PYTHON_MINOR=$(firstword $(PYTHON_MINORS))
else ifeq ($(findstring $(PYTHON_MINOR),$(PYTHON_MINORS)),)
export PYTHON_MINOR=$(firstword $(PYTHON_MINORS))
endif
export PYTHON_MINOR
export PYTHON_ENV=py$(subst .,,$(PYTHON_MINOR))
PYTHON_SHORT_MINORS=$(subst .,,$(PYTHON_MINORS))
PYTHON_ENVS=$(PYTHON_SHORT_MINORS:%=py%)
PYTHON_ALL_ENVS=$(PYTHON_ENVS) build
export PYTHON_WHEEL=

<<<<<<< HEAD
=======
# Values concerning supported Python versions:
# Use the same Python version tox would as a default.
# https://tox.wiki/en/latest/config.html#base_python
PYTHON_HOST_MINOR:=$(shell \
    pip --version | sed -nE 's|.* \(python ([0-9]+.[0-9]+)\)$$|\1|p;q')
export PYTHON_HOST_ENV=py$(subst .,,$(PYTHON_HOST_MINOR))
# Determine the latest installed Python version of the supported versions
PYTHON_BASENAMES=$(PYTHON_SUPPORTED_MINORS:%=python%)
PYTHON_AVAIL_EXECS:=$(foreach \
    PYTHON_BASENAME,$(PYTHON_BASENAMES),$(shell which $(PYTHON_BASENAME)))
PYTHON_LATEST_EXEC=$(firstword $(PYTHON_AVAIL_EXECS))
PYTHON_LATEST_BASENAME=$(notdir $(PYTHON_LATEST_EXEC))
PYTHON_MINOR=$(PYTHON_HOST_MINOR)
ifeq ($(PYTHON_MINOR),)
# Fallback to the latest installed supported Python version
PYTHON_MINOR=$(PYTHON_LATEST_BASENAME:python%=%)
endif
PYTHON_LATEST_MINOR=$(firstword $(PYTHON_SUPPORTED_MINORS))
PYTHON_LATEST_ENV=py$(subst .,,$(PYTHON_LATEST_MINOR))
PYTHON_MINORS=$(PYTHON_SUPPORTED_MINORS)
ifeq ($(PYTHON_MINOR),)
PYTHON_MINOR=$(firstword $(PYTHON_MINORS))
else ifeq ($(findstring $(PYTHON_MINOR),$(PYTHON_MINORS)),)
PYTHON_MINOR=$(firstword $(PYTHON_MINORS))
endif
export PYTHON_ENV=py$(subst .,,$(PYTHON_MINOR))
PYTHON_SHORT_MINORS=$(subst .,,$(PYTHON_MINORS))
PYTHON_ENVS=$(PYTHON_SHORT_MINORS:%=py%)
PYTHON_ALL_ENVS=$(PYTHON_ENVS) build

>>>>>>> 52a39d2d
# Values derived from VCS/git:
VCS_LOCAL_BRANCH:=$(shell git branch --show-current)
CI_COMMIT_BRANCH=
GITHUB_REF_TYPE=
GITHUB_REF_NAME=
ifeq ($(VCS_LOCAL_BRANCH),)
ifneq ($(CI_COMMIT_BRANCH),)
VCS_LOCAL_BRANCH=$(CI_COMMIT_BRANCH)
else ifeq ($(GITHUB_REF_TYPE),branch)
VCS_LOCAL_BRANCH=$(GITHUB_REF_NAME)
endif
endif
VCS_TAG=
CI_COMMIT_TAG=
ifeq ($(VCS_TAG),)
ifneq ($(CI_COMMIT_TAG),)
VCS_TAG=$(CI_COMMIT_TAG)
else ifeq ($(GITHUB_REF_TYPE),tag)
VCS_TAG=$(GITHUB_REF_NAME)
endif
endif
ifeq ($(VCS_LOCAL_BRANCH),)
# Guess branch name from tag:
ifneq ($(shell echo "$(VCS_TAG)" | grep -E '^v[0-9]+\.[0-9]+\.[0-9]+$$'),)
# Final release, should be from main:
VCS_LOCAL_BRANCH=main
else ifneq ($(shell echo "$(VCS_TAG)" | grep -E '^v[0-9]+\.[0-9]+\.[0-9]+.+$$'),)
# Pre-release, should be from develop:
VCS_LOCAL_BRANCH=develop
endif
endif
# Reproduce what we need of git's branch and remote configuration and logic:
VCS_CLONE_REMOTE:=$(shell git config "clone.defaultRemoteName")
ifeq ($(VCS_CLONE_REMOTE),)
VCS_CLONE_REMOTE=origin
endif
VCS_PUSH_REMOTE:=$(shell git config "branch.$(VCS_LOCAL_BRANCH).pushRemote")
ifeq ($(VCS_PUSH_REMOTE),)
VCS_PUSH_REMOTE:=$(shell git config "remote.pushDefault")
endif
ifeq ($(VCS_PUSH_REMOTE),)
VCS_PUSH_REMOTE=$(VCS_CLONE_REMOTE)
endif
VCS_UPSTREAM_REMOTE:=$(shell git config "branch.$(VCS_LOCAL_BRANCH).remote")
ifeq ($(VCS_UPSTREAM_REMOTE),)
VCS_UPSTREAM_REMOTE:=$(shell git config "checkout.defaultRemote")
endif
VCS_UPSTREAM_REF:=$(shell git config "branch.$(VCS_LOCAL_BRANCH).merge")
VCS_UPSTREAM_BRANCH=$(VCS_UPSTREAM_REF:refs/heads/%=%)
# Determine the best remote and branch for versioning data, e.g. `v*` tags:
VCS_REMOTE=$(VCS_PUSH_REMOTE)
VCS_BRANCH=$(VCS_LOCAL_BRANCH)
export VCS_BRANCH
# Determine the best remote and branch for release data, e.g. conventional commits:
VCS_COMPARE_REMOTE=$(VCS_UPSTREAM_REMOTE)
ifeq ($(VCS_COMPARE_REMOTE),)
VCS_COMPARE_REMOTE=$(VCS_PUSH_REMOTE)
endif
VCS_COMPARE_BRANCH=$(VCS_UPSTREAM_BRANCH)
ifeq ($(VCS_COMPARE_BRANCH),)
VCS_COMPARE_BRANCH=$(VCS_BRANCH)
endif
# Under CI, check commits and release notes against the branch to be merged into:
CI=false
ifeq ($(CI),true)
ifeq ($(VCS_COMPARE_BRANCH),develop)
VCS_COMPARE_BRANCH=main
else ifneq ($(VCS_BRANCH),main)
VCS_COMPARE_BRANCH=develop
endif
# If pushing to upstream release branches, get release data compared to the previous
# release:
else ifeq ($(VCS_COMPARE_BRANCH),develop)
VCS_COMPARE_BRANCH=main
endif
VCS_BRANCH_SUFFIX=upgrade
VCS_MERGE_BRANCH=$(VCS_BRANCH:%-$(VCS_BRANCH_SUFFIX)=%)
# Assemble the targets used to avoid redundant fetches during release tasks:
VCS_FETCH_TARGETS=./var/git/refs/remotes/$(VCS_REMOTE)/$(VCS_BRANCH)
ifneq ($(VCS_REMOTE)/$(VCS_BRANCH),$(VCS_COMPARE_REMOTE)/$(VCS_COMPARE_BRANCH))
VCS_FETCH_TARGETS+=./var/git/refs/remotes/$(VCS_COMPARE_REMOTE)/$(VCS_COMPARE_BRANCH)
endif
# Also fetch develop for merging back in the final release:
VCS_RELEASE_FETCH_TARGETS=./var/git/refs/remotes/$(VCS_REMOTE)/$(VCS_BRANCH)
ifeq ($(VCS_BRANCH),main)
VCS_RELEASE_FETCH_TARGETS+=./var/git/refs/remotes/$(VCS_COMPARE_REMOTE)/develop
ifneq ($(VCS_REMOTE)/$(VCS_BRANCH),$(VCS_COMPARE_REMOTE)/develop)
ifneq ($(VCS_COMPARE_REMOTE)/$(VCS_COMPARE_BRANCH),$(VCS_COMPARE_REMOTE)/develop)
VCS_FETCH_TARGETS+=./var/git/refs/remotes/$(VCS_COMPARE_REMOTE)/develop
endif
endif
endif
ifneq ($(VCS_MERGE_BRANCH),$(VCS_BRANCH))
VCS_FETCH_TARGETS+=./var/git/refs/remotes/$(VCS_REMOTE)/$(VCS_MERGE_BRANCH)
endif
# Determine the sequence of branches to find closes existing build artifacts, such as
# docker images:
VCS_BRANCHES=$(VCS_BRANCH)
ifneq ($(VCS_BRANCH),main)
ifneq ($(VCS_BRANCH),develop)
VCS_BRANCHES+=develop
endif
VCS_BRANCHES+=main
endif

# Values used to run Tox:
TOX_ENV_LIST=$(subst $(EMPTY) ,$(COMMA),$(PYTHON_ENVS))
TOX_RUN_ARGS=run-parallel --parallel auto --parallel-live
ifeq ($(words $(PYTHON_MINORS)),1)
TOX_RUN_ARGS=run
endif
ifneq ($(PYTHON_WHEEL),)
TOX_RUN_ARGS+= --installpkg "$(PYTHON_WHEEL)"
endif
export TOX_RUN_ARGS
# The options that allow for rapid execution of arbitrary commands in the venvs managed
# by tox
TOX_EXEC_OPTS=--no-recreate-pkg --skip-pkg-install
TOX_EXEC_ARGS=tox exec $(TOX_EXEC_OPTS) -e "$(PYTHON_ENV)"
TOX_EXEC_BUILD_ARGS=tox exec $(TOX_EXEC_OPTS) -e "build"
PIP_COMPILE_EXTRA=

# Values used to build Docker images:
DOCKER_FILE=./Dockerfile
export DOCKER_BUILD_ARGS=
export DOCKER_BUILD_PULL=false
# Values used to tag built images:
export DOCKER_VARIANT=
DOCKER_VARIANT_PREFIX=
ifneq ($(DOCKER_VARIANT),)
DOCKER_VARIANT_PREFIX=$(DOCKER_VARIANT)-
endif
export DOCKER_BRANCH_TAG=$(subst /,-,$(VCS_BRANCH))
GITLAB_CI=false
GITHUB_ACTIONS=false
CI_PROJECT_NAMESPACE=$(CI_UPSTREAM_NAMESPACE)
CI_TEMPLATE_REGISTRY_HOST=registry.gitlab.com
ifeq ($(GITHUB_ACTIONS),true)
DOCKER_REGISTRY_HOST=ghcr.io
else
DOCKER_REGISTRY_HOST=$(CI_TEMPLATE_REGISTRY_HOST)
endif
export DOCKER_REGISTRY_HOST
CI_REGISTRY=$(CI_TEMPLATE_REGISTRY_HOST)/$(CI_PROJECT_NAMESPACE)
CI_REGISTRY_IMAGE=$(CI_REGISTRY)/$(CI_PROJECT_NAME)
DOCKER_REGISTRIES=DOCKER GITLAB GITHUB
export DOCKER_REGISTRY=$(firstword $(DOCKER_REGISTRIES))
DOCKER_IMAGE_DOCKER=$(DOCKER_USER)/$(CI_PROJECT_NAME)
DOCKER_IMAGE_GITLAB=$(CI_REGISTRY_IMAGE)
DOCKER_IMAGE_GITHUB=ghcr.io/$(CI_PROJECT_NAMESPACE)/$(CI_PROJECT_NAME)
DOCKER_IMAGE=$(DOCKER_IMAGE_$(DOCKER_REGISTRY))
DOCKER_IMAGES=
ifeq ($(GITLAB_CI),true)
DOCKER_IMAGES+=$(DOCKER_IMAGE_GITLAB)
else ifeq ($(GITHUB_ACTIONS),true)
DOCKER_IMAGES+=$(DOCKER_IMAGE_GITHUB)
else
DOCKER_IMAGES+=$(DOCKER_IMAGE_DOCKER)
endif
# Values used to run built images in containers:
DOCKER_COMPOSE_RUN_ARGS=
DOCKER_COMPOSE_RUN_ARGS+= --rm
ifeq ($(shell tty),not a tty)
DOCKER_COMPOSE_RUN_ARGS+= -T
endif

# Values derived from or overridden by CI environments:
GITHUB_REPOSITORY_OWNER=$(CI_UPSTREAM_NAMESPACE)
# Determine if this checkout is a fork of the upstream project:
CI_IS_FORK=false
ifeq ($(GITLAB_CI),true)
USER_EMAIL=$(USER_NAME)@runners-manager.gitlab.com
ifneq ($(VCS_BRANCH),develop)
ifneq ($(VCS_BRANCH),main)
DOCKER_REGISTRIES=GITLAB
endif
endif
ifneq ($(CI_PROJECT_NAMESPACE),$(CI_UPSTREAM_NAMESPACE))
CI_IS_FORK=true
DOCKER_REGISTRIES=GITLAB
DOCKER_IMAGES+=$(DOCKER_REGISTRY_HOST)/$(CI_UPSTREAM_NAMESPACE)/$(CI_PROJECT_NAME)
endif
else ifeq ($(GITHUB_ACTIONS),true)
USER_EMAIL=$(USER_NAME)@actions.github.com
ifneq ($(VCS_BRANCH),develop)
ifneq ($(VCS_BRANCH),main)
DOCKER_REGISTRIES=GITHUB
endif
endif
ifneq ($(GITHUB_REPOSITORY_OWNER),$(CI_UPSTREAM_NAMESPACE))
CI_IS_FORK=true
DOCKER_REGISTRIES=GITHUB
DOCKER_IMAGES+=ghcr.io/$(GITHUB_REPOSITORY_OWNER)/$(CI_PROJECT_NAME)
endif
endif
# Take GitHub auth from env under GitHub actions but from secrets on other hosts:
GITHUB_TOKEN=
PROJECT_GITHUB_PAT=
ifeq ($(GITHUB_TOKEN),)
GITHUB_TOKEN=$(PROJECT_GITHUB_PAT)
else ifeq ($(PROJECT_GITHUB_PAT),)
PROJECT_GITHUB_PAT=$(GITHUB_TOKEN)
endif
GH_TOKEN=$(GITHUB_TOKEN)
export GH_TOKEN
export GITHUB_TOKEN
export PROJECT_GITHUB_PAT

# Values used for publishing releases:
# Safe defaults for testing the release process without publishing to the final/official
# hosts/indexes/registries:
PIP_COMPILE_ARGS=--upgrade
RELEASE_PUBLISH=false
PYPI_REPO=testpypi
<<<<<<< HEAD
PYPI_HOSTNAME=test.pypi.org
=======
>>>>>>> 52a39d2d
# Only publish releases from the `main` or `develop` branches:
ifeq ($(CI),true)
# Compile requirements on CI/CD as a check to make sure all changes to dependencies have
# been reflected in the frozen/pinned versions, but don't upgrade packages so that
# external changes, such as new PyPI releases, don't turn CI/CD red spuriously and
# unrelated to the contributor's actual changes.
PIP_COMPILE_ARGS=
endif
GITHUB_RELEASE_ARGS=--prerelease
# Only publish releases from the `main` or `develop` branches and only under the
# canonical CI/CD platform:
ifeq ($(GITLAB_CI),true)
ifeq ($(VCS_BRANCH),main)
RELEASE_PUBLISH=true
GITHUB_RELEASE_ARGS=
else ifeq ($(VCS_BRANCH),develop)
# Publish pre-releases from the `develop` branch:
RELEASE_PUBLISH=true
endif
DOCKER_PLATFORMS=
ifeq ($(RELEASE_PUBLISH),true)
PYPI_REPO=pypi
<<<<<<< HEAD
PYPI_HOSTNAME=pypi.org
=======
>>>>>>> 52a39d2d
ifeq ($(PYTHON_MINOR),$(PYTHON_HOST_MINOR))
# Only build and publish multi-platform images for the canonical Python version:
# TEMPLATE: Choose the platforms on which your end-users need to be able to run the
# image.  These default platforms should cover most common end-user platforms, including
# modern Apple M1 CPUs, Raspberry Pi devices, etc.:
DOCKER_PLATFORMS=linux/amd64 linux/arm64 linux/arm/v7
endif
endif
<<<<<<< HEAD
endif
CI_REGISTRY_USER=$(CI_PROJECT_NAMESPACE)
=======
>>>>>>> 52a39d2d
# Address undefined variables warnings when running under local development
PYPI_PASSWORD=
export PYPI_PASSWORD
TEST_PYPI_PASSWORD=
export TEST_PYPI_PASSWORD
<<<<<<< HEAD
VCS_REMOTE_PUSH_URL=
CODECOV_TOKEN=
DOCKER_PASS=
export DOCKER_PASS
CI_PROJECT_ID=
export CI_PROJECT_ID
CI_JOB_TOKEN=
export CI_JOB_TOKEN
CI_REGISTRY_PASSWORD=
export CI_REGISTRY_PASSWORD
GH_TOKEN=
=======
>>>>>>> 52a39d2d

# Done with `$(shell ...)`, echo recipe commands going forward
.SHELLFLAGS+= -x


## Makefile "functions":
#
# Snippets whose output is frequently used including across recipes.  Used for output
# only, not actually making any changes.
# https://www.gnu.org/software/make/manual/html_node/Call-Function.html

# Return the most recently built package:
current_pkg = $(shell ls -t ./dist/*$(1) | head -n 1)


## Top-level targets:

.PHONY: all
### The default target.
all: build

.PHONY: start
### Run the local development end-to-end stack services in the background as daemons.
start: build-docker-$(PYTHON_MINOR) ./.env
	docker compose down
	docker compose up -d

.PHONY: run
### Run the local development end-to-end stack services in the foreground for debugging.
run: build-docker-$(PYTHON_MINOR) ./.env
	docker compose down
	docker compose up


## Build Targets:
#
# Recipes that make artifacts needed for by end-users, development tasks, other recipes.

.PHONY: build
### Set up everything for development from a checkout, local and in containers.
build: ./.git/hooks/pre-commit \
		$(HOME)/.local/var/log/project-structure-host-install.log \
		build-docker

.PHONY: build-requirements-compile
### Compile the requirements for one Python version and one type/extra.
build-requirements-compile:
	$(MAKE) -e "./var/log/tox/$(PYTHON_ENV)/build.log"
	pip_compile_opts="--resolver backtracking --upgrade"
ifneq ($(PIP_COMPILE_EXTRA),)
	pip_compile_opts+=" --extra $(PIP_COMPILE_EXTRA)"
endif
	./.tox/$(PYTHON_ENV)/bin/pip-compile $${pip_compile_opts} \
	    --output-file "$(PIP_COMPILE_OUT)" "$(PIP_COMPILE_SRC)"

.PHONY: build-pkgs
### Ensure the built package is current when used outside of tox.
build-pkgs: ./var/git/refs/remotes/$(VCS_REMOTE)/$(VCS_BRANCH) \
		./var-docker/$(PYTHON_ENV)/log/build-devel.log
# Defined as a .PHONY recipe so that multiple targets can depend on this as a
# pre-requisite and it will only be run once per invocation.
	rm -vf ./dist/*
# Build Python packages/distributions from the development Docker container for
# consistency/reproducibility.
	docker compose run $(DOCKER_COMPOSE_RUN_ARGS) project-structure-devel \
	    tox run -e "$(PYTHON_ENV)" --pkg-only
# Copy the wheel to a location accessible to all containers:
	cp -lfv "$$(
	    ls -t ./var-docker/$(PYTHON_ENV)/.tox/.pkg/dist/*.whl | head -n 1
	)" "./dist/"
# Also build the source distribution:
	docker compose run $(DOCKER_COMPOSE_RUN_ARGS) project-structure-devel \
	    tox run -e "$(PYTHON_ENV)" --override "testenv.package=sdist" --pkg-only
	cp -lfv "$$(
	    ls -t ./var-docker/$(PYTHON_ENV)/.tox/.pkg/dist/*.tar.gz | head -n 1
	)" "./dist/"

.PHONY: $(PYTHON_ENVS:%=build-requirements-%)
### Compile fixed/pinned dependency versions if necessary.
$(PYTHON_ENVS:%=build-requirements-%):
# Avoid parallel tox recreations stomping on each other
	$(MAKE) -e "$(@:build-requirements-%=./var/log/tox/%/build.log)"
	targets="./requirements/$(@:build-requirements-%=%)/user.txt \
	    ./requirements/$(@:build-requirements-%=%)/devel.txt \
	    ./requirements/$(@:build-requirements-%=%)/build.txt \
	    ./build-host/requirements-$(@:build-requirements-%=%).txt"
# Workaround race conditions in pip's HTTP file cache:
# https://github.com/pypa/pip/issues/6970#issuecomment-527678672
	$(MAKE) -e -j $${targets} ||
	    $(MAKE) -e -j $${targets} ||
	    $(MAKE) -e -j $${targets}

## Docker Build Targets:
#
# Strive for as much consistency as possible in development tasks between the local host
# and inside containers.  To that end, most of the `*-docker` container target recipes
# should run the corresponding `*-local` local host target recipes inside the
# development container.  Top level targets, like `test`, should run as much as possible
# inside the development container.

.PHONY: build-docker
### Set up for development in Docker containers.
build-docker: build-pkgs ./var/log/tox/build/build.log
	$(MAKE) -e -j PYTHON_WHEEL="$(call current_pkg,.whl)" \
	    DOCKER_BUILD_ARGS="$(DOCKER_BUILD_ARGS) --progress plain" \
	    $(PYTHON_MINORS:%=build-docker-%)

.PHONY: $(PYTHON_MINORS:%=build-docker-%)
### Set up for development in a Docker container for one Python version.
$(PYTHON_MINORS:%=build-docker-%):
	$(MAKE) -e \
	    PYTHON_MINORS="$(@:build-docker-%=%)" \
	    PYTHON_MINOR="$(@:build-docker-%=%)" \
	    PYTHON_ENV="py$(subst .,,$(@:build-docker-%=%))" \
	    "./var-docker/py$(subst .,,$(@:build-docker-%=%))/log/build-user.log"

.PHONY: build-docker-tags
### Print the list of image tags for the current registry and variant.
build-docker-tags:
	$(MAKE) -e $(DOCKER_REGISTRIES:%=build-docker-tags-%)

.PHONY: $(DOCKER_REGISTRIES:%=build-docker-tags-%)
### Print the list of image tags for the current registry and variant.
$(DOCKER_REGISTRIES:%=build-docker-tags-%): \
		./var/git/refs/remotes/$(VCS_REMOTE)/$(VCS_BRANCH) \
		./var/log/tox/build/build.log
	docker_image=$(DOCKER_IMAGE_$(@:build-docker-tags-%=%))
	echo $${docker_image}:$(DOCKER_VARIANT_PREFIX)$(PYTHON_ENV)-$(DOCKER_BRANCH_TAG)
ifeq ($(VCS_BRANCH),main)
# Only update tags end users may depend on to be stable from the `main` branch
	VERSION=$$(./.tox/build/bin/cz version --project)
	major_version=$$(echo $${VERSION} | sed -nE 's|([0-9]+).*|\1|p')
	minor_version=$$(
	    echo $${VERSION} | sed -nE 's|([0-9]+\.[0-9]+).*|\1|p'
	)
	echo $${docker_image}:$(DOCKER_VARIANT_PREFIX)$(PYTHON_ENV)-v$${minor_version}
	echo $${docker_image}:$(DOCKER_VARIANT_PREFIX)$(PYTHON_ENV)-v$${major_version}
	echo $${docker_image}:$(DOCKER_VARIANT_PREFIX)$(PYTHON_ENV)
endif
# This variant is the default used for tags such as `latest`
ifeq ($(PYTHON_MINOR),$(PYTHON_HOST_MINOR))
	echo $${docker_image}:$(DOCKER_VARIANT_PREFIX)$(DOCKER_BRANCH_TAG)
ifeq ($(VCS_BRANCH),main)
	echo $${docker_image}:$(DOCKER_VARIANT_PREFIX)v$${minor_version}
	echo $${docker_image}:$(DOCKER_VARIANT_PREFIX)v$${major_version}
ifeq ($(DOCKER_VARIANT),)
	echo $${docker_image}:latest
else
	echo $${docker_image}:$(DOCKER_VARIANT)
endif
endif
endif

.PHONY: build-docker-build
### Run the actual commands used to build the Docker container image.
build-docker-build: $(HOME)/.local/var/log/docker-multi-platform-host-install.log \
		./var/log/tox/build/build.log \
		./var/git/refs/remotes/$(VCS_REMOTE)/$(VCS_BRANCH) \
		./var/log/docker-login-DOCKER.log
# Workaround broken interactive session detection:
	docker pull "python:$(PYTHON_MINOR)"
<<<<<<< HEAD
	docker_build_caches=""
ifeq ($(GITLAB_CI),true)
# Don't cache when building final releases on `main`
	$(MAKE) -e "./var/log/docker-login-GITLAB.log" || true
ifneq ($(VCS_BRANCH),main)
	if $(MAKE) -e pull-docker
	then
	    docker_build_caches+=" --cache-from $(DOCKER_IMAGE_GITLAB):\
	$(DOCKER_VARIANT_PREFIX)$(PYTHON_ENV)-$(DOCKER_BRANCH_TAG)"
	fi
endif
endif
ifeq ($(GITHUB_ACTIONS),true)
	$(MAKE) -e "./var/log/docker-login-GITHUB.log" || true
ifneq ($(VCS_BRANCH),main)
	if $(MAKE) -e pull-docker
	then
	    docker_build_caches+=" --cache-from $(DOCKER_IMAGE_GITHUB):\
	$(DOCKER_VARIANT_PREFIX)$(PYTHON_ENV)-$(DOCKER_BRANCH_TAG)"
	fi
endif
endif
=======
>>>>>>> 52a39d2d
	docker_image_tags=""
	for image_tag in $$(
	    $(MAKE) -e --no-print-directory build-docker-tags
	)
	do
	    docker_image_tags+="--tag $${image_tag} "
	done
# https://github.com/moby/moby/issues/39003#issuecomment-879441675
	docker buildx build $(DOCKER_BUILD_ARGS) \
	    --build-arg BUILDKIT_INLINE_CACHE="1" \
	    --build-arg PYTHON_MINOR="$(PYTHON_MINOR)" \
	    --build-arg PYTHON_ENV="$(PYTHON_ENV)" \
	    --build-arg VERSION="$$(./.tox/build/bin/cz version --project)" \
	    $${docker_image_tags} $${docker_build_caches} --file "$(DOCKER_FILE)" "./"

.PHONY: $(PYTHON_MINORS:%=build-docker-requirements-%)
### Pull container images and compile fixed/pinned dependency versions if necessary.
$(PYTHON_MINORS:%=build-docker-requirements-%): ./.env
	export PYTHON_MINOR="$(@:build-docker-requirements-%=%)"
	export PYTHON_ENV="py$(subst .,,$(@:build-docker-requirements-%=%))"
	$(MAKE) -e "./var-docker/$${PYTHON_ENV}/log/build-devel.log"
	docker compose run $(DOCKER_COMPOSE_RUN_ARGS) project-structure-devel \
	    make -e PYTHON_MINORS="$(@:build-docker-requirements-%=%)" \
	    PIP_COMPILE_ARGS="$(PIP_COMPILE_ARGS)" \
	    build-requirements-py$(subst .,,$(@:build-docker-requirements-%=%))

.PHONY: $(PYTHON_MINORS:%=build-docker-requirements-%)
### Pull container images and compile fixed/pinned dependency versions if necessary.
$(PYTHON_MINORS:%=build-docker-requirements-%): ./.env
	export PYTHON_MINOR="$(@:build-docker-requirements-%=%)"
	export PYTHON_ENV="py$(subst .,,$(@:build-docker-requirements-%=%))"
	$(MAKE) -e "./var-docker/$${PYTHON_ENV}/log/build-devel.log"
	docker compose run $(DOCKER_COMPOSE_RUN_ARGS) project-structure-devel \
	    make -e PYTHON_MINORS="$(@:build-docker-requirements-%=%)" \
	    build-requirements-py$(subst .,,$(@:build-docker-requirements-%=%))


## Test Targets:
#
# Recipes that run the test suite.

.PHONY: test
### Format the code and run the full suite of tests, coverage checks, and linters.
test: test-docker-lint test-docker

.PHONY: test-local
### Run the full suite of tests, coverage checks, and linters on the local host.
test-local:
	tox $(TOX_RUN_ARGS) -e "$(TOX_ENV_LIST)"

.PHONY: test-debug
### Run tests in the host environment and invoke the debugger on errors/failures.
test-debug: ./var/log/tox/$(PYTHON_ENV)/editable.log
	$(TOX_EXEC_ARGS) -- pytest --pdb

.PHONY: test-docker
### Run the full suite of tests, coverage checks, and code linters in containers.
<<<<<<< HEAD
test-docker: build-pkgs ./var/log/tox/build/build.log ./var/log/codecov-install.log
=======
test-docker: build-pkgs ./var/log/tox/build/build.log
>>>>>>> 52a39d2d
	$(MAKE) -e -j PYTHON_WHEEL="$(call current_pkg,.whl)" \
	    DOCKER_BUILD_ARGS="$(DOCKER_BUILD_ARGS) --progress plain" \
	    DOCKER_COMPOSE_RUN_ARGS="$(DOCKER_COMPOSE_RUN_ARGS) -T" \
	    $(PYTHON_MINORS:%=test-docker-%)

.PHONY: $(PYTHON_MINORS:%=test-docker-%)
### Run the full suite of tests inside a docker container for one Python version.
$(PYTHON_MINORS:%=test-docker-%):
	$(MAKE) -e \
	    PYTHON_MINORS="$(@:test-docker-%=%)" \
	    PYTHON_MINOR="$(@:test-docker-%=%)" \
	    PYTHON_ENV="py$(subst .,,$(@:test-docker-%=%))" \
	    test-docker-pyminor

.PHONY: test-docker-pyminor
### Run the full suite of tests inside a docker container for this Python version.
<<<<<<< HEAD
test-docker-pyminor: build-docker-$(PYTHON_MINOR) ./var/log/codecov-install.log
=======
test-docker-pyminor: build-docker-$(PYTHON_MINOR)
>>>>>>> 52a39d2d
	docker_run_args="--rm"
	if [ ! -t 0 ]
	then
# No fancy output when running in parallel
	    docker_run_args+=" -T"
	fi
# Ensure the dist/package has been correctly installed in the image
	docker compose run --no-deps $${docker_run_args} project-structure \
	    python -c 'import projectstructure; print(projectstructure)'
# Run from the development Docker container for consistency
	docker compose run $${docker_run_args} project-structure-devel \
	    make -e PYTHON_MINORS="$(PYTHON_MINORS)" PYTHON_WHEEL="$(PYTHON_WHEEL)" \
	        test-local
<<<<<<< HEAD
# Upload any build or test artifacts to CI/CD providers
ifeq ($(GITLAB_CI),true)
ifeq ($(PYTHON_MINOR),$(PYTHON_HOST_MINOR))
ifneq ($(CODECOV_TOKEN),)
	codecov --nonZero -t "$(CODECOV_TOKEN)" \
	    --file "./build/$(PYTHON_ENV)/coverage.xml"
else ifneq ($(CI_IS_FORK),true)
	set +x
	echo "ERROR: CODECOV_TOKEN missing from ./.env or CI secrets"
	false
endif
endif
endif
=======
>>>>>>> 52a39d2d

.PHONY: test-docker-lint
### Check the style and content of the `./Dockerfile*` files.
test-docker-lint: ./.env ./var/log/docker-login-DOCKER.log
	docker compose pull --quiet hadolint
	docker compose run $(DOCKER_COMPOSE_RUN_ARGS) hadolint
	docker compose run $(DOCKER_COMPOSE_RUN_ARGS) hadolint \
	    hadolint "./Dockerfile.devel"
	docker compose run $(DOCKER_COMPOSE_RUN_ARGS) hadolint \
	    hadolint "./build-host/Dockerfile"

.PHONY: test-push
### Perform any checks that should only be run before pushing.
test-push: $(VCS_FETCH_TARGETS) \
		$(HOME)/.local/var/log/project-structure-host-install.log \
		./var-docker/$(PYTHON_ENV)/log/build-devel.log ./.env
	vcs_compare_rev="$(VCS_COMPARE_REMOTE)/$(VCS_COMPARE_BRANCH)"
ifeq ($(CI),true)
ifneq ($(PYTHON_MINOR),$(PYTHON_HOST_MINOR))
# Don't waste CI time, only check for the canonical version:
	exit
endif
ifeq ($(VCS_COMPARE_BRANCH),main)
# On `main`, compare with the previous commit on `main`
	vcs_compare_rev="$(VCS_COMPARE_REMOTE)/$(VCS_COMPARE_BRANCH)^"
endif
endif
	if ! git fetch "$(VCS_COMPARE_REMOTE)" "$(VCS_COMPARE_BRANCH)"
	then
# Compare with the pre-release branch if this branch hasn't been pushed yet:
	    vcs_compare_rev="$(VCS_COMPARE_REMOTE)/develop"
	fi
	exit_code=0
	(
	    $(TOX_EXEC_BUILD_ARGS) -- \
	        cz check --rev-range "$${vcs_compare_rev}..HEAD" &&
	    $(TOX_EXEC_BUILD_ARGS) -- \
	        python ./bin/cz-check-bump --compare-ref "$${vcs_compare_rev}"
	) || exit_code=$$?
	if (( $$exit_code == 3 || $$exit_code == 21 ))
	then
	    exit
	elif (( $$exit_code != 0 ))
	then
	    exit $$exit_code
	else
	    docker compose run $(DOCKER_COMPOSE_RUN_ARGS) \
	        project-structure-devel $(TOX_EXEC_ARGS) -- \
	        towncrier check --compare-with "$${vcs_compare_rev}"
	fi

.PHONY: test-clean
### Confirm that the checkout is free of uncommitted VCS changes.
test-clean:
	if [ -n "$$(git status --porcelain)" ]
	then
	    set +x
	    echo "Checkout is not clean"
	    false
	fi


## Release Targets:
#
# Recipes that make an changes needed for releases and publish built artifacts to
# end-users.

.PHONY: release
### Publish installable Python packages and container images as required by commits.
<<<<<<< HEAD
release: release-pkgs release-docker

.PHONY: release-pkgs
### Publish installable Python packages to PyPI if conventional commits require.
release-pkgs: $(HOME)/.local/var/log/project-structure-host-install.log \
		./var/log/tox/build/build.log ./var/log/git-remotes.log \
		./var/git/refs/remotes/$(VCS_REMOTE)/$(VCS_BRANCH) ~/.pypirc ./.env
=======
release: release-python release-docker

.PHONY: release-python
### Publish installable Python packages to PyPI if conventional commits require.
release-python: $(HOME)/.local/var/log/project-structure-host-install.log ~/.pypirc
>>>>>>> 52a39d2d
# Only release from the `main` or `develop` branches:
ifeq ($(RELEASE_PUBLISH),true)
# Import the private signing key from CI secrets
	$(MAKE) -e ./var/log/gpg-import.log
# Bump the version and build the final release packages:
	$(MAKE) -e build-pkgs
# https://twine.readthedocs.io/en/latest/#using-twine
<<<<<<< HEAD
	./.tox/build/bin/twine check ./dist/project?structure-*
# The VCS remote should reflect the release before the release is published to ensure
# that a published release is never *not* reflected in VCS.  Also ensure the tag is in
# place on any mirrors, using multiple `pushurl` remotes, for those project hosts as
# well:
	$(MAKE) -e test-clean
	./.tox/build/bin/twine upload -s -r "$(PYPI_REPO)" \
	    ./dist/project?structure-*
	export VERSION=$$(./.tox/build/bin/cz version --project)
# Create a GitLab release
	./.tox/build/bin/twine upload -s -r "gitlab" \
	    ./dist/project?structure-*
	release_cli_args="--description ./NEWS-VERSION.rst"
	release_cli_args+=" --tag-name v$${VERSION}"
	release_cli_args+=" --assets-link {\
	\"name\":\"PyPI\",\
	\"url\":\"https://$(PYPI_HOSTNAME)/project/$(CI_PROJECT_NAME)/$${VERSION}/\",\
	\"link_type\":\"package\"\
	}"
	release_cli_args+=" --assets-link {\
	\"name\":\"GitLab-PyPI-Package-Registry\",\
	\"url\":\"$(CI_SERVER_URL)/$(CI_PROJECT_PATH)/-/packages/\",\
	\"link_type\":\"package\"\
	}"
	release_cli_args+=" --assets-link {\
	\"name\":\"Docker-Hub-Container-Registry\",\
	\"url\":\"https://hub.docker.com/r/merpatterson/$(CI_PROJECT_NAME)/tags\",\
	\"link_type\":\"image\"\
	}"
	docker compose pull gitlab-release-cli
	docker compose run --rm gitlab-release-cli release-cli \
	    --server-url "$(CI_SERVER_URL)" --project-id "$(CI_PROJECT_ID)" \
	    create $${release_cli_args}
# Create a GitHub release
	gh release create "v$${VERSION}" $(GITHUB_RELEASE_ARGS) \
	    --notes-file "./NEWS-VERSION.rst" ./dist/project?structure-*
=======
	$(TOX_EXEC_BUILD_ARGS) -- twine check ./dist/project?structure-*
# The VCS remote should reflect the release before the release is published to ensure
# that a published release is never *not* reflected in VCS.
	$(MAKE) -e test-clean
	$(TOX_EXEC_BUILD_ARGS) -- twine upload -s -r "$(PYPI_REPO)" \
	    ./dist/project?structure-*
>>>>>>> 52a39d2d
endif

.PHONY: release-docker
### Publish all container images to all container registries.
<<<<<<< HEAD
release-docker: build-docker $(DOCKER_REGISTRIES:%=./var/log/docker-login-%.log)
=======
release-docker: build-docker \
		$(DOCKER_REGISTRIES:%=./var/log/docker-login-%.log)
>>>>>>> 52a39d2d
	$(MAKE) -e -j DOCKER_COMPOSE_RUN_ARGS="$(DOCKER_COMPOSE_RUN_ARGS) -T" \
	    $(PYTHON_MINORS:%=release-docker-%)

.PHONY: $(PYTHON_MINORS:%=release-docker-%)
### Publish the container images for one Python version to all container registries.
$(PYTHON_MINORS:%=release-docker-%): \
		$(DOCKER_REGISTRIES:%=./var/log/docker-login-%.log) \
		$(HOME)/.local/var/log/docker-multi-platform-host-install.log
	export PYTHON_ENV="py$(subst .,,$(@:release-docker-%=%))"
# Build other platforms in emulation and rely on the layer cache for bundling the
# previously built native images into the manifests.
	DOCKER_BUILD_ARGS="$(DOCKER_BUILD_ARGS) --push"
ifneq ($(DOCKER_PLATFORMS),)
	DOCKER_BUILD_ARGS+=" --platform $(subst $(EMPTY) ,$(COMMA),$(DOCKER_PLATFORMS))"
else
endif
	export DOCKER_BUILD_ARGS
# Push the development manifest and images:
	$(MAKE) -e DOCKER_FILE="./Dockerfile.devel" DOCKER_VARIANT="devel" \
	    build-docker-build
# Push the end-user manifest and images:
	PYTHON_WHEEL="$$(ls -t ./dist/*.whl | head -n 1)"
	$(MAKE) -e DOCKER_BUILD_ARGS="$${DOCKER_BUILD_ARGS}\
	    --build-arg PYTHON_WHEEL=$${PYTHON_WHEEL}" build-docker-build
# Update Docker Hub `README.md` from the official/canonical Python version:
ifeq ($(VCS_BRANCH),main)
	if [ "$${PYTHON_ENV}" == "$(PYTHON_HOST_ENV)" ]
	then
	    $(MAKE) -e "./var/log/docker-login-DOCKER.log"
	    docker compose pull --quiet pandoc docker-pushrm
	    docker compose run $(DOCKER_COMPOSE_RUN_ARGS) docker-pushrm
	fi
endif

.PHONY: release-bump
### Bump the package version if on a branch that should trigger a release.
release-bump: ~/.gitconfig $(VCS_RELEASE_FETCH_TARGETS) \
		./var/log/git-remotes.log ./var/log/tox/build/build.log \
		$(HOME)/.local/var/log/project-structure-host-install.log \
		./var-docker/$(PYTHON_ENV)/log/build-devel.log ./.env
	if ! git diff --cached --exit-code
	then
	    set +x
	    echo "CRITICAL: Cannot bump version with staged changes"
	    false
	fi
# Ensure the local branch is updated to the forthcoming version bump commit:
	git switch -C "$(VCS_BRANCH)" "$$(git rev-parse HEAD)" --
# Check if a release is required:
	exit_code=0
	if [ "$(VCS_BRANCH)" = "main" ] &&
	    ./.tox/build/bin/python ./bin/get-base-version $$(
	        ./.tox/build/bin/cz version --project
	    )
	then
# Release a previous pre-release as final regardless of whether commits since then
# require a release:
	    true
	else
# Is a release required by conventional commits:
	    ./.tox/build/bin/python ./bin/cz-check-bump || exit_code=$$?
	    if (( $$exit_code == 3 || $$exit_code == 21 ))
	    then
# No commits require a release:
	        exit
	    elif (( $$exit_code != 0 ))
	    then
	        exit $$exit_code
	    fi
	fi
# Collect the versions involved in this release according to conventional commits:
	cz_bump_args="--check-consistency --no-verify"
ifneq ($(VCS_BRANCH),main)
	cz_bump_args+=" --prerelease beta"
endif
ifeq ($(RELEASE_PUBLISH),true)
	cz_bump_args+=" --gpg-sign"
# Import the private signing key from CI secrets
	$(MAKE) -e ./var/log/gpg-import.log
endif
# Capture the release notes for *just this* release for creating the GitHub release.
# Have to run before the real `$ towncrier build` run without the `--draft` option
# because after that the `newsfragments` will have been deleted.
	next_version=$$(
	    $(TOX_EXEC_BUILD_ARGS) -qq -- cz bump $${cz_bump_args} --yes --dry-run |
	    sed -nE 's|.* ([^ ]+) *→ *([^ ]+).*|\2|p;q'
	) || true
	docker compose run $(DOCKER_COMPOSE_RUN_ARGS) project-structure-devel \
	    $(TOX_EXEC_ARGS) -qq -- \
	    towncrier build --version "$${next_version}" --draft --yes \
	    >"./NEWS-VERSION.rst"
	git add -- "./NEWS-VERSION.rst"
# Build and stage the release notes to be commited by `$ cz bump`:
	docker compose run $(DOCKER_COMPOSE_RUN_ARGS) project-structure-devel \
	    $(TOX_EXEC_ARGS) -- towncrier build --version "$${next_version}" --yes
# Increment the version in VCS
	$(TOX_EXEC_BUILD_ARGS) -- cz bump $${cz_bump_args}
# Ensure the container image reflects the version bump but we don't need to update the
# requirements again.
	touch \
	    $(PYTHON_ENVS:%=./requirements/%/user.txt) \
	    $(PYTHON_ENVS:%=./requirements/%/devel.txt) \
	    $(PYTHON_ENVS:%=./build-host/requirements-%.txt)
ifeq ($(VCS_BRANCH),main)
# Merge the bumped version back into `develop`:
	bump_rev="$$(git rev-parse HEAD)"
	git switch -C "develop" --track "$(VCS_COMPARE_REMOTE)/develop" --
	git merge --ff --gpg-sign \
	    -m "Merge branch 'main' release back into develop" "$${bump_rev}"
ifeq ($(CI),true)
	git push --no-verify --tags "$(VCS_COMPARE_REMOTE)" "HEAD:develop"
endif
	git switch -C "$(VCS_BRANCH)" "$${bump_rev}" --
endif
ifneq ($(GITHUB_ACTIONS),true)
ifneq ($(PROJECT_GITHUB_PAT),)
# Ensure the tag is available for creating the GitHub release below but push *before* to
# GitLab to avoid a race with repository mirrorying:
	git push --no-verify --tags "github" "HEAD:$(VCS_BRANCH)"
endif
endif
ifeq ($(CI),true)
	git push --no-verify --tags "$(VCS_REMOTE)" "HEAD:$(VCS_BRANCH)"
endif


## Development Targets:
#
# Recipes used by developers to make changes to the code.

.PHONY: devel-format
### Automatically correct code in this checkout according to linters and style checkers.
devel-format: $(HOME)/.local/var/log/project-structure-host-install.log
	$(TOX_EXEC_ARGS) -- autoflake -r -i --remove-all-unused-imports \
		--remove-duplicate-keys --remove-unused-variables \
		--remove-unused-variables "./src/projectstructure/"
	$(TOX_EXEC_ARGS) -- autopep8 -v -i -r "./src/projectstructure/"
	$(TOX_EXEC_ARGS) -- black "./src/projectstructure/"
	$(TOX_EXEC_ARGS) -- reuse annotate -r --skip-unrecognised \
	    --copyright "Ross Patterson <me@rpatterson.net>" --license "MIT" "./"

.PHONY: devel-upgrade
### Update all fixed/pinned dependencies to their latest available versions.
<<<<<<< HEAD
devel-upgrade: ./.env $(HOME)/.local/var/log/project-structure-host-install.log \
=======
devel-upgrade: ./.env \
>>>>>>> 52a39d2d
		./var-docker/$(PYTHON_ENV)/log/build-devel.log \
		./var/log/tox/build/build.log
	touch "./setup.cfg" "./requirements/build.txt.in" \
	    "./build-host/requirements.txt.in"
# Ensure the network is create first to avoid race conditions
	docker compose create project-structure-devel
	$(MAKE) -e -j PIP_COMPILE_ARGS="--upgrade" \
	    DOCKER_COMPOSE_RUN_ARGS="$(DOCKER_COMPOSE_RUN_ARGS) -T" \
	    $(PYTHON_MINORS:%=build-docker-requirements-%)
# Update VCS hooks from remotes to the latest tag.
	$(TOX_EXEC_BUILD_ARGS) -- pre-commit autoupdate

.PHONY: devel-upgrade-branch
### Reset an upgrade branch, commit upgraded dependencies on it, and push for review.
devel-upgrade-branch: ~/.gitconfig ./var/log/gpg-import.log \
		./var/git/refs/remotes/$(VCS_REMOTE)/$(VCS_BRANCH) \
		./var/log/git-remotes.log
	remote_branch_exists=false
	if git fetch "$(VCS_REMOTE)" "$(VCS_BRANCH)-upgrade"
	then
	    remote_branch_exists=true
	fi
	git switch -C "$(VCS_BRANCH)-upgrade" --track "$(VCS_BRANCH)" --
	now=$$(date -u)
	$(MAKE) -e devel-upgrade
	if $(MAKE) -e "test-clean"
	then
# No changes from upgrade, exit successfully but push nothing
	    exit
	fi
# Commit the upgrade changes
	echo "Upgrade all requirements to the latest versions as of $${now}." \
	    >"./newsfragments/+upgrade-requirements.bugfix.rst"
	git add --update './build-host/requirements-*.txt' './requirements/*/*.txt' \
	    "./.pre-commit-config.yaml"
	git add "./newsfragments/+upgrade-requirements.bugfix.rst"
	git_commit_args="--all --gpg-sign"
ifeq ($(CI),true)
# Don't duplicate the CI run from the push below:
	git_push_args+=" --no-verify"
endif
	git commit $${git_commit_args} -m \
	    "fix(deps): Upgrade requirements latest versions"
# Fail if upgrading left untracked files in VCS
	$(MAKE) -e "test-clean"
ifeq ($(CI),true)
# Push any upgrades to the remote for review.  Specify both the ref and the expected ref
# for `--force-with-lease=...` to support pushing to multiple mirrors/remotes via
# multiple `pushUrl`:
	git_push_args="--no-verify"
	if [ "$${remote_branch_exists=true}" == "true" ]
	then
	    git_push_args+=" --force-with-lease=\
	$(VCS_BRANCH)-upgrade:$(VCS_REMOTE)/$(VCS_BRANCH)-upgrade"
	fi
	git push $${git_push_args} "$(VCS_REMOTE)" "HEAD:$(VCS_BRANCH)-upgrade"
endif

.PHONY: devel-merge
### Merge this branch with a suffix back into it's un-suffixed upstream.
devel-merge: ~/.gitconfig ./var/log/git-remotes.log \
		./var/git/refs/remotes/$(VCS_REMOTE)/$(VCS_MERGE_BRANCH)
	merge_rev="$$(git rev-parse HEAD)"
	git switch -C "$(VCS_MERGE_BRANCH)" --track "$(VCS_REMOTE)/$(VCS_MERGE_BRANCH)"
	git merge --ff --gpg-sign -m \
	    $$'Merge branch \'$(VCS_BRANCH)\' into $(VCS_MERGE_BRANCH)\n\n[ci merge]' \
	    "$${merge_rev}"
ifeq ($(CI),true)
	git push --no-verify --tags "$(VCS_REMOTE)" "HEAD:$(VCS_MERGE_BRANCH)"
endif


## Clean Targets:
#
# Recipes used to restore the checkout to initial conditions.

.PHONY: clean
### Restore the checkout to a state as close to an initial clone as possible.
clean:
	docker compose down --remove-orphans --rmi "all" -v || true
	$(TOX_EXEC_BUILD_ARGS) -- pre-commit uninstall \
	    --hook-type "pre-commit" --hook-type "commit-msg" --hook-type "pre-push" \
	    || true
	$(TOX_EXEC_BUILD_ARGS) -- pre-commit clean || true
	git clean -dfx -e "var/" -e ".env"
	git clean -dfx "./var-docker/py*/.tox/" \
	    "./var-docker/py*/project_structure.egg-info/"
	rm -rfv "./var/log/" "./var-docker/py*/log/"


## Real Targets:
#
# Recipes that make actual changes and create and update files for the target.

# Manage fixed/pinned versions in `./requirements/**.txt` files.  Has to be run for each
# python version in the virtual environment for that Python version:
# https://github.com/jazzband/pip-tools#cross-environment-usage-of-requirementsinrequirementstxt-and-pip-compile
$(PYTHON_ENVS:%=./requirements/%/devel.txt): ./pyproject.toml ./setup.cfg ./tox.ini
	true DEBUG Updated prereqs: $(?)
	$(MAKE) -e PYTHON_ENV="$(@:requirements/%/devel.txt=%)" \
	    PIP_COMPILE_EXTRA="devel" PIP_COMPILE_SRC="$(<)" PIP_COMPILE_OUT="$(@)" \
	    build-requirements-compile
	mkdir -pv "./var/log/"
	touch "./var/log/rebuild.log"
$(PYTHON_ENVS:%=./requirements/%/user.txt): ./pyproject.toml ./setup.cfg ./tox.ini
	true DEBUG Updated prereqs: $(?)
	$(MAKE) -e PYTHON_ENV="$(@:requirements/%/user.txt=%)" PIP_COMPILE_SRC="$(<)" \
	    PIP_COMPILE_OUT="$(@)" build-requirements-compile
	mkdir -pv "./var/log/"
	touch "./var/log/rebuild.log"
$(PYTHON_ENVS:%=./build-host/requirements-%.txt): ./build-host/requirements.txt.in
	true DEBUG Updated prereqs: $(?)
	$(MAKE) -e PYTHON_ENV="$(@:build-host/requirements-%.txt=%)" \
	    PIP_COMPILE_SRC="$(<)" PIP_COMPILE_OUT="$(@)" build-requirements-compile
# Only update the installed tox version for the latest/host/main/default Python version
	if [ "$(@:build-host/requirements-%.txt=%)" = "$(PYTHON_ENV)" ]
	then
# Don't install tox into one of it's own virtual environments
	    if [ -n "$${VIRTUAL_ENV:-}" ]
	    then
	        pip_bin="$$(which -a pip | grep -v "^$${VIRTUAL_ENV}/bin/" | head -n 1)"
	    else
	        pip_bin="pip"
	    fi
	    "$${pip_bin}" install -r "$(@)"
	fi
	mkdir -pv "./var/log/"
	touch "./var/log/rebuild.log"
$(PYTHON_ENVS:%=./requirements/%/build.txt): ./requirements/build.txt.in
	true DEBUG Updated prereqs: $(?)
	$(MAKE) -e PYTHON_ENV="$(@:requirements/%/build.txt=%)" PIP_COMPILE_SRC="$(<)" \
	    PIP_COMPILE_OUT="$(@)" build-requirements-compile

# Targets used as pre-requisites to ensure virtual environments managed by tox have been
# created and can be used directly to save time on Tox's overhead when we don't need
# Tox's logic about when to update/recreate them, e.g.:
#     $ ./.tox/build/bin/cz --help
# Mostly useful for build/release tools.
$(PYTHON_ALL_ENVS:%=./var/log/tox/%/build.log):
	$(MAKE) -e "$(HOME)/.local/var/log/project-structure-host-install.log"
	mkdir -pv "$(dir $(@))"
	tox run $(TOX_EXEC_OPTS) -e "$(@:var/log/tox/%/build.log=%)" --notest |&
	    tee -a "$(@)"
# Workaround tox's `usedevelop = true` not working with `./pyproject.toml`.  Use as a
# prerequisite when using Tox-managed virtual environments directly and changes to code
# need to take effect immediately.
$(PYTHON_ENVS:%=./var/log/tox/%/editable.log):
	$(MAKE) -e "$(HOME)/.local/var/log/project-structure-host-install.log"
	mkdir -pv "$(dir $(@))"
	tox exec $(TOX_EXEC_OPTS) -e "$(@:var/log/tox/%/editable.log=%)" -- \
	    pip install -e "./" |& tee -a "$(@)"

## Docker real targets:

# Build the development image:
./var-docker/$(PYTHON_ENV)/log/build-devel.log: \
		./Dockerfile.devel ./.dockerignore ./bin/entrypoint \
		./pyproject.toml ./setup.cfg ./tox.ini \
		./build-host/requirements.txt.in ./docker-compose.yml \
		./docker-compose.override.yml ./.env \
		./var-docker/$(PYTHON_ENV)/log/rebuild.log
	true DEBUG Updated prereqs: $(?)
	mkdir -pv "$(dir $(@))"
ifeq ($(DOCKER_BUILD_PULL),true)
# Pull the development image and simulate as if it had been built here.
	if $(MAKE) -e DOCKER_VARIANT="devel" pull-docker
	then
	    touch "$(@)" "./var-docker/$(PYTHON_ENV)/log/rebuild.log"
# Ensure the virtualenv in the volume is also current:
	    docker compose run $(DOCKER_COMPOSE_RUN_ARGS) \
	        project-structure-devel make -e PYTHON_MINORS="$(PYTHON_MINOR)" \
	        "./var/log/tox/$(PYTHON_ENV)/build.log"
	    exit
	fi
endif
	$(MAKE) -e DOCKER_FILE="./Dockerfile.devel" DOCKER_VARIANT="devel" \
	    DOCKER_BUILD_ARGS="--load" build-docker-build >>"$(@)"
# Update the pinned/frozen versions, if needed, using the container.  If changed, then
# we may need to re-build the container image again to ensure it's current and correct.
<<<<<<< HEAD
ifeq ($(BUILD_REQUIREMENTS),true)
	docker compose run $(DOCKER_COMPOSE_RUN_ARGS) project-structure-devel \
	    make -e PYTHON_MINORS="$(PYTHON_MINOR)" build-requirements-$(PYTHON_ENV)
endif
ifeq ($(CI),true)
# On CI, any changes from compiling requirements is a failure so no need to waste time
# rebuilding images:
	touch "$(@)"
else
	$(MAKE) -e "$(@)"
endif
=======
	docker compose run $(DOCKER_COMPOSE_RUN_ARGS) project-structure-devel \
	    make -e PYTHON_MINORS="$(PYTHON_MINOR)" build-requirements-$(PYTHON_ENV)
	$(MAKE) -e "$(@)"
>>>>>>> 52a39d2d

# Build the end-user image:
./var-docker/$(PYTHON_ENV)/log/build-user.log: \
		./var-docker/$(PYTHON_ENV)/log/build-devel.log ./Dockerfile \
		./var-docker/$(PYTHON_ENV)/log/rebuild.log
	true DEBUG Updated prereqs: $(?)
ifeq ($(PYTHON_WHEEL),)
	$(MAKE) -e "build-pkgs"
	PYTHON_WHEEL="$$(ls -t ./dist/*.whl | head -n 1)"
endif
# Build the end-user image now that all required artifacts are built"
	mkdir -pv "$(dir $(@))"
	$(MAKE) -e DOCKER_BUILD_ARGS="$(DOCKER_BUILD_ARGS) --load \
	--build-arg PYTHON_WHEEL=$${PYTHON_WHEEL}" build-docker-build >>"$(@)"
# The image installs the host requirements, reflect that in the bind mount volumes
	date >>"$(@:%/build-user.log=%/host-install.log)"

# Marker file used to trigger the rebuild of the image for just one Python version.
# Useful to workaround async timestamp issues when running jobs in parallel:
./var-docker/$(PYTHON_ENV)/log/rebuild.log:
	mkdir -pv "$(dir $(@))"
	date >>"$(@)"

# Local environment variables from a template:
./.env: ./.env.in
	$(MAKE) -e "template=$(<)" "target=$(@)" expand-template

# Install all tools required by recipes that have to be installed externally on the
# host.  Use a target file outside this checkout to support multiple checkouts.  Use a
# target specific to this project so that other projects can use the same approach but
# with different requirements.
$(HOME)/.local/var/log/project-structure-host-install.log:
	mkdir -pv "$(dir $(@))"
	(
	    if ! which pip
	    then
	        if which apk
	        then
	            sudo apk update
	            sudo apk add \
# We need `$ envsubst` in the `expand-template:` target recipe:
	                "gettext" \
# We need `$ pip3` to install the project's Python tools:
	                "py3-pip" \
# Needed for dependencies we can't get current versions for locally:
	                "docker-cli-compose" \
# Needed for publishing releases from CI/CD:
	                "gnupg" "github-cli" "curl"
	        elif which apt-get
	        then
	            sudo apt-get update
	            sudo apt-get install -y "gettext-base" "python3-pip" \
	                "docker-compose-plugin" "gnupg" "gh" "curl"
	        else
	            set +x
	            echo "ERROR: OS not supported for installing host dependencies"
	            false
	        fi
	    fi
	    if [ -e ./build-host/requirements-$(PYTHON_HOST_ENV).txt ]
	    then
	        pip install -r "./build-host/requirements-$(PYTHON_HOST_ENV).txt"
	    else
	        pip install -r "./build-host/requirements.txt.in"
	    fi
	) |& tee -a "$(@)"

# https://docs.docker.com/build/building/multi-platform/#building-multi-platform-images
$(HOME)/.local/var/log/docker-multi-platform-host-install.log:
	mkdir -pv "$(dir $(@))"
	if ! docker context inspect "multi-platform" |& tee -a "$(@)"
	then
	    docker context create "multi-platform" |& tee -a "$(@)"
	fi
	if ! docker buildx inspect |& tee -a "$(@)" |
	    grep -q '^ *Endpoint: *multi-platform *'
	then
	    (
	        docker buildx create --use "multi-platform" || true
	    ) |& tee -a "$(@)"
	fi

./var/log/codecov-install.log:
	mkdir -pv "$(dir $(@))"
# Install the code test coverage publishing tool
	(
	    if ! which codecov
	    then
	        mkdir -pv ~/.local/bin/
# https://docs.codecov.com/docs/codecov-uploader#using-the-uploader-with-codecovio-cloud
	        if which brew
	        then
# Mac OS X
	            curl --output-dir ~/.local/bin/ -Os \
	                "https://uploader.codecov.io/latest/macos/codecov"
	        elif which apk
	        then
# Alpine
	            wget --directory-prefix ~/.local/bin/ \
	                "https://uploader.codecov.io/latest/alpine/codecov"
	        else
# Other Linux distributions
	            curl --output-dir ~/.local/bin/ -Os \
	                "https://uploader.codecov.io/latest/linux/codecov"
	        fi
	        chmod +x ~/.local/bin/codecov
	    fi
	    if ! which codecov
	    then
	        set +x
	        echo "ERROR: CodeCov CLI tool still not on PATH"
	        false
	    fi
	) | tee -a "$(@)"

# Retrieve VCS data needed for versioning (tags) and release (release notes).
$(VCS_FETCH_TARGETS): ./.git/logs/HEAD
	git_fetch_args=--tags
	if [ "$$(git rev-parse --is-shallow-repository)" == "true" ]
	then
	    git_fetch_args+=" --unshallow"
	fi
	branch_path="$(@:var/git/refs/remotes/%=%)"
	mkdir -pv "$(dir $(@))"
	if ! git fetch $${git_fetch_args} "$${branch_path%%/*}" "$${branch_path#*/}" |&
	    tee -a "$(@)"
	then
# If the local branch doesn't exist, fall back to the pre-release branch:
	    git fetch $${git_fetch_args} "$${branch_path%%/*}" "develop" |&
	        tee -a "$(@)"
	fi

./.git/hooks/pre-commit:
	$(MAKE) -e "$(HOME)/.local/var/log/project-structure-host-install.log"
	$(TOX_EXEC_BUILD_ARGS) -- pre-commit install \
	    --hook-type "pre-commit" --hook-type "commit-msg" --hook-type "pre-push"

# Capture any project initialization tasks for reference.  Not actually usable.
./pyproject.toml:
	$(MAKE) -e "$(HOME)/.local/var/log/project-structure-host-install.log"
	$(TOX_EXEC_BUILD_ARGS) -- cz init

# Tell Emacs where to find checkout-local tools needed to check the code.
./.dir-locals.el: ./.dir-locals.el.in
	$(MAKE) -e "template=$(<)" "target=$(@)" expand-template

# Ensure minimal VCS configuration, mostly useful in automation such as CI.
~/.gitconfig:
	git config --global user.name "$(USER_FULL_NAME)"
	git config --global user.email "$(USER_EMAIL)"

<<<<<<< HEAD
./var/log/git-remotes.log:
	mkdir -pv "$(dir $(@))"
	set +x
ifneq ($(VCS_REMOTE_PUSH_URL),)
	if ! git remote get-url --push --all "origin" |
	    grep -q -F "$(VCS_REMOTE_PUSH_URL)"
	then
	    echo "INFO:Adding push url for remote 'origin'"
	    git remote set-url --push --add "origin" "$(VCS_REMOTE_PUSH_URL)" |
	        tee -a "$(@)"
	fi
endif
ifneq ($(GITHUB_ACTIONS),true)
ifneq ($(PROJECT_GITHUB_PAT),)
# Also add a fetch remote for the `$ gh ...` CLI tool to detect:
	if ! git remote get-url "github" >"/dev/null"
	then
	    echo "INFO:Adding remote 'github'"
	    git remote add "github" \
	        "https://$(PROJECT_GITHUB_PAT)@github.com/$(CI_PROJECT_PATH).git" |
	        tee -a "$(@)"
	fi
else ifneq ($(CI_IS_FORK),true)
	set +x
	echo "ERROR: PROJECT_GITHUB_PAT missing from ./.env or CI secrets"
	false
endif
endif
	set -x
# Fail fast if there's still no push access
	git push --no-verify --tags "origin" | tee -a "$(@)"

=======
>>>>>>> 52a39d2d
# Ensure release publishing authentication, mostly useful in automation such as CI.
~/.pypirc: ./home/.pypirc.in
	$(MAKE) -e "template=$(<)" "target=$(@)" expand-template

./var/log/docker-login-DOCKER.log: ./.env
	mkdir -pv "$(dir $(@))"
	set +x
	source "./.env"
	export DOCKER_PASS
	if [ -n "$${DOCKER_PASS}" ]
	then
	    set -x
	    printenv "DOCKER_PASS" | docker login -u "merpatterson" --password-stdin
	elif [ "$(CI_IS_FORK)" != "true" ]
	then
	    echo "ERROR: DOCKER_PASS missing from ./.env or CI secrets"
	    false
	fi
	date | tee -a "$(@)"
# TEMPLATE: Add a cleanup rule for the GitLab container registry under the project
# settings.
./var/log/docker-login-GITLAB.log: ./.env
	mkdir -pv "$(dir $(@))"
	set +x
	source "./.env"
	export CI_REGISTRY_PASSWORD
	if [ -n "$${CI_REGISTRY_PASSWORD}" ]
	then
	    set -x
	    printenv "CI_REGISTRY_PASSWORD" |
	        docker login -u "$(CI_REGISTRY_USER)" --password-stdin "$(CI_REGISTRY)"
	elif [ "$(CI_IS_FORK)" != "true" ]
	then
	    echo "ERROR: CI_REGISTRY_PASSWORD missing from ./.env or CI secrets"
	    false
	fi
	date | tee -a "$(@)"
# TEMPLATE: Connect the GitHub container registry to the repository using the `Connect`
# button at the bottom of the container registry's web UI.
./var/log/docker-login-GITHUB.log: ./.env
	mkdir -pv "$(dir $(@))"
	set +x
	source "./.env"
	export PROJECT_GITHUB_PAT
	if [ -n "$${PROJECT_GITHUB_PAT}" ]
	then
	    set -x
	    printenv "PROJECT_GITHUB_PAT" |
	        docker login -u "$(GITHUB_REPOSITORY_OWNER)" --password-stdin "ghcr.io"
	elif [ "$(CI_IS_FORK)" != "true" ]
	then
	    echo "ERROR: PROJECT_GITHUB_PAT missing from ./.env or CI secrets"
	    false
	fi
	date | tee -a "$(@)"

# GPG signing key creation and management in CI
export GPG_PASSPHRASE=
GPG_SIGNING_PRIVATE_KEY=
./var/ci-cd-signing-subkey.asc:
# We need a private key in the CI/CD environment for signing release commits and
# artifacts.  Use a subkey so that it can be revoked without affecting your main key.
# This recipe captures what I had to do to export a private signing subkey.  It's not
# widely tested so it should probably only be used for reference.  It worked for me but
# the risk is leaking your main private key so double and triple check all your
# assumptions and results.
# 1. Create a signing subkey with a NEW, SEPARATE passphrase:
#    https://wiki.debian.org/Subkeys#How.3F
# 2. Get the long key ID for that private subkey:
#	gpg --list-secret-keys --keyid-format "LONG"
# 3. Export *just* that private subkey and verify that the main secret key packet is the
#    GPG dummy packet and that the only other private key included is the intended
#    subkey:
#	gpg --armor --export-secret-subkeys "$(GPG_SIGNING_KEYID)!" |
#	    gpg --list-packets
# 4. Export that key as text to a file:
	gpg --armor --export-secret-subkeys "$(GPG_SIGNING_KEYID)!" >"$(@)"
# 5. Confirm that the exported key can be imported into a temporary GNU PG directory and
#    that temporary directory can then be used to sign files:
#	gnupg_homedir=$$(mktemp -d --suffix=".d" "gnupd.XXXXXXXXXX")
#	printenv 'GPG_PASSPHRASE' >"$${gnupg_homedir}/.passphrase"
#	gpg --homedir "$${gnupg_homedir}" --batch --import <"$(@)"
#	echo "Test signature content" >"$${gnupg_homedir}/test-sig.txt"
#	gpgconf --kill gpg-agent
#	gpg --homedir "$${gnupg_homedir}" --batch --pinentry-mode "loopback" \
#	    --passphrase-file "$${gnupg_homedir}/.passphrase" \
#	    --local-user "$(GPG_SIGNING_KEYID)!" --sign "$${gnupg_homedir}/test-sig.txt"
#	gpg --batch --verify "$${gnupg_homedir}/test-sig.txt.gpg"
# 6. Add the contents of this target as a `GPG_SIGNING_PRIVATE_KEY` secret in CI and the
# passphrase for the signing subkey as a `GPG_PASSPHRASE` secret in CI
./var/log/gpg-import.log: ~/.gitconfig
# In each CI run, import the private signing key from the CI secrets
	mkdir -pv "$(dir $(@))"
ifneq ($(and $(GPG_SIGNING_PRIVATE_KEY),$(GPG_PASSPHRASE)),)
	printenv "GPG_SIGNING_PRIVATE_KEY" | gpg --batch --import | tee -a "$(@)"
	echo 'default-key:0:"$(GPG_SIGNING_KEYID)' | gpgconf —change-options gpg
	git config --global user.signingkey "$(GPG_SIGNING_KEYID)"
# "Unlock" the signing key for the remainder of this CI run:
	printenv 'GPG_PASSPHRASE' >"./var/ci-cd-signing-subkey.passphrase"
	true | gpg --batch --pinentry-mode "loopback" \
	    --passphrase-file "./var/ci-cd-signing-subkey.passphrase" \
	    --sign | gpg --list-packets
else
ifneq ($(CI_IS_FORK),true)
	set +x
	echo "ERROR: GPG_SIGNING_PRIVATE_KEY or GPG_PASSPHRASE " \
	    "missing from ./.env or CI secrets"
	false
endif
	date | tee -a "$(@)"
endif

# TEMPLATE: Optionally, use the following command to generate a GitLab CI/CD runner
# configuration, register it with your project, compare it with the template
# prerequisite, apply the appropriate changes and then  run using `$ docker compose up
# gitlab-runner`.  Particularly useful to conserve shared runner minutes:
./var/gitlab-runner/config/config.toml: ./gitlab-runner/config/config.toml.in
	docker compose run --rm gitlab-runner register \
	    --url "https://gitlab.com/" --docker-image "docker" --executor "docker"


## Utility Targets:
#
# Recipes used to make similar changes across targets where using Make's basic syntax
# can't be used.

.PHONY: expand-template
## Create a file from a template replacing environment variables
expand-template:
	$(MAKE) -e "$(HOME)/.local/var/log/project-structure-host-install.log"
	set +x
	if [ -e "$(target)" ]
	then
ifeq ($(TEMPLATE_IGNORE_EXISTING),true)
	    exit
else
	    envsubst <"$(template)" | diff -u "$(target)" "-" || true
	    echo "ERROR: Template $(template) has been updated:"
	    echo "       Reconcile changes and \`$$ touch $(target)\`:"
	    false
endif
	fi
	envsubst <"$(template)" >"$(target)"

.PHONY: pull-docker
### Pull an existing image best to use as a cache for building new images
pull-docker: ./var/git/refs/remotes/$(VCS_REMOTE)/$(VCS_BRANCH) \
		./var/log/tox/build/build.log
	export VERSION=$$(./.tox/build/bin/cz version --project)
	for vcs_branch in $(VCS_BRANCHES)
	do
	    docker_tag="$(DOCKER_VARIANT_PREFIX)$(PYTHON_ENV)-$${vcs_branch}"
	    for docker_image in $(DOCKER_IMAGES)
	    do
	        if docker pull "$${docker_image}:$${docker_tag}"
	        then
	            docker tag "$${docker_image}:$${docker_tag}" \
	                "$(DOCKER_IMAGE_DOCKER):$${docker_tag}"
	            exit
	        fi
	    done
	done
	set +x
	echo "ERROR: Could not pull any existing docker image"
	false

# TEMPLATE: Run this once for your project.  See the `./var/log/docker-login*.log`
# targets for the authentication environment variables that need to be set or just login
# to those container registries manually and touch these targets.
.PHONY: bootstrap-project
### Run any tasks needed to be run once for a given project by a maintainer
bootstrap-project: \
		./var/log/docker-login-GITLAB.log \
		./var/log/docker-login-GITHUB.log
# Initially seed the build host Docker image to bootstrap CI/CD environments
# GitLab CI/CD:
	$(MAKE) -e -C "./build-host/" DOCKER_IMAGE="$(DOCKER_IMAGE_GITLAB)" release
# GitHub Actions:
	$(MAKE) -e -C "./build-host/" DOCKER_IMAGE="$(DOCKER_IMAGE_GITHUB)" release


## Makefile Development:
#
# Development primarily requires a balance of 2 priorities:
#
# - Ensure the correctness of the code and build artifacts
# - Minimize iteration time overhead in the inner loop of development
#
# This project uses Make to balance those priorities.  Target recipes capture the
# commands necessary to build artifacts, run tests, and check the code.  Top-level
# targets assemble those recipes to put it all together and ensure correctness.  Target
# prerequisites are used to define when build artifacts need to be updated so that
# time isn't wasted on unnecessary updates in the inner loop of development.
#
# The most important Make concept to understand if making changes here is that of real
# targets and prerequisites, as opposed to "phony" targets.  The target is only updated
# if any of its prerequisites are newer, IOW have a more recent modification time, than
# the target.  For example, if a new feature adds library as a new project dependency
# then correctness requires that the fixed/pinned versions be updated to include the new
# library.  Most of the time, however, the fixed/pinned versions don't need to be
# updated and it would waste significant time to always update them in the inner loop of
# development.  We express this relationship in Make by defining the files containing
# the fixed/pinned versions as targets and the `./setup.cfg` file where dependencies are
# defined as a prerequisite:
#
#    ./requirements.txt: setup.cfg
#        ./.tox/py310/bin/pip-compile --output-file "$(@)" "$(<)"
#
# To that end, developers should use real target files whenever possible when adding
# recipes to this file.
#
# Sometimes the task we need a recipe to accomplish should only be run when certain
# changes have been made and as such we can use those changed files as prerequisites but
# the task doesn't produce an artifact appropriate for use as the target for the recipe.
# In that case, the recipe can write "simulated" artifact such as by piping output to a
# log file:
#
#     ./var/log/foo.log:
#         mkdir -pv "$(dir $(@))"
#         ./.tox/build/bin/python "./bin/foo.py" | tee -a "$(@)"
#
# This is also useful when none of the modification times of produced artifacts can be
# counted on to correctly reflect when any subsequent targets need to be updated when
# using this target as a pre-requisite in turn.  If no output can be captured, then the
# recipe can create arbitrary output:
#
#     ./var/log/foo.log:
#         ./.tox/build/bin/python "./bin/foo.py"
#         mkdir -pv "$(dir $(@))"
#         date | tee -a "$(@)"
#
# If a target is needed by the recipe of another target but should *not* trigger updates
# when it's newer, such as one-time host install tasks, then use that target in a
# sub-make instead of as a prerequisite:
#
#     ./var/log/foo.log:
#         $(MAKE) "./var/log/bar.log"
#
# We use a few more Make features than these core features and welcome further use of
# such features:
#
# - `$(@)`:
#   The automatic variable containing the file path for the target
#
# - `$(<)`:
#   The automatic variable containing the file path for the first prerequisite
#
# - `$(FOO:%=foo-%)`:
#   Substitution references to generate transformations of space-separated values
#
# - `$ make FOO=bar ...`:
#   Overriding variables on the command-line when invoking make as "options"
#
# We want to avoid, however, using many more features of Make, particularly the more
# "magical" features, to keep it readable, discover-able, and otherwise accessible to
# developers who may not have significant familiarity with Make.  If there's a good,
# pragmatic reason to add use of further features feel free to make the case but avoid
# them if possible.<|MERGE_RESOLUTION|>--- conflicted
+++ resolved
@@ -97,39 +97,6 @@
 PYTHON_ALL_ENVS=$(PYTHON_ENVS) build
 export PYTHON_WHEEL=
 
-<<<<<<< HEAD
-=======
-# Values concerning supported Python versions:
-# Use the same Python version tox would as a default.
-# https://tox.wiki/en/latest/config.html#base_python
-PYTHON_HOST_MINOR:=$(shell \
-    pip --version | sed -nE 's|.* \(python ([0-9]+.[0-9]+)\)$$|\1|p;q')
-export PYTHON_HOST_ENV=py$(subst .,,$(PYTHON_HOST_MINOR))
-# Determine the latest installed Python version of the supported versions
-PYTHON_BASENAMES=$(PYTHON_SUPPORTED_MINORS:%=python%)
-PYTHON_AVAIL_EXECS:=$(foreach \
-    PYTHON_BASENAME,$(PYTHON_BASENAMES),$(shell which $(PYTHON_BASENAME)))
-PYTHON_LATEST_EXEC=$(firstword $(PYTHON_AVAIL_EXECS))
-PYTHON_LATEST_BASENAME=$(notdir $(PYTHON_LATEST_EXEC))
-PYTHON_MINOR=$(PYTHON_HOST_MINOR)
-ifeq ($(PYTHON_MINOR),)
-# Fallback to the latest installed supported Python version
-PYTHON_MINOR=$(PYTHON_LATEST_BASENAME:python%=%)
-endif
-PYTHON_LATEST_MINOR=$(firstword $(PYTHON_SUPPORTED_MINORS))
-PYTHON_LATEST_ENV=py$(subst .,,$(PYTHON_LATEST_MINOR))
-PYTHON_MINORS=$(PYTHON_SUPPORTED_MINORS)
-ifeq ($(PYTHON_MINOR),)
-PYTHON_MINOR=$(firstword $(PYTHON_MINORS))
-else ifeq ($(findstring $(PYTHON_MINOR),$(PYTHON_MINORS)),)
-PYTHON_MINOR=$(firstword $(PYTHON_MINORS))
-endif
-export PYTHON_ENV=py$(subst .,,$(PYTHON_MINOR))
-PYTHON_SHORT_MINORS=$(subst .,,$(PYTHON_MINORS))
-PYTHON_ENVS=$(PYTHON_SHORT_MINORS:%=py%)
-PYTHON_ALL_ENVS=$(PYTHON_ENVS) build
-
->>>>>>> 52a39d2d
 # Values derived from VCS/git:
 VCS_LOCAL_BRANCH:=$(shell git branch --show-current)
 CI_COMMIT_BRANCH=
@@ -344,10 +311,7 @@
 PIP_COMPILE_ARGS=--upgrade
 RELEASE_PUBLISH=false
 PYPI_REPO=testpypi
-<<<<<<< HEAD
 PYPI_HOSTNAME=test.pypi.org
-=======
->>>>>>> 52a39d2d
 # Only publish releases from the `main` or `develop` branches:
 ifeq ($(CI),true)
 # Compile requirements on CI/CD as a check to make sure all changes to dependencies have
@@ -370,10 +334,7 @@
 DOCKER_PLATFORMS=
 ifeq ($(RELEASE_PUBLISH),true)
 PYPI_REPO=pypi
-<<<<<<< HEAD
 PYPI_HOSTNAME=pypi.org
-=======
->>>>>>> 52a39d2d
 ifeq ($(PYTHON_MINOR),$(PYTHON_HOST_MINOR))
 # Only build and publish multi-platform images for the canonical Python version:
 # TEMPLATE: Choose the platforms on which your end-users need to be able to run the
@@ -382,17 +343,13 @@
 DOCKER_PLATFORMS=linux/amd64 linux/arm64 linux/arm/v7
 endif
 endif
-<<<<<<< HEAD
 endif
 CI_REGISTRY_USER=$(CI_PROJECT_NAMESPACE)
-=======
->>>>>>> 52a39d2d
 # Address undefined variables warnings when running under local development
 PYPI_PASSWORD=
 export PYPI_PASSWORD
 TEST_PYPI_PASSWORD=
 export TEST_PYPI_PASSWORD
-<<<<<<< HEAD
 VCS_REMOTE_PUSH_URL=
 CODECOV_TOKEN=
 DOCKER_PASS=
@@ -404,8 +361,6 @@
 CI_REGISTRY_PASSWORD=
 export CI_REGISTRY_PASSWORD
 GH_TOKEN=
-=======
->>>>>>> 52a39d2d
 
 # Done with `$(shell ...)`, echo recipe commands going forward
 .SHELLFLAGS+= -x
@@ -567,7 +522,6 @@
 		./var/log/docker-login-DOCKER.log
 # Workaround broken interactive session detection:
 	docker pull "python:$(PYTHON_MINOR)"
-<<<<<<< HEAD
 	docker_build_caches=""
 ifeq ($(GITLAB_CI),true)
 # Don't cache when building final releases on `main`
@@ -590,8 +544,6 @@
 	fi
 endif
 endif
-=======
->>>>>>> 52a39d2d
 	docker_image_tags=""
 	for image_tag in $$(
 	    $(MAKE) -e --no-print-directory build-docker-tags
@@ -618,16 +570,6 @@
 	    PIP_COMPILE_ARGS="$(PIP_COMPILE_ARGS)" \
 	    build-requirements-py$(subst .,,$(@:build-docker-requirements-%=%))
 
-.PHONY: $(PYTHON_MINORS:%=build-docker-requirements-%)
-### Pull container images and compile fixed/pinned dependency versions if necessary.
-$(PYTHON_MINORS:%=build-docker-requirements-%): ./.env
-	export PYTHON_MINOR="$(@:build-docker-requirements-%=%)"
-	export PYTHON_ENV="py$(subst .,,$(@:build-docker-requirements-%=%))"
-	$(MAKE) -e "./var-docker/$${PYTHON_ENV}/log/build-devel.log"
-	docker compose run $(DOCKER_COMPOSE_RUN_ARGS) project-structure-devel \
-	    make -e PYTHON_MINORS="$(@:build-docker-requirements-%=%)" \
-	    build-requirements-py$(subst .,,$(@:build-docker-requirements-%=%))
-
 
 ## Test Targets:
 #
@@ -649,11 +591,7 @@
 
 .PHONY: test-docker
 ### Run the full suite of tests, coverage checks, and code linters in containers.
-<<<<<<< HEAD
 test-docker: build-pkgs ./var/log/tox/build/build.log ./var/log/codecov-install.log
-=======
-test-docker: build-pkgs ./var/log/tox/build/build.log
->>>>>>> 52a39d2d
 	$(MAKE) -e -j PYTHON_WHEEL="$(call current_pkg,.whl)" \
 	    DOCKER_BUILD_ARGS="$(DOCKER_BUILD_ARGS) --progress plain" \
 	    DOCKER_COMPOSE_RUN_ARGS="$(DOCKER_COMPOSE_RUN_ARGS) -T" \
@@ -670,11 +608,7 @@
 
 .PHONY: test-docker-pyminor
 ### Run the full suite of tests inside a docker container for this Python version.
-<<<<<<< HEAD
 test-docker-pyminor: build-docker-$(PYTHON_MINOR) ./var/log/codecov-install.log
-=======
-test-docker-pyminor: build-docker-$(PYTHON_MINOR)
->>>>>>> 52a39d2d
 	docker_run_args="--rm"
 	if [ ! -t 0 ]
 	then
@@ -688,7 +622,6 @@
 	docker compose run $${docker_run_args} project-structure-devel \
 	    make -e PYTHON_MINORS="$(PYTHON_MINORS)" PYTHON_WHEEL="$(PYTHON_WHEEL)" \
 	        test-local
-<<<<<<< HEAD
 # Upload any build or test artifacts to CI/CD providers
 ifeq ($(GITLAB_CI),true)
 ifeq ($(PYTHON_MINOR),$(PYTHON_HOST_MINOR))
@@ -702,8 +635,6 @@
 endif
 endif
 endif
-=======
->>>>>>> 52a39d2d
 
 .PHONY: test-docker-lint
 ### Check the style and content of the `./Dockerfile*` files.
@@ -773,7 +704,6 @@
 
 .PHONY: release
 ### Publish installable Python packages and container images as required by commits.
-<<<<<<< HEAD
 release: release-pkgs release-docker
 
 .PHONY: release-pkgs
@@ -781,13 +711,6 @@
 release-pkgs: $(HOME)/.local/var/log/project-structure-host-install.log \
 		./var/log/tox/build/build.log ./var/log/git-remotes.log \
 		./var/git/refs/remotes/$(VCS_REMOTE)/$(VCS_BRANCH) ~/.pypirc ./.env
-=======
-release: release-python release-docker
-
-.PHONY: release-python
-### Publish installable Python packages to PyPI if conventional commits require.
-release-python: $(HOME)/.local/var/log/project-structure-host-install.log ~/.pypirc
->>>>>>> 52a39d2d
 # Only release from the `main` or `develop` branches:
 ifeq ($(RELEASE_PUBLISH),true)
 # Import the private signing key from CI secrets
@@ -795,7 +718,6 @@
 # Bump the version and build the final release packages:
 	$(MAKE) -e build-pkgs
 # https://twine.readthedocs.io/en/latest/#using-twine
-<<<<<<< HEAD
 	./.tox/build/bin/twine check ./dist/project?structure-*
 # The VCS remote should reflect the release before the release is published to ensure
 # that a published release is never *not* reflected in VCS.  Also ensure the tag is in
@@ -832,24 +754,11 @@
 # Create a GitHub release
 	gh release create "v$${VERSION}" $(GITHUB_RELEASE_ARGS) \
 	    --notes-file "./NEWS-VERSION.rst" ./dist/project?structure-*
-=======
-	$(TOX_EXEC_BUILD_ARGS) -- twine check ./dist/project?structure-*
-# The VCS remote should reflect the release before the release is published to ensure
-# that a published release is never *not* reflected in VCS.
-	$(MAKE) -e test-clean
-	$(TOX_EXEC_BUILD_ARGS) -- twine upload -s -r "$(PYPI_REPO)" \
-	    ./dist/project?structure-*
->>>>>>> 52a39d2d
 endif
 
 .PHONY: release-docker
 ### Publish all container images to all container registries.
-<<<<<<< HEAD
 release-docker: build-docker $(DOCKER_REGISTRIES:%=./var/log/docker-login-%.log)
-=======
-release-docker: build-docker \
-		$(DOCKER_REGISTRIES:%=./var/log/docker-login-%.log)
->>>>>>> 52a39d2d
 	$(MAKE) -e -j DOCKER_COMPOSE_RUN_ARGS="$(DOCKER_COMPOSE_RUN_ARGS) -T" \
 	    $(PYTHON_MINORS:%=release-docker-%)
 
@@ -993,11 +902,7 @@
 
 .PHONY: devel-upgrade
 ### Update all fixed/pinned dependencies to their latest available versions.
-<<<<<<< HEAD
 devel-upgrade: ./.env $(HOME)/.local/var/log/project-structure-host-install.log \
-=======
-devel-upgrade: ./.env \
->>>>>>> 52a39d2d
 		./var-docker/$(PYTHON_ENV)/log/build-devel.log \
 		./var/log/tox/build/build.log
 	touch "./setup.cfg" "./requirements/build.txt.in" \
@@ -1177,11 +1082,8 @@
 	    DOCKER_BUILD_ARGS="--load" build-docker-build >>"$(@)"
 # Update the pinned/frozen versions, if needed, using the container.  If changed, then
 # we may need to re-build the container image again to ensure it's current and correct.
-<<<<<<< HEAD
-ifeq ($(BUILD_REQUIREMENTS),true)
 	docker compose run $(DOCKER_COMPOSE_RUN_ARGS) project-structure-devel \
 	    make -e PYTHON_MINORS="$(PYTHON_MINOR)" build-requirements-$(PYTHON_ENV)
-endif
 ifeq ($(CI),true)
 # On CI, any changes from compiling requirements is a failure so no need to waste time
 # rebuilding images:
@@ -1189,11 +1091,6 @@
 else
 	$(MAKE) -e "$(@)"
 endif
-=======
-	docker compose run $(DOCKER_COMPOSE_RUN_ARGS) project-structure-devel \
-	    make -e PYTHON_MINORS="$(PYTHON_MINOR)" build-requirements-$(PYTHON_ENV)
-	$(MAKE) -e "$(@)"
->>>>>>> 52a39d2d
 
 # Build the end-user image:
 ./var-docker/$(PYTHON_ENV)/log/build-user.log: \
@@ -1345,7 +1242,6 @@
 	git config --global user.name "$(USER_FULL_NAME)"
 	git config --global user.email "$(USER_EMAIL)"
 
-<<<<<<< HEAD
 ./var/log/git-remotes.log:
 	mkdir -pv "$(dir $(@))"
 	set +x
@@ -1378,8 +1274,6 @@
 # Fail fast if there's still no push access
 	git push --no-verify --tags "origin" | tee -a "$(@)"
 
-=======
->>>>>>> 52a39d2d
 # Ensure release publishing authentication, mostly useful in automation such as CI.
 ~/.pypirc: ./home/.pypirc.in
 	$(MAKE) -e "template=$(<)" "target=$(@)" expand-template
