# SPDX-FileCopyrightText: 2023 Ross Patterson <me@rpatterson.net>
#
# SPDX-License-Identifier: MIT

## Development, build and maintenance tasks:
#
# To ease discovery for new contributors, variables that act as options affecting
# behavior are at the top.  Then skip to `## Top-level targets:` below to find targets
# intended for use by developers.  The real work, however, is in the recipes for real
# targets that follow.  If making changes here, please start by reading the philosophy
# commentary at the bottom of this file.

# Variables used as options to control behavior:
export TEMPLATE_IGNORE_EXISTING=false
# https://devguide.python.org/versions/#supported-versions
PYTHON_SUPPORTED_MINORS=3.10 3.11 3.9 3.8 3.7
export DOCKER_USER=merpatterson
# TEMPLATE: See comments towards the bottom and update.
GPG_SIGNING_KEYID=2EFF7CCE6828E359
CI_UPSTREAM_NAMESPACE=rpatterson
CI_PROJECT_NAME=project-structure


## "Private" Variables:

# Variables that aren't likely to be of concern those just using and reading top-level
# targets.  Mostly variables whose values are derived from the environment or other
# values.  If adding a variable whose value isn't a literal constant or intended for use
# on the CLI as an option, add it to the appropriate grouping below.  Unfortunately,
# variables referenced in targets or prerequisites need to be defined above those
# references (as opposed to references in recipes), which means we can't move these
# further below for readability and discover.

### Defensive settings for make:
#     https://tech.davis-hansson.com/p/make/
SHELL:=bash
.ONESHELL:
.SHELLFLAGS:=-eu -o pipefail -c
.SILENT:
.DELETE_ON_ERROR:
MAKEFLAGS+=--warn-undefined-variables
MAKEFLAGS+=--no-builtin-rules
PS1?=$$
EMPTY=
COMMA=,

# Values derived from the environment:
USER_NAME:=$(shell id -u -n)
USER_FULL_NAME:=$(shell \
    getent passwd "$(USER_NAME)" | cut -d ":" -f 5 | cut -d "," -f 1)
ifeq ($(USER_FULL_NAME),)
USER_FULL_NAME=$(USER_NAME)
endif
USER_EMAIL:=$(USER_NAME)@$(shell hostname -f)
export PUID:=$(shell id -u)
export PGID:=$(shell id -g)
export CHECKOUT_DIR=$(PWD)
TZ=Etc/UTC
ifneq ("$(wildcard /usr/share/zoneinfo/)","")
TZ=$(shell \
  realpath --relative-to=/usr/share/zoneinfo/ \
  $(firstword $(realpath /private/etc/localtime /etc/localtime)) \
)
endif
export TZ
export DOCKER_GID=$(shell getent group "docker" | cut -d ":" -f 3)

# Values concerning supported Python versions:
# Use the same Python version tox would as a default.
# https://tox.wiki/en/latest/config.html#base_python
PYTHON_HOST_MINOR:=$(shell \
    pip3 --version | sed -nE 's|.* \(python ([0-9]+.[0-9]+)\)$$|\1|p;q')
export PYTHON_HOST_ENV=py$(subst .,,$(PYTHON_HOST_MINOR))
# Determine the latest installed Python version of the supported versions
PYTHON_BASENAMES=$(PYTHON_SUPPORTED_MINORS:%=python%)
PYTHON_AVAIL_EXECS:=$(foreach \
    PYTHON_BASENAME,$(PYTHON_BASENAMES),$(shell which $(PYTHON_BASENAME)))
PYTHON_LATEST_EXEC=$(firstword $(PYTHON_AVAIL_EXECS))
PYTHON_LATEST_BASENAME=$(notdir $(PYTHON_LATEST_EXEC))
PYTHON_MINOR=$(PYTHON_HOST_MINOR)
ifeq ($(PYTHON_MINOR),)
# Fallback to the latest installed supported Python version
PYTHON_MINOR=$(PYTHON_LATEST_BASENAME:python%=%)
endif
PYTHON_LATEST_MINOR=$(firstword $(PYTHON_SUPPORTED_MINORS))
PYTHON_LATEST_ENV=py$(subst .,,$(PYTHON_LATEST_MINOR))
PYTHON_MINORS=$(PYTHON_SUPPORTED_MINORS)
ifeq ($(PYTHON_MINOR),)
export PYTHON_MINOR=$(firstword $(PYTHON_MINORS))
else ifeq ($(findstring $(PYTHON_MINOR),$(PYTHON_MINORS)),)
export PYTHON_MINOR=$(firstword $(PYTHON_MINORS))
endif
export PYTHON_MINOR
export PYTHON_ENV=py$(subst .,,$(PYTHON_MINOR))
PYTHON_SHORT_MINORS=$(subst .,,$(PYTHON_MINORS))
PYTHON_ENVS=$(PYTHON_SHORT_MINORS:%=py%)
PYTHON_ALL_ENVS=$(PYTHON_ENVS) build
export PYTHON_WHEEL=

<<<<<<< HEAD
=======
# Values concerning supported Python versions:
# Use the same Python version tox would as a default.
# https://tox.wiki/en/latest/config.html#base_python
PYTHON_HOST_MINOR:=$(shell \
    pip3 --version | sed -nE 's|.* \(python ([0-9]+.[0-9]+)\)$$|\1|p;q')
export PYTHON_HOST_ENV=py$(subst .,,$(PYTHON_HOST_MINOR))
# Determine the latest installed Python version of the supported versions
PYTHON_BASENAMES=$(PYTHON_SUPPORTED_MINORS:%=python%)
PYTHON_AVAIL_EXECS:=$(foreach \
    PYTHON_BASENAME,$(PYTHON_BASENAMES),$(shell which $(PYTHON_BASENAME)))
PYTHON_LATEST_EXEC=$(firstword $(PYTHON_AVAIL_EXECS))
PYTHON_LATEST_BASENAME=$(notdir $(PYTHON_LATEST_EXEC))
PYTHON_MINOR=$(PYTHON_HOST_MINOR)
ifeq ($(PYTHON_MINOR),)
# Fallback to the latest installed supported Python version
PYTHON_MINOR=$(PYTHON_LATEST_BASENAME:python%=%)
endif
PYTHON_LATEST_MINOR=$(firstword $(PYTHON_SUPPORTED_MINORS))
PYTHON_LATEST_ENV=py$(subst .,,$(PYTHON_LATEST_MINOR))
PYTHON_MINORS=$(PYTHON_SUPPORTED_MINORS)
ifeq ($(PYTHON_MINOR),)
PYTHON_MINOR=$(firstword $(PYTHON_MINORS))
else ifeq ($(findstring $(PYTHON_MINOR),$(PYTHON_MINORS)),)
PYTHON_MINOR=$(firstword $(PYTHON_MINORS))
endif
export PYTHON_ENV=py$(subst .,,$(PYTHON_MINOR))
PYTHON_SHORT_MINORS=$(subst .,,$(PYTHON_MINORS))
PYTHON_ENVS=$(PYTHON_SHORT_MINORS:%=py%)
PYTHON_ALL_ENVS=$(PYTHON_ENVS) build

>>>>>>> 63e5fbe7
# Values derived from VCS/git:
VCS_LOCAL_BRANCH:=$(shell git branch --show-current)
CI_COMMIT_BRANCH=
GITHUB_REF_TYPE=
GITHUB_REF_NAME=
ifeq ($(VCS_LOCAL_BRANCH),)
ifneq ($(CI_COMMIT_BRANCH),)
VCS_LOCAL_BRANCH=$(CI_COMMIT_BRANCH)
else ifeq ($(GITHUB_REF_TYPE),branch)
VCS_LOCAL_BRANCH=$(GITHUB_REF_NAME)
endif
endif
VCS_TAG=
CI_COMMIT_TAG=
ifeq ($(VCS_TAG),)
ifneq ($(CI_COMMIT_TAG),)
VCS_TAG=$(CI_COMMIT_TAG)
else ifeq ($(GITHUB_REF_TYPE),tag)
VCS_TAG=$(GITHUB_REF_NAME)
endif
endif
ifeq ($(VCS_LOCAL_BRANCH),)
# Guess branch name from tag:
ifneq ($(shell echo "$(VCS_TAG)" | grep -E '^v[0-9]+\.[0-9]+\.[0-9]+$$'),)
# Final release, should be from main:
VCS_LOCAL_BRANCH=main
else ifneq ($(shell echo "$(VCS_TAG)" | grep -E '^v[0-9]+\.[0-9]+\.[0-9]+.+$$'),)
# Pre-release, should be from develop:
VCS_LOCAL_BRANCH=develop
endif
endif
# Reproduce what we need of git's branch and remote configuration and logic:
VCS_CLONE_REMOTE:=$(shell git config "clone.defaultRemoteName")
ifeq ($(VCS_CLONE_REMOTE),)
VCS_CLONE_REMOTE=origin
endif
VCS_PUSH_REMOTE:=$(shell git config "branch.$(VCS_LOCAL_BRANCH).pushRemote")
ifeq ($(VCS_PUSH_REMOTE),)
VCS_PUSH_REMOTE:=$(shell git config "remote.pushDefault")
endif
ifeq ($(VCS_PUSH_REMOTE),)
VCS_PUSH_REMOTE=$(VCS_CLONE_REMOTE)
endif
VCS_UPSTREAM_REMOTE:=$(shell git config "branch.$(VCS_LOCAL_BRANCH).remote")
ifeq ($(VCS_UPSTREAM_REMOTE),)
VCS_UPSTREAM_REMOTE:=$(shell git config "checkout.defaultRemote")
endif
VCS_UPSTREAM_REF:=$(shell git config "branch.$(VCS_LOCAL_BRANCH).merge")
VCS_UPSTREAM_BRANCH=$(VCS_UPSTREAM_REF:refs/heads/%=%)
# Determine the best remote and branch for versioning data, e.g. `v*` tags:
VCS_REMOTE=$(VCS_PUSH_REMOTE)
VCS_BRANCH=$(VCS_LOCAL_BRANCH)
export VCS_BRANCH
# Determine the best remote and branch for release data, e.g. conventional commits:
VCS_COMPARE_REMOTE=$(VCS_UPSTREAM_REMOTE)
ifeq ($(VCS_COMPARE_REMOTE),)
VCS_COMPARE_REMOTE=$(VCS_PUSH_REMOTE)
endif
VCS_COMPARE_BRANCH=$(VCS_UPSTREAM_BRANCH)
ifeq ($(VCS_COMPARE_BRANCH),)
VCS_COMPARE_BRANCH=$(VCS_BRANCH)
endif
# Under CI, check commits and release notes against the branch to be merged into:
CI=false
ifeq ($(CI),true)
ifeq ($(VCS_COMPARE_BRANCH),develop)
VCS_COMPARE_BRANCH=main
else ifneq ($(VCS_BRANCH),main)
VCS_COMPARE_BRANCH=develop
endif
# If pushing to upstream release branches, get release data compared to the previous
# release:
else ifeq ($(VCS_COMPARE_BRANCH),develop)
VCS_COMPARE_BRANCH=main
endif
VCS_BRANCH_SUFFIX=upgrade
VCS_MERGE_BRANCH=$(VCS_BRANCH:%-$(VCS_BRANCH_SUFFIX)=%)
# Assemble the targets used to avoid redundant fetches during release tasks:
VCS_FETCH_TARGETS=./var/git/refs/remotes/$(VCS_REMOTE)/$(VCS_BRANCH)
ifneq ($(VCS_REMOTE)/$(VCS_BRANCH),$(VCS_COMPARE_REMOTE)/$(VCS_COMPARE_BRANCH))
VCS_FETCH_TARGETS+=./var/git/refs/remotes/$(VCS_COMPARE_REMOTE)/$(VCS_COMPARE_BRANCH)
endif
# Also fetch develop for merging back in the final release:
VCS_RELEASE_FETCH_TARGETS=./var/git/refs/remotes/$(VCS_REMOTE)/$(VCS_BRANCH)
ifeq ($(VCS_BRANCH),main)
VCS_RELEASE_FETCH_TARGETS+=./var/git/refs/remotes/$(VCS_COMPARE_REMOTE)/develop
ifneq ($(VCS_REMOTE)/$(VCS_BRANCH),$(VCS_COMPARE_REMOTE)/develop)
ifneq ($(VCS_COMPARE_REMOTE)/$(VCS_COMPARE_BRANCH),$(VCS_COMPARE_REMOTE)/develop)
VCS_FETCH_TARGETS+=./var/git/refs/remotes/$(VCS_COMPARE_REMOTE)/develop
endif
endif
endif
ifneq ($(VCS_MERGE_BRANCH),$(VCS_BRANCH))
VCS_FETCH_TARGETS+=./var/git/refs/remotes/$(VCS_REMOTE)/$(VCS_MERGE_BRANCH)
endif
# Determine the sequence of branches to find closes existing build artifacts, such as
# docker images:
VCS_BRANCHES=$(VCS_BRANCH)
ifneq ($(VCS_BRANCH),main)
ifneq ($(VCS_BRANCH),develop)
VCS_BRANCHES+=develop
endif
VCS_BRANCHES+=main
endif

# Values used to run Tox:
TOX_ENV_LIST=$(subst $(EMPTY) ,$(COMMA),$(PYTHON_ENVS))
TOX_RUN_ARGS=run-parallel --parallel auto --parallel-live
ifeq ($(words $(PYTHON_MINORS)),1)
TOX_RUN_ARGS=run
endif
ifneq ($(PYTHON_WHEEL),)
TOX_RUN_ARGS+= --installpkg "$(PYTHON_WHEEL)"
endif
export TOX_RUN_ARGS
# The options that allow for rapid execution of arbitrary commands in the venvs managed
# by tox
TOX_EXEC_OPTS=--no-recreate-pkg --skip-pkg-install
TOX_EXEC_ARGS=tox exec $(TOX_EXEC_OPTS) -e "$(PYTHON_ENV)"
TOX_EXEC_BUILD_ARGS=tox exec $(TOX_EXEC_OPTS) -e "build"
PIP_COMPILE_EXTRA=

# Values used to build Docker images:
DOCKER_FILE=./Dockerfile
export DOCKER_BUILD_ARGS=
export DOCKER_BUILD_PULL=false
# Values used to tag built images:
export DOCKER_VARIANT=
DOCKER_VARIANT_PREFIX=
ifneq ($(DOCKER_VARIANT),)
DOCKER_VARIANT_PREFIX=$(DOCKER_VARIANT)-
endif
export DOCKER_BRANCH_TAG=$(subst /,-,$(VCS_BRANCH))
GITLAB_CI=false
GITHUB_ACTIONS=false
CI_PROJECT_NAMESPACE=$(CI_UPSTREAM_NAMESPACE)
CI_TEMPLATE_REGISTRY_HOST=registry.gitlab.com
ifeq ($(GITHUB_ACTIONS),true)
DOCKER_REGISTRY_HOST=ghcr.io
else
DOCKER_REGISTRY_HOST=$(CI_TEMPLATE_REGISTRY_HOST)
endif
export DOCKER_REGISTRY_HOST
CI_REGISTRY=$(CI_TEMPLATE_REGISTRY_HOST)/$(CI_PROJECT_NAMESPACE)
CI_REGISTRY_IMAGE=$(CI_REGISTRY)/$(CI_PROJECT_NAME)
DOCKER_REGISTRIES=DOCKER GITLAB GITHUB
export DOCKER_REGISTRY=$(firstword $(DOCKER_REGISTRIES))
DOCKER_IMAGE_DOCKER=$(DOCKER_USER)/$(CI_PROJECT_NAME)
DOCKER_IMAGE_GITLAB=$(CI_REGISTRY_IMAGE)
DOCKER_IMAGE_GITHUB=ghcr.io/$(CI_PROJECT_NAMESPACE)/$(CI_PROJECT_NAME)
DOCKER_IMAGE=$(DOCKER_IMAGE_$(DOCKER_REGISTRY))
DOCKER_IMAGES=
ifeq ($(GITLAB_CI),true)
DOCKER_IMAGES+=$(DOCKER_IMAGE_GITLAB)
else ifeq ($(GITHUB_ACTIONS),true)
DOCKER_IMAGES+=$(DOCKER_IMAGE_GITHUB)
else
DOCKER_IMAGES+=$(DOCKER_IMAGE_DOCKER)
endif
# Values used to run built images in containers:
DOCKER_COMPOSE_RUN_ARGS=
DOCKER_COMPOSE_RUN_ARGS+= --rm
ifeq ($(shell tty),not a tty)
DOCKER_COMPOSE_RUN_ARGS+= -T
endif
export DOCKER_PASS

# Values derived from or overridden by CI environments:
GITHUB_REPOSITORY_OWNER=$(CI_UPSTREAM_NAMESPACE)
# Determine if this checkout is a fork of the upstream project:
CI_IS_FORK=false
ifeq ($(GITLAB_CI),true)
USER_EMAIL=$(USER_NAME)@runners-manager.gitlab.com
ifneq ($(VCS_BRANCH),develop)
ifneq ($(VCS_BRANCH),main)
DOCKER_REGISTRIES=GITLAB
endif
endif
ifneq ($(CI_PROJECT_NAMESPACE),$(CI_UPSTREAM_NAMESPACE))
CI_IS_FORK=true
DOCKER_REGISTRIES=GITLAB
DOCKER_IMAGES+=$(DOCKER_REGISTRY_HOST)/$(CI_UPSTREAM_NAMESPACE)/$(CI_PROJECT_NAME)
endif
else ifeq ($(GITHUB_ACTIONS),true)
USER_EMAIL=$(USER_NAME)@actions.github.com
ifneq ($(VCS_BRANCH),develop)
ifneq ($(VCS_BRANCH),main)
DOCKER_REGISTRIES=GITHUB
endif
endif
ifneq ($(GITHUB_REPOSITORY_OWNER),$(CI_UPSTREAM_NAMESPACE))
CI_IS_FORK=true
DOCKER_REGISTRIES=GITHUB
DOCKER_IMAGES+=ghcr.io/$(GITHUB_REPOSITORY_OWNER)/$(CI_PROJECT_NAME)
endif
endif
# Take GitHub auth from env under GitHub actions but from secrets on other hosts:
GITHUB_TOKEN=
PROJECT_GITHUB_PAT=
ifeq ($(GITHUB_TOKEN),)
GITHUB_TOKEN=$(PROJECT_GITHUB_PAT)
else ifeq ($(PROJECT_GITHUB_PAT),)
PROJECT_GITHUB_PAT=$(GITHUB_TOKEN)
endif
GH_TOKEN=$(GITHUB_TOKEN)
export GH_TOKEN
export GITHUB_TOKEN
export PROJECT_GITHUB_PAT

# Values used for publishing releases:
# Safe defaults for testing the release process without publishing to the final/official
# hosts/indexes/registries:
PIP_COMPILE_ARGS=--upgrade
RELEASE_PUBLISH=false
PYPI_REPO=testpypi
PYPI_HOSTNAME=test.pypi.org
# Only publish releases from the `main` or `develop` branches:
ifeq ($(CI),true)
# Compile requirements on CI/CD as a check to make sure all changes to dependencies have
# been reflected in the frozen/pinned versions, but don't upgrade packages so that
# external changes, such as new PyPI releases, don't turn CI/CD red spuriously and
# unrelated to the contributor's actual changes.
PIP_COMPILE_ARGS=
endif
GITHUB_RELEASE_ARGS=--prerelease
# Only publish releases from the `main` or `develop` branches and only under the
# canonical CI/CD platform:
DOCKER_PLATFORMS=
ifeq ($(GITLAB_CI),true)
ifeq ($(VCS_BRANCH),main)
RELEASE_PUBLISH=true
GITHUB_RELEASE_ARGS=
else ifeq ($(VCS_BRANCH),develop)
# Publish pre-releases from the `develop` branch:
RELEASE_PUBLISH=true
endif
ifeq ($(RELEASE_PUBLISH),true)
PYPI_REPO=pypi
PYPI_HOSTNAME=pypi.org
ifeq ($(PYTHON_MINOR),$(PYTHON_HOST_MINOR))
# Only build and publish multi-platform images for the canonical Python version:
# TEMPLATE: Choose the platforms on which your end-users need to be able to run the
# image.  These default platforms should cover most common end-user platforms, including
# modern Apple M1 CPUs, Raspberry Pi devices, etc.:
DOCKER_PLATFORMS=linux/amd64 linux/arm64 linux/arm/v7
endif
endif
endif
CI_REGISTRY_USER=$(CI_PROJECT_NAMESPACE)
# Address undefined variables warnings when running under local development
PYPI_PASSWORD=
export PYPI_PASSWORD
TEST_PYPI_PASSWORD=
export TEST_PYPI_PASSWORD
VCS_REMOTE_PUSH_URL=
CODECOV_TOKEN=
DOCKER_PASS=
export DOCKER_PASS
CI_PROJECT_ID=
export CI_PROJECT_ID
CI_JOB_TOKEN=
export CI_JOB_TOKEN
CI_REGISTRY_PASSWORD=
export CI_REGISTRY_PASSWORD
GH_TOKEN=

# Override variable values if present in `./.env` and if not overridden on the CLI:
include $(wildcard .env)

# Done with `$(shell ...)`, echo recipe commands going forward
.SHELLFLAGS+= -x


## Top-level targets:

.PHONY: all
### The default target.
all: build

.PHONY: start
### Run the local development end-to-end stack services in the background as daemons.
start: build-docker-$(PYTHON_MINOR) ./.env
	docker compose down
	docker compose up -d

.PHONY: run
### Run the local development end-to-end stack services in the foreground for debugging.
run: build-docker-$(PYTHON_MINOR) ./.env
	docker compose down
	docker compose up


## Build Targets:
#
# Recipes that make artifacts needed for by end-users, development tasks, other recipes.

.PHONY: build
### Set up everything for development from a checkout, local and in containers.
build: ./.git/hooks/pre-commit ./.env \
		$(HOME)/.local/var/log/project-structure-host-install.log \
		build-docker

.PHONY: $(PYTHON_ENVS:%=build-requirements-%)
### Compile fixed/pinned dependency versions if necessary.
$(PYTHON_ENVS:%=build-requirements-%):
# Avoid parallel tox recreations stomping on each other
	$(MAKE) -e "$(@:build-requirements-%=./.tox/%/bin/pip-compile)"
	targets="./requirements/$(@:build-requirements-%=%)/user.txt \
	    ./requirements/$(@:build-requirements-%=%)/devel.txt \
	    ./requirements/$(@:build-requirements-%=%)/build.txt \
	    ./build-host/requirements-$(@:build-requirements-%=%).txt"
# Workaround race conditions in pip's HTTP file cache:
# https://github.com/pypa/pip/issues/6970#issuecomment-527678672
	$(MAKE) -e -j $${targets} ||
	    $(MAKE) -e -j $${targets} ||
	    $(MAKE) -e -j $${targets}

.PHONY: build-requirements-compile
### Compile the requirements for one Python version and one type/extra.
build-requirements-compile:
	$(MAKE) -e "./.tox/$(PYTHON_ENV)/bin/pip-compile"
	pip_compile_opts="--resolver backtracking --upgrade"
ifneq ($(PIP_COMPILE_EXTRA),)
	pip_compile_opts+=" --extra $(PIP_COMPILE_EXTRA)"
endif
	./.tox/$(PYTHON_ENV)/bin/pip-compile $${pip_compile_opts} \
	    --output-file "$(PIP_COMPILE_OUT)" "$(PIP_COMPILE_SRC)"

.PHONY: build-pkgs
### Ensure the built package is current when used outside of tox.
build-pkgs: ./var/git/refs/remotes/$(VCS_REMOTE)/$(VCS_BRANCH) \
		./var-docker/$(PYTHON_ENV)/log/build-devel.log
# Defined as a .PHONY recipe so that multiple targets can depend on this as a
# pre-requisite and it will only be run once per invocation.
	rm -vf ./dist/*
# Build Python packages/distributions from the development Docker container for
# consistency/reproducibility.
	docker compose run $(DOCKER_COMPOSE_RUN_ARGS) project-structure-devel \
	    tox run -e "$(PYTHON_ENV)" --pkg-only
# Copy the wheel to a location accessible to all containers:
	cp -lfv "$$(
	    ls -t ./var-docker/$(PYTHON_ENV)/.tox/.pkg/dist/*.whl | head -n 1
	)" "./dist/"
# Also build the source distribution:
	docker compose run $(DOCKER_COMPOSE_RUN_ARGS) project-structure-devel \
	    tox run -e "$(PYTHON_ENV)" --override "testenv.package=sdist" --pkg-only
	cp -lfv "$$(
	    ls -t ./var-docker/$(PYTHON_ENV)/.tox/.pkg/dist/*.tar.gz | head -n 1
	)" "./dist/"

## Docker Build Targets:
#
# Strive for as much consistency as possible in development tasks between the local host
# and inside containers.  To that end, most of the `*-docker` container target recipes
# should run the corresponding `*-local` local host target recipes inside the
# development container.  Top level targets, like `test`, should run as much as possible
# inside the development container.

.PHONY: build-docker
### Set up for development in Docker containers.
build-docker: build-pkgs ./var-docker/$(PYTHON_ENV)/log/build-user.log
	tox run $(TOX_EXEC_OPTS) --notest -e "build"
	$(MAKE) -e -j PYTHON_WHEEL="$(call current_pkg,.whl)" \
	    DOCKER_BUILD_ARGS="$(DOCKER_BUILD_ARGS) --progress plain" \
	    $(PYTHON_MINORS:%=build-docker-%)

.PHONY: $(PYTHON_MINORS:%=build-docker-%)
### Set up for development in a Docker container for one Python version.
$(PYTHON_MINORS:%=build-docker-%):
	$(MAKE) -e \
	    PYTHON_MINORS="$(@:build-docker-%=%)" \
	    PYTHON_MINOR="$(@:build-docker-%=%)" \
	    PYTHON_ENV="py$(subst .,,$(@:build-docker-%=%))" \
	    "./var-docker/py$(subst .,,$(@:build-docker-%=%))/log/build-user.log"

.PHONY: build-docker-tags
### Print the list of image tags for the current registry and variant.
build-docker-tags:
	$(MAKE) -e $(DOCKER_REGISTRIES:%=build-docker-tags-%)

.PHONY: $(DOCKER_REGISTRIES:%=build-docker-tags-%)
### Print the list of image tags for the current registry and variant.
$(DOCKER_REGISTRIES:%=build-docker-tags-%): \
		./var/git/refs/remotes/$(VCS_REMOTE)/$(VCS_BRANCH)
	docker_image=$(DOCKER_IMAGE_$(@:build-docker-tags-%=%))
	echo $${docker_image}:$(DOCKER_VARIANT_PREFIX)$(PYTHON_ENV)-$(DOCKER_BRANCH_TAG)
ifeq ($(VCS_BRANCH),main)
# Only update tags end users may depend on to be stable from the `main` branch
	VERSION=$$($(TOX_EXEC_BUILD_ARGS) -qq -- cz version --project)
	major_version=$$(echo $${VERSION} | sed -nE 's|([0-9]+).*|\1|p')
	minor_version=$$(
	    echo $${VERSION} | sed -nE 's|([0-9]+\.[0-9]+).*|\1|p'
	)
	echo $${docker_image}:$(DOCKER_VARIANT_PREFIX)$(PYTHON_ENV)-v$${minor_version}
	echo $${docker_image}:$(DOCKER_VARIANT_PREFIX)$(PYTHON_ENV)-v$${major_version}
	echo $${docker_image}:$(DOCKER_VARIANT_PREFIX)$(PYTHON_ENV)
endif
# This variant is the default used for tags such as `latest`
ifeq ($(PYTHON_MINOR),$(PYTHON_HOST_MINOR))
	echo $${docker_image}:$(DOCKER_VARIANT_PREFIX)$(DOCKER_BRANCH_TAG)
ifeq ($(VCS_BRANCH),main)
	echo $${docker_image}:$(DOCKER_VARIANT_PREFIX)v$${minor_version}
	echo $${docker_image}:$(DOCKER_VARIANT_PREFIX)v$${major_version}
ifeq ($(DOCKER_VARIANT),)
	echo $${docker_image}:latest
else
	echo $${docker_image}:$(DOCKER_VARIANT)
endif
endif
endif

.PHONY: build-docker-build
### Run the actual commands used to build the Docker container image.
build-docker-build: ./Dockerfile \
		$(HOME)/.local/var/log/docker-multi-platform-host-install.log \
		./var/git/refs/remotes/$(VCS_REMOTE)/$(VCS_BRANCH) \
		./var/log/docker-login-DOCKER.log
# Workaround broken interactive session detection:
	docker pull "python:$(PYTHON_MINOR)"
<<<<<<< HEAD
	docker_build_caches=""
ifeq ($(GITLAB_CI),true)
# Don't cache when building final releases on `main`
	$(MAKE) -e "./var/log/docker-login-GITLAB.log" || true
ifneq ($(VCS_BRANCH),main)
	if $(MAKE) -e pull-docker
	then
	    docker_build_caches+=" --cache-from $(DOCKER_IMAGE_GITLAB):\
	$(DOCKER_VARIANT_PREFIX)$(PYTHON_ENV)-$(DOCKER_BRANCH_TAG)"
	fi
endif
endif
ifeq ($(GITHUB_ACTIONS),true)
	$(MAKE) -e "./var/log/docker-login-GITHUB.log" || true
ifneq ($(VCS_BRANCH),main)
	if $(MAKE) -e pull-docker
	then
	    docker_build_caches+=" --cache-from $(DOCKER_IMAGE_GITHUB):\
	$(DOCKER_VARIANT_PREFIX)$(PYTHON_ENV)-$(DOCKER_BRANCH_TAG)"
	fi
endif
endif
	docker_image_tags=""
=======
	docker_build_args=""
>>>>>>> 63e5fbe7
	for image_tag in $$(
	    $(MAKE) -e --no-print-directory build-docker-tags
	)
	do
	    docker_build_args+=" --tag $${image_tag}"
	done
ifeq ($(DOCKER_VARIANT),)
	docker_build_args+=" --target user"
else
	docker_build_args+=" --target $(DOCKER_VARIANT)"
endif
# https://github.com/moby/moby/issues/39003#issuecomment-879441675
	docker buildx build $(DOCKER_BUILD_ARGS) \
	    --build-arg BUILDKIT_INLINE_CACHE="1" \
	    --build-arg PYTHON_MINOR="$(PYTHON_MINOR)" \
	    --build-arg PYTHON_ENV="$(PYTHON_ENV)" \
<<<<<<< HEAD
	    --build-arg VERSION="$$(./.tox/build/bin/cz version --project)" \
	    $${docker_image_tags} $${docker_build_caches} --file "$(DOCKER_FILE)" "./"
=======
	    --build-arg VERSION="$$(
	        $(TOX_EXEC_BUILD_ARGS) -qq -- cz version --project
	    )" $${docker_build_args} --file "$(<)" "./"
>>>>>>> 63e5fbe7

.PHONY: $(PYTHON_MINORS:%=build-docker-requirements-%)
### Pull container images and compile fixed/pinned dependency versions if necessary.
$(PYTHON_MINORS:%=build-docker-requirements-%): ./.env
	export PYTHON_MINOR="$(@:build-docker-requirements-%=%)"
	export PYTHON_ENV="py$(subst .,,$(@:build-docker-requirements-%=%))"
	$(MAKE) -e "./var-docker/$${PYTHON_ENV}/log/build-devel.log"
	docker compose run $(DOCKER_COMPOSE_RUN_ARGS) project-structure-devel \
	    make -e PYTHON_MINORS="$(@:build-docker-requirements-%=%)" \
	    PIP_COMPILE_ARGS="$(PIP_COMPILE_ARGS)" \
	    build-requirements-py$(subst .,,$(@:build-docker-requirements-%=%))


## Test Targets:
#
# Recipes that run the test suite.

.PHONY: test
### Format the code and run the full suite of tests, coverage checks, and linters.
test: test-docker-lint test-docker

.PHONY: test-local
### Run the full suite of tests, coverage checks, and linters on the local host.
test-local:
	tox $(TOX_RUN_ARGS) -e "$(TOX_ENV_LIST)"

.PHONY: test-debug
### Run tests directly on the host and invoke the debugger on errors/failures.
test-debug: ./.tox/$(PYTHON_ENV)/log/editable.log
	$(TOX_EXEC_ARGS) -- pytest --pdb

.PHONY: test-docker
### Run the full suite of tests, coverage checks, and code linters in containers.
<<<<<<< HEAD
test-docker: build-pkgs ./var/log/tox/build/build.log ./var/log/codecov-install.log
=======
test-docker: build-pkgs
	tox run $(TOX_EXEC_OPTS) --notest -e "build"
>>>>>>> 63e5fbe7
	$(MAKE) -e -j PYTHON_WHEEL="$(call current_pkg,.whl)" \
	    DOCKER_BUILD_ARGS="$(DOCKER_BUILD_ARGS) --progress plain" \
	    DOCKER_COMPOSE_RUN_ARGS="$(DOCKER_COMPOSE_RUN_ARGS) -T" \
	    $(PYTHON_MINORS:%=test-docker-%)

.PHONY: $(PYTHON_MINORS:%=test-docker-%)
### Run the full suite of tests inside a docker container for one Python version.
$(PYTHON_MINORS:%=test-docker-%):
	$(MAKE) -e \
	    PYTHON_MINORS="$(@:test-docker-%=%)" \
	    PYTHON_MINOR="$(@:test-docker-%=%)" \
	    PYTHON_ENV="py$(subst .,,$(@:test-docker-%=%))" \
	    test-docker-pyminor

.PHONY: test-docker-pyminor
### Run the full suite of tests inside a docker container for this Python version.
test-docker-pyminor: build-docker-$(PYTHON_MINOR) ./var/log/codecov-install.log
	docker_run_args="--rm"
	if [ ! -t 0 ]
	then
# No fancy output when running in parallel
	    docker_run_args+=" -T"
	fi
# Ensure the dist/package has been correctly installed in the image
	docker compose run --no-deps $${docker_run_args} project-structure \
	    python -c 'import projectstructure; print(projectstructure)'
# Run from the development Docker container for consistency
	docker compose run $${docker_run_args} project-structure-devel \
	    make -e PYTHON_MINORS="$(PYTHON_MINORS)" PYTHON_WHEEL="$(PYTHON_WHEEL)" \
	        test-local
# Upload any build or test artifacts to CI/CD providers
ifeq ($(GITLAB_CI),true)
ifeq ($(PYTHON_MINOR),$(PYTHON_HOST_MINOR))
ifneq ($(CODECOV_TOKEN),)
	codecov --nonZero -t "$(CODECOV_TOKEN)" \
	    --file "./build/$(PYTHON_ENV)/coverage.xml"
else ifneq ($(CI_IS_FORK),true)
	set +x
	echo "ERROR: CODECOV_TOKEN missing from ./.env or CI secrets"
	false
endif
endif
endif

.PHONY: test-docker-lint
### Check the style and content of the `./Dockerfile*` files.
test-docker-lint: ./.env ./var/log/docker-login-DOCKER.log
	docker compose pull --quiet hadolint
	docker compose run $(DOCKER_COMPOSE_RUN_ARGS) hadolint
	docker compose run $(DOCKER_COMPOSE_RUN_ARGS) hadolint \
	    hadolint "./build-host/Dockerfile"

.PHONY: test-push
### Perform any checks that should only be run before pushing.
test-push: $(VCS_FETCH_TARGETS) \
		$(HOME)/.local/var/log/project-structure-host-install.log \
		./var-docker/$(PYTHON_ENV)/log/build-devel.log ./.env
	vcs_compare_rev="$(VCS_COMPARE_REMOTE)/$(VCS_COMPARE_BRANCH)"
ifeq ($(CI),true)
ifneq ($(PYTHON_MINOR),$(PYTHON_HOST_MINOR))
# Don't waste CI time, only check for the canonical version:
	exit
endif
ifeq ($(VCS_COMPARE_BRANCH),main)
# On `main`, compare with the previous commit on `main`
	vcs_compare_rev="$(VCS_COMPARE_REMOTE)/$(VCS_COMPARE_BRANCH)^"
endif
endif
	if ! git fetch "$(VCS_COMPARE_REMOTE)" "$(VCS_COMPARE_BRANCH)"
	then
# Compare with the pre-release branch if this branch hasn't been pushed yet:
	    vcs_compare_rev="$(VCS_COMPARE_REMOTE)/develop"
	fi
	exit_code=0
	(
	    $(TOX_EXEC_BUILD_ARGS) -- \
	        cz check --rev-range "$${vcs_compare_rev}..HEAD" &&
	    $(TOX_EXEC_BUILD_ARGS) -- \
	        python ./bin/cz-check-bump --compare-ref "$${vcs_compare_rev}"
	) || exit_code=$$?
	if (( $$exit_code == 3 || $$exit_code == 21 ))
	then
	    exit
	elif (( $$exit_code != 0 ))
	then
	    exit $$exit_code
	else
	    docker compose run $(DOCKER_COMPOSE_RUN_ARGS) \
	        project-structure-devel $(TOX_EXEC_ARGS) -- \
	        towncrier check --compare-with "$${vcs_compare_rev}"
	fi

.PHONY: test-clean
### Confirm that the checkout is free of uncommitted VCS changes.
test-clean:
	if [ -n "$$(git status --porcelain)" ]
	then
	    set +x
	    echo "Checkout is not clean"
	    false
	fi


## Release Targets:
#
# Recipes that make an changes needed for releases and publish built artifacts to
# end-users.

.PHONY: release
### Publish installable Python packages and container images as required by commits.
release: release-pkgs release-docker

.PHONY: release-pkgs
### Publish installable Python packages to PyPI if conventional commits require.
release-pkgs: $(HOME)/.local/var/log/project-structure-host-install.log \
		./var/log/tox/build/build.log ./var/log/git-remotes.log \
		./var/git/refs/remotes/$(VCS_REMOTE)/$(VCS_BRANCH) ~/.pypirc ./.env
# Only release from the `main` or `develop` branches:
ifeq ($(RELEASE_PUBLISH),true)
# Import the private signing key from CI secrets
	$(MAKE) -e ./var/log/gpg-import.log
# Bump the version and build the final release packages:
	$(MAKE) -e build-pkgs
# https://twine.readthedocs.io/en/latest/#using-twine
	./.tox/build/bin/twine check ./dist/project?structure-*
# The VCS remote should reflect the release before the release is published to ensure
# that a published release is never *not* reflected in VCS.  Also ensure the tag is in
# place on any mirrors, using multiple `pushurl` remotes, for those project hosts as
# well:
	$(MAKE) -e test-clean
	./.tox/build/bin/twine upload -s -r "$(PYPI_REPO)" \
	    ./dist/project?structure-*
	export VERSION=$$(./.tox/build/bin/cz version --project)
# Create a GitLab release
	./.tox/build/bin/twine upload -s -r "gitlab" \
	    ./dist/project?structure-*
	release_cli_args="--description ./NEWS-VERSION.rst"
	release_cli_args+=" --tag-name v$${VERSION}"
	release_cli_args+=" --assets-link {\
	\"name\":\"PyPI\",\
	\"url\":\"https://$(PYPI_HOSTNAME)/project/$(CI_PROJECT_NAME)/$${VERSION}/\",\
	\"link_type\":\"package\"\
	}"
	release_cli_args+=" --assets-link {\
	\"name\":\"GitLab-PyPI-Package-Registry\",\
	\"url\":\"$(CI_SERVER_URL)/$(CI_PROJECT_PATH)/-/packages/\",\
	\"link_type\":\"package\"\
	}"
	release_cli_args+=" --assets-link {\
	\"name\":\"Docker-Hub-Container-Registry\",\
	\"url\":\"https://hub.docker.com/r/merpatterson/$(CI_PROJECT_NAME)/tags\",\
	\"link_type\":\"image\"\
	}"
	docker compose pull gitlab-release-cli
	docker compose run --rm gitlab-release-cli release-cli \
	    --server-url "$(CI_SERVER_URL)" --project-id "$(CI_PROJECT_ID)" \
	    create $${release_cli_args}
# Create a GitHub release
	gh release create "v$${VERSION}" $(GITHUB_RELEASE_ARGS) \
	    --notes-file "./NEWS-VERSION.rst" ./dist/project?structure-*
endif

.PHONY: release-docker
### Publish all container images to all container registries.
release-docker: build-docker $(DOCKER_REGISTRIES:%=./var/log/docker-login-%.log)
	$(MAKE) -e -j DOCKER_COMPOSE_RUN_ARGS="$(DOCKER_COMPOSE_RUN_ARGS) -T" \
	    $(PYTHON_MINORS:%=release-docker-%)

.PHONY: $(PYTHON_MINORS:%=release-docker-%)
### Publish the container images for one Python version to all container registries.
$(PYTHON_MINORS:%=release-docker-%): \
		$(DOCKER_REGISTRIES:%=./var/log/docker-login-%.log) \
		$(HOME)/.local/var/log/docker-multi-platform-host-install.log
	export PYTHON_ENV="py$(subst .,,$(@:release-docker-%=%))"
# Build other platforms in emulation and rely on the layer cache for bundling the
# previously built native images into the manifests.
	DOCKER_BUILD_ARGS="$(DOCKER_BUILD_ARGS) --push"
ifneq ($(DOCKER_PLATFORMS),)
	DOCKER_BUILD_ARGS+=" --platform $(subst $(EMPTY) ,$(COMMA),$(DOCKER_PLATFORMS))"
else
endif
	export DOCKER_BUILD_ARGS
# Push the end-user manifest and images:
	PYTHON_WHEEL="$$(ls -t ./dist/*.whl | head -n 1)"
	$(MAKE) -e DOCKER_BUILD_ARGS="$${DOCKER_BUILD_ARGS}\
	    --build-arg PYTHON_WHEEL=$${PYTHON_WHEEL}" build-docker-build
# Push the development manifest and images:
	$(MAKE) -e DOCKER_VARIANT="devel" build-docker-build
# Update Docker Hub `README.md` using the `./README.rst` reStructuredText version using
# the official/canonical Python version:
ifeq ($(VCS_BRANCH),main)
	if [ "$${PYTHON_ENV}" == "$(PYTHON_HOST_ENV)" ]
	then
	    $(MAKE) -e "./var/log/docker-login-DOCKER.log"
	    docker compose pull --quiet pandoc docker-pushrm
	    docker compose run $(DOCKER_COMPOSE_RUN_ARGS) docker-pushrm
	fi
endif

.PHONY: release-bump
### Bump the package version if on a branch that should trigger a release.
release-bump: ~/.gitconfig $(VCS_RELEASE_FETCH_TARGETS) \
		./var/log/git-remotes.log ./var/log/tox/build/build.log \
		$(HOME)/.local/var/log/project-structure-host-install.log \
		./var-docker/$(PYTHON_ENV)/log/build-devel.log ./.env
	if ! git diff --cached --exit-code
	then
	    set +x
	    echo "CRITICAL: Cannot bump version with staged changes"
	    false
	fi
# Ensure the local branch is updated to the forthcoming version bump commit:
	git switch -C "$(VCS_BRANCH)" "$$(git rev-parse HEAD)" --
# Check if a release is required:
	exit_code=0
	if [ "$(VCS_BRANCH)" = "main" ] &&
	    ./.tox/build/bin/python ./bin/get-base-version $$(
	        ./.tox/build/bin/cz version --project
	    )
	then
# Release a previous pre-release as final regardless of whether commits since then
# require a release:
	    true
	else
# Is a release required by conventional commits:
	    ./.tox/build/bin/python ./bin/cz-check-bump || exit_code=$$?
	    if (( $$exit_code == 3 || $$exit_code == 21 ))
	    then
# No commits require a release:
	        exit
	    elif (( $$exit_code != 0 ))
	    then
	        exit $$exit_code
	    fi
	fi
# Collect the versions involved in this release according to conventional commits:
	cz_bump_args="--check-consistency --no-verify"
ifneq ($(VCS_BRANCH),main)
	cz_bump_args+=" --prerelease beta"
endif
ifeq ($(RELEASE_PUBLISH),true)
	cz_bump_args+=" --gpg-sign"
# Import the private signing key from CI secrets
	$(MAKE) -e ./var/log/gpg-import.log
endif
# Capture the release notes for *just this* release for creating the GitHub release.
# Have to run before the real `$ towncrier build` run without the `--draft` option
# because after that the `newsfragments` will have been deleted.
	next_version=$$(
	    $(TOX_EXEC_BUILD_ARGS) -qq -- cz bump $${cz_bump_args} --yes --dry-run |
	    sed -nE 's|.* ([^ ]+) *→ *([^ ]+).*|\2|p;q'
	) || true
	docker compose run $(DOCKER_COMPOSE_RUN_ARGS) project-structure-devel \
	    $(TOX_EXEC_ARGS) -qq -- \
	    towncrier build --version "$${next_version}" --draft --yes \
	    >"./NEWS-VERSION.rst"
	git add -- "./NEWS-VERSION.rst"
# Build and stage the release notes to be commited by `$ cz bump`:
	docker compose run $(DOCKER_COMPOSE_RUN_ARGS) project-structure-devel \
	    $(TOX_EXEC_ARGS) -- towncrier build --version "$${next_version}" --yes
# Increment the version in VCS
	$(TOX_EXEC_BUILD_ARGS) -- cz bump $${cz_bump_args}
# Ensure the container image reflects the version bump but we don't need to update the
# requirements again.
	touch \
	    $(PYTHON_ENVS:%=./requirements/%/user.txt) \
	    $(PYTHON_ENVS:%=./requirements/%/devel.txt) \
	    $(PYTHON_ENVS:%=./build-host/requirements-%.txt)
ifeq ($(VCS_BRANCH),main)
# Merge the bumped version back into `develop`:
	$(MAKE) VCS_BRANCH="main" VCS_MERGE_BRANCH="develop" \
	    VCS_REMOTE="$(VCS_COMPARE_REMOTE)" VCS_MERGE_BRANCH="develop" devel-merge
ifeq ($(CI),true)
	git push --no-verify "$(VCS_COMPARE_REMOTE)" "HEAD:develop"
endif
	git switch -C "$(VCS_BRANCH)" "$$(git rev-parse HEAD)" --
endif
ifneq ($(GITHUB_ACTIONS),true)
ifneq ($(PROJECT_GITHUB_PAT),)
# Ensure the tag is available for creating the GitHub release below but push *before* to
# GitLab to avoid a race with repository mirrorying:
	git push --no-verify "github" tag "v$${next_version}"
endif
endif
ifeq ($(CI),true)
# Push just this tag to avoid clashes with any previously failed release:
	git push --no-verify "$(VCS_REMOTE)" tag "v$${next_version}"
# Also push the branch:
	git push --no-verify "$(VCS_REMOTE)" "HEAD:$(VCS_BRANCH)"
endif


## Development Targets:
#
# Recipes used by developers to make changes to the code.

.PHONY: devel-format
### Automatically correct code in this checkout according to linters and style checkers.
devel-format: $(HOME)/.local/var/log/project-structure-host-install.log
	$(TOX_EXEC_ARGS) -- autoflake -r -i --remove-all-unused-imports \
		--remove-duplicate-keys --remove-unused-variables \
		--remove-unused-variables "./src/projectstructure/"
	$(TOX_EXEC_ARGS) -- autopep8 -v -i -r "./src/projectstructure/"
	$(TOX_EXEC_ARGS) -- black "./src/projectstructure/"
	$(TOX_EXEC_ARGS) -- reuse addheader -r --skip-unrecognised \
	    --copyright "Ross Patterson <me@rpatterson.net>" --license "MIT" "./"

.PHONY: devel-upgrade
### Update all fixed/pinned dependencies to their latest available versions.
devel-upgrade: ./.env $(HOME)/.local/var/log/project-structure-host-install.log \
		./var-docker/$(PYTHON_ENV)/log/build-devel.log \
		./var/log/tox/build/build.log
	touch "./setup.cfg" "./requirements/build.txt.in" \
	    "./build-host/requirements.txt.in"
# Ensure the network is create first to avoid race conditions
	docker compose create project-structure-devel
	$(MAKE) -e -j PIP_COMPILE_ARGS="--upgrade" \
	    DOCKER_COMPOSE_RUN_ARGS="$(DOCKER_COMPOSE_RUN_ARGS) -T" \
	    $(PYTHON_MINORS:%=build-docker-requirements-%)
# Update VCS hooks from remotes to the latest tag.
	$(TOX_EXEC_BUILD_ARGS) -- pre-commit autoupdate

.PHONY: devel-upgrade-branch
### Reset an upgrade branch, commit upgraded dependencies on it, and push for review.
<<<<<<< HEAD
devel-upgrade-branch: ~/.gitconfig ./var/log/gpg-import.log \
		./var/git/refs/remotes/$(VCS_REMOTE)/$(VCS_BRANCH) \
		./var/log/git-remotes.log
	remote_branch_exists=false
	if git fetch "$(VCS_REMOTE)" "$(VCS_BRANCH)-upgrade"
	then
	    remote_branch_exists=true
	fi
	git switch -C "$(VCS_BRANCH)-upgrade" --track "$(VCS_BRANCH)" --
=======
devel-upgrade-branch: ~/.gitconfig ./var/git/refs/remotes/$(VCS_REMOTE)/$(VCS_BRANCH)
	git switch -C "$(VCS_BRANCH)-upgrade"
>>>>>>> 63e5fbe7
	now=$$(date -u)
	$(MAKE) -e devel-upgrade
	if $(MAKE) -e "test-clean"
	then
# No changes from upgrade, exit successfully but push nothing
	    exit
	fi
# Commit the upgrade changes
	echo "Upgrade all requirements to the latest versions as of $${now}." \
	    >"./newsfragments/+upgrade-requirements.bugfix.rst"
	git add --update './build-host/requirements-*.txt' './requirements/*/*.txt' \
	    "./.pre-commit-config.yaml"
	git add "./newsfragments/+upgrade-requirements.bugfix.rst"
	git_commit_args="--all --gpg-sign"
ifeq ($(CI),true)
# Don't duplicate the CI run from the push below:
	git_push_args+=" --no-verify"
endif
	git commit $${git_commit_args} -m \
	    "fix(deps): Upgrade requirements latest versions"
# Fail if upgrading left untracked files in VCS
	$(MAKE) -e "test-clean"
ifeq ($(CI),true)
# Push any upgrades to the remote for review.  Specify both the ref and the expected ref
# for `--force-with-lease=...` to support pushing to multiple mirrors/remotes via
# multiple `pushUrl`:
	git_push_args="--no-verify"
	if [ "$${remote_branch_exists=true}" == "true" ]
	then
	    git_push_args+=" --force-with-lease=\
	$(VCS_BRANCH)-upgrade:$(VCS_REMOTE)/$(VCS_BRANCH)-upgrade"
	fi
	git push $${git_push_args} "$(VCS_REMOTE)" "HEAD:$(VCS_BRANCH)-upgrade"
endif

.PHONY: devel-merge
### Merge this branch with a suffix back into it's un-suffixed upstream.
devel-merge: ~/.gitconfig ./var/log/git-remotes.log \
		./var/git/refs/remotes/$(VCS_REMOTE)/$(VCS_MERGE_BRANCH)
	merge_rev="$$(git rev-parse HEAD)"
	git switch -C "$(VCS_MERGE_BRANCH)" --track "$(VCS_REMOTE)/$(VCS_MERGE_BRANCH)"
	git merge --ff --gpg-sign -m \
	    $$'Merge branch \'$(VCS_BRANCH)\' into $(VCS_MERGE_BRANCH)\n\n[ci merge]' \
	    "$${merge_rev}"
ifeq ($(CI),true)
	git push --no-verify "$(VCS_REMOTE)" "HEAD:$(VCS_MERGE_BRANCH)"
endif


## Clean Targets:
#
# Recipes used to restore the checkout to initial conditions.

.PHONY: clean
### Restore the checkout to a state as close to an initial clone as possible.
clean:
	docker compose down --remove-orphans --rmi "all" -v || true
	$(TOX_EXEC_BUILD_ARGS) -- pre-commit uninstall \
	    --hook-type "pre-commit" --hook-type "commit-msg" --hook-type "pre-push" \
	    || true
	$(TOX_EXEC_BUILD_ARGS) -- pre-commit clean || true
	git clean -dfx -e "var/" -e ".env"
	git clean -dfx "./var-docker/py*/.tox/" \
	    "./var-docker/py*/project_structure.egg-info/"
	rm -rfv "./var/log/" "./var-docker/py*/log/"


## Real Targets:
#
# Recipes that make actual changes and create and update files for the target.

# Manage fixed/pinned versions in `./requirements/**.txt` files.  Has to be run for each
# python version in the virtual environment for that Python version:
# https://github.com/jazzband/pip-tools#cross-environment-usage-of-requirementsinrequirementstxt-and-pip-compile
$(PYTHON_ENVS:%=./requirements/%/devel.txt): ./pyproject.toml ./setup.cfg ./tox.ini
	true DEBUG Updated prereqs: $(?)
	$(MAKE) -e PYTHON_ENV="$(@:requirements/%/devel.txt=%)" \
	    PIP_COMPILE_EXTRA="devel" PIP_COMPILE_SRC="$(<)" PIP_COMPILE_OUT="$(@)" \
	    build-requirements-compile
	mkdir -pv "./var/log/"
	touch "./var/log/rebuild.log"
$(PYTHON_ENVS:%=./requirements/%/user.txt): ./pyproject.toml ./setup.cfg ./tox.ini
	true DEBUG Updated prereqs: $(?)
	$(MAKE) -e PYTHON_ENV="$(@:requirements/%/user.txt=%)" PIP_COMPILE_SRC="$(<)" \
	    PIP_COMPILE_OUT="$(@)" build-requirements-compile
	mkdir -pv "./var/log/"
	touch "./var/log/rebuild.log"
$(PYTHON_ENVS:%=./build-host/requirements-%.txt): ./build-host/requirements.txt.in
	true DEBUG Updated prereqs: $(?)
	$(MAKE) -e PYTHON_ENV="$(@:build-host/requirements-%.txt=%)" \
	    PIP_COMPILE_SRC="$(<)" PIP_COMPILE_OUT="$(@)" build-requirements-compile
# Only update the installed tox version for the latest/host/main/default Python version
	if [ "$(@:build-host/requirements-%.txt=%)" = "$(PYTHON_ENV)" ]
	then
# Don't install tox into one of it's own virtual environments
	    if [ -n "$${VIRTUAL_ENV:-}" ]
	    then
	        pip_bin="$$(which -a pip3 | grep -v "^$${VIRTUAL_ENV}/bin/" | head -n 1)"
	    else
	        pip_bin="pip3"
	    fi
	    "$${pip_bin}" install -r "$(@)"
	fi
	mkdir -pv "./var/log/"
	touch "./var/log/rebuild.log"
$(PYTHON_ENVS:%=./requirements/%/build.txt): ./requirements/build.txt.in
	true DEBUG Updated prereqs: $(?)
	$(MAKE) -e PYTHON_ENV="$(@:requirements/%/build.txt=%)" PIP_COMPILE_SRC="$(<)" \
	    PIP_COMPILE_OUT="$(@)" build-requirements-compile

# Targets used as pre-requisites to ensure virtual environments managed by tox have been
# created and can be used directly to save time on Tox's overhead when we don't need
# Tox's logic about when to update/recreate them, e.g.:
#     $ ./.tox/build/bin/cz --help
# Mostly useful for build/release tools.
$(PYTHON_ALL_ENVS:%=./.tox/%/bin/pip-compile):
	$(MAKE) -e "$(HOME)/.local/var/log/project-structure-host-install.log"
	mkdir -pv "$(dir $(@))"
	tox run $(TOX_EXEC_OPTS) -e "$(@:.tox/%/bin/pip-compile=%)" --notest |&
	    tee -a "$(@)"
# Workaround tox's `usedevelop = true` not working with `./pyproject.toml`.  Use as a
# prerequisite when using Tox-managed virtual environments directly and changes to code
# need to take effect immediately.
$(PYTHON_ENVS:%=./.tox/%/log/editable.log):
	$(MAKE) -e "$(HOME)/.local/var/log/project-structure-host-install.log"
	mkdir -pv "$(dir $(@))"
	tox exec $(TOX_EXEC_OPTS) -e "$(@:./.tox/%/log/editable.log=%)" -- \
	    pip3 install -e "./" |& tee -a "$(@)"

## Docker real targets:

# Build the development image:
./var-docker/$(PYTHON_ENV)/log/build-devel.log: ./Dockerfile ./.dockerignore \
		./bin/entrypoint ./build-host/requirements.txt.in \
		./var-docker/$(PYTHON_ENV)/log/rebuild.log \
		./pyproject.toml ./setup.cfg ./tox.ini \
		./docker-compose.yml ./docker-compose.override.yml ./.env
	true DEBUG Updated prereqs: $(?)
	mkdir -pv "$(dir $(@))"
ifeq ($(DOCKER_BUILD_PULL),true)
# Pull the development image and simulate as if it had been built here.
	if $(MAKE) -e DOCKER_VARIANT="devel" pull-docker
	then
	    touch "$(@)" "./var-docker/$(PYTHON_ENV)/log/rebuild.log"
# Ensure the virtualenv in the volume is also current:
	    docker compose run $(DOCKER_COMPOSE_RUN_ARGS) \
	        project-structure-devel make -e PYTHON_MINORS="$(PYTHON_MINOR)" \
	        "./var/log/tox/$(PYTHON_ENV)/build.log"
	    exit
	fi
endif
	$(MAKE) -e DOCKER_VARIANT="devel" DOCKER_BUILD_ARGS="--load" \
	    build-docker-build | tee -a "$(@)"
# Represent that host install is baked into the image in the `${HOME}` bind volume:
	docker compose run --rm project-structure-devel touch \
	    "/home/project-structure/.local/var/log/project-structure-host-install.log"
# Update the pinned/frozen versions, if needed, using the container.  If changed, then
# we may need to re-build the container image again to ensure it's current and correct.
	docker compose run $(DOCKER_COMPOSE_RUN_ARGS) project-structure-devel \
	    make -e PYTHON_MINORS="$(PYTHON_MINOR)" build-requirements-$(PYTHON_ENV)
ifeq ($(CI),true)
# On CI, any changes from compiling requirements is a failure so no need to waste time
# rebuilding images:
	touch "$(@)"
else
	$(MAKE) -e "$(@)"
endif

# Build the end-user image:
./var-docker/$(PYTHON_ENV)/log/build-user.log: \
		./var-docker/$(PYTHON_ENV)/log/build-devel.log ./Dockerfile \
		./.dockerignore ./bin/entrypoint ./build-host/requirements.txt.in \
		./var-docker/$(PYTHON_ENV)/log/rebuild.log
	true DEBUG Updated prereqs: $(?)
ifeq ($(PYTHON_WHEEL),)
	$(MAKE) -e "build-pkgs"
	PYTHON_WHEEL="$$(ls -t ./dist/*.whl | head -n 1)"
endif
# Build the end-user image now that all required artifacts are built"
	mkdir -pv "$(dir $(@))"
	$(MAKE) -e DOCKER_BUILD_ARGS="$(DOCKER_BUILD_ARGS) --load \
	--build-arg PYTHON_WHEEL=$${PYTHON_WHEEL}" build-docker-build >>"$(@)"
# The image installs the host requirements, reflect that in the bind mount volumes
	date >>"$(@:%/build-user.log=%/host-install.log)"

# Marker file used to trigger the rebuild of the image for just one Python version.
# Useful to workaround async timestamp issues when running jobs in parallel:
./var-docker/$(PYTHON_ENV)/log/rebuild.log:
	mkdir -pv "$(dir $(@))"
	date >>"$(@)"

# Local environment variables and secrets from a template:
./.env: ./.env.in $(HOME)/.local/var/log/project-structure-host-install.log
	if [ ! -e "$(@)" ]
	then
	    set +x
	    echo "WARNING:Copy '$$ cp -av ./.env.in ./.env', \
	review, adjust values as needed and re-run"
	    exit 1
	fi
	$(call expand_template,$(<),$(@))

# Install all tools required by recipes that have to be installed externally on the
# host.  Use a target file outside this checkout to support multiple checkouts.  Use a
# target specific to this project so that other projects can use the same approach but
# with different requirements.
$(HOME)/.local/var/log/project-structure-host-install.log: ./bin/host-install \
		./build-host/requirements.txt.in
	mkdir -pv "$(dir $(@))"
<<<<<<< HEAD
	(
	    if ! which pip
	    then
	        if which apk
	        then
	            sudo apk update
	            sudo apk add \
# We need `$ envsubst` in the `expand-template:` target recipe:
	                "gettext" \
# We need `$ pip3` to install the project's Python tools:
	                "py3-pip" \
# Needed for dependencies we can't get current versions for locally:
	                "docker-cli-compose" \
# Needed for publishing releases from CI/CD:
	                "gnupg" "github-cli" "curl"
	        elif which apt-get
	        then
	            sudo apt-get update
	            sudo apt-get install -y "gettext-base" "python3-pip" \
	                "docker-compose-plugin" "gnupg" "gh" "curl"
	        else
	            set +x
	            echo "ERROR: OS not supported for installing host dependencies"
	            false
	        fi
	    fi
	    if [ -e ./build-host/requirements-$(PYTHON_HOST_ENV).txt ]
	    then
	        pip install -r "./build-host/requirements-$(PYTHON_HOST_ENV).txt"
	    else
	        pip install -r "./build-host/requirements.txt.in"
	    fi
	) |& tee -a "$(@)"
=======
	"$(<)" |& tee -a "$(@)"
>>>>>>> 63e5fbe7

# https://docs.docker.com/build/building/multi-platform/#building-multi-platform-images
$(HOME)/.local/var/log/docker-multi-platform-host-install.log:
	mkdir -pv "$(dir $(@))"
	if ! docker context inspect "multi-platform" |& tee -a "$(@)"
	then
	    docker context create "multi-platform" |& tee -a "$(@)"
	fi
	if ! docker buildx inspect |& tee -a "$(@)" |
	    grep -q '^ *Endpoint: *multi-platform *'
	then
	    (
	        docker buildx create --use "multi-platform" || true
	    ) |& tee -a "$(@)"
	fi

./var/log/codecov-install.log:
	mkdir -pv "$(dir $(@))"
# Install the code test coverage publishing tool
	(
	    if ! which codecov
	    then
	        mkdir -pv ~/.local/bin/
# https://docs.codecov.com/docs/codecov-uploader#using-the-uploader-with-codecovio-cloud
	        if which brew
	        then
# Mac OS X
	            curl --output-dir ~/.local/bin/ -Os \
	                "https://uploader.codecov.io/latest/macos/codecov"
	        elif which apk
	        then
# Alpine
	            wget --directory-prefix ~/.local/bin/ \
	                "https://uploader.codecov.io/latest/alpine/codecov"
	        else
# Other Linux distributions
	            curl --output-dir ~/.local/bin/ -Os \
	                "https://uploader.codecov.io/latest/linux/codecov"
	        fi
	        chmod +x ~/.local/bin/codecov
	    fi
	    if ! which codecov
	    then
	        set +x
	        echo "ERROR: CodeCov CLI tool still not on PATH"
	        false
	    fi
	) | tee -a "$(@)"

# Retrieve VCS data needed for versioning (tags) and release (release notes).
$(VCS_FETCH_TARGETS): ./.git/logs/HEAD
	git_fetch_args=--tags
	if [ "$$(git rev-parse --is-shallow-repository)" == "true" ]
	then
	    git_fetch_args+=" --unshallow"
	fi
	branch_path="$(@:var/git/refs/remotes/%=%)"
	mkdir -pv "$(dir $(@))"
	if ! git fetch $${git_fetch_args} "$${branch_path%%/*}" "$${branch_path#*/}" |&
	    tee -a "$(@)"
	then
# If the local branch doesn't exist, fall back to the pre-release branch:
	    git fetch $${git_fetch_args} "$${branch_path%%/*}" "develop" |&
	        tee -a "$(@)"
	fi

./.git/hooks/pre-commit:
	$(MAKE) -e "$(HOME)/.local/var/log/project-structure-host-install.log"
	$(TOX_EXEC_BUILD_ARGS) -- pre-commit install \
	    --hook-type "pre-commit" --hook-type "commit-msg" --hook-type "pre-push"

# Capture any project initialization tasks for reference.  Not actually usable.
./pyproject.toml:
	$(MAKE) -e "$(HOME)/.local/var/log/project-structure-host-install.log"
	$(TOX_EXEC_BUILD_ARGS) -- cz init

# Tell Emacs where to find checkout-local tools needed to check the code.
./.dir-locals.el: ./.dir-locals.el.in
	$(MAKE) -e "template=$(<)" "target=$(@)" expand-template

# Ensure minimal VCS configuration, mostly useful in automation such as CI.
~/.gitconfig:
	git config --global user.name "$(USER_FULL_NAME)"
	git config --global user.email "$(USER_EMAIL)"

./var/log/git-remotes.log:
	mkdir -pv "$(dir $(@))"
	set +x
ifneq ($(VCS_REMOTE_PUSH_URL),)
	if ! git remote get-url --push --all "origin" |
	    grep -q -F "$(VCS_REMOTE_PUSH_URL)"
	then
	    echo "INFO:Adding push url for remote 'origin'"
	    git remote set-url --push --add "origin" "$(VCS_REMOTE_PUSH_URL)" |
	        tee -a "$(@)"
	fi
endif
ifneq ($(GITHUB_ACTIONS),true)
ifneq ($(PROJECT_GITHUB_PAT),)
# Also add a fetch remote for the `$ gh ...` CLI tool to detect:
	if ! git remote get-url "github" >"/dev/null"
	then
	    echo "INFO:Adding remote 'github'"
	    git remote add "github" \
	        "https://$(PROJECT_GITHUB_PAT)@github.com/$(CI_PROJECT_PATH).git" |
	        tee -a "$(@)"
	fi
else ifneq ($(CI_IS_FORK),true)
	set +x
	echo "ERROR: PROJECT_GITHUB_PAT missing from ./.env or CI secrets"
	false
endif
endif
	set -x
# Fail fast if there's still no push access
	git push --no-verify "origin" "HEAD:$(VCS_BRANCH)" | tee -a "$(@)"

# Ensure release publishing authentication, mostly useful in automation such as CI.
~/.pypirc: ./home/.pypirc.in
	$(MAKE) -e "template=$(<)" "target=$(@)" expand-template

./var/log/docker-login-DOCKER.log:
	$(MAKE) "./.env"
	mkdir -pv "$(dir $(@))"
<<<<<<< HEAD
	set +x
	source "./.env"
	export DOCKER_PASS
	if [ -n "$${DOCKER_PASS}" ]
	then
	    set -x
	    printenv "DOCKER_PASS" | docker login -u "merpatterson" --password-stdin
	elif [ "$(CI_IS_FORK)" != "true" ]
	then
	    echo "ERROR: DOCKER_PASS missing from ./.env or CI secrets"
	    false
	fi
	date | tee -a "$(@)"
# TEMPLATE: Add a cleanup rule for the GitLab container registry under the project
# settings.
./var/log/docker-login-GITLAB.log: ./.env
	mkdir -pv "$(dir $(@))"
	set +x
	source "./.env"
	export CI_REGISTRY_PASSWORD
	if [ -n "$${CI_REGISTRY_PASSWORD}" ]
	then
	    set -x
	    printenv "CI_REGISTRY_PASSWORD" |
	        docker login -u "$(CI_REGISTRY_USER)" --password-stdin "$(CI_REGISTRY)"
	elif [ "$(CI_IS_FORK)" != "true" ]
	then
	    echo "ERROR: CI_REGISTRY_PASSWORD missing from ./.env or CI secrets"
	    false
	fi
	date | tee -a "$(@)"
# TEMPLATE: Connect the GitHub container registry to the repository using the `Connect`
# button at the bottom of the container registry's web UI.
./var/log/docker-login-GITHUB.log: ./.env
	mkdir -pv "$(dir $(@))"
	set +x
	source "./.env"
	export PROJECT_GITHUB_PAT
	if [ -n "$${PROJECT_GITHUB_PAT}" ]
	then
	    set -x
	    printenv "PROJECT_GITHUB_PAT" |
	        docker login -u "$(GITHUB_REPOSITORY_OWNER)" --password-stdin "ghcr.io"
	elif [ "$(CI_IS_FORK)" != "true" ]
	then
	    echo "ERROR: PROJECT_GITHUB_PAT missing from ./.env or CI secrets"
=======
	if [ -n "$${DOCKER_PASS}" ]
	then
	    printenv "DOCKER_PASS" | docker login -u "merpatterson" --password-stdin
	elif [ "$(CI_IS_FORK)" != "true" ]
	then
	    echo "ERROR: DOCKER_PASS missing from ./.env"
>>>>>>> 63e5fbe7
	    false
	fi
	date | tee -a "$(@)"

# GPG signing key creation and management in CI
export GPG_PASSPHRASE=
GPG_SIGNING_PRIVATE_KEY=
./var/ci-cd-signing-subkey.asc:
# We need a private key in the CI/CD environment for signing release commits and
# artifacts.  Use a subkey so that it can be revoked without affecting your main key.
# This recipe captures what I had to do to export a private signing subkey.  It's not
# widely tested so it should probably only be used for reference.  It worked for me but
# the risk is leaking your main private key so double and triple check all your
# assumptions and results.
# 1. Create a signing subkey with a NEW, SEPARATE passphrase:
#    https://wiki.debian.org/Subkeys#How.3F
# 2. Get the long key ID for that private subkey:
#	gpg --list-secret-keys --keyid-format "LONG"
# 3. Export *just* that private subkey and verify that the main secret key packet is the
#    GPG dummy packet and that the only other private key included is the intended
#    subkey:
#	gpg --armor --export-secret-subkeys "$(GPG_SIGNING_KEYID)!" |
#	    gpg --list-packets
# 4. Export that key as text to a file:
	gpg --armor --export-secret-subkeys "$(GPG_SIGNING_KEYID)!" >"$(@)"
# 5. Confirm that the exported key can be imported into a temporary GNU PG directory and
#    that temporary directory can then be used to sign files:
#	gnupg_homedir=$$(mktemp -d --suffix=".d" "gnupd.XXXXXXXXXX")
#	printenv 'GPG_PASSPHRASE' >"$${gnupg_homedir}/.passphrase"
#	gpg --homedir "$${gnupg_homedir}" --batch --import <"$(@)"
#	echo "Test signature content" >"$${gnupg_homedir}/test-sig.txt"
#	gpgconf --kill gpg-agent
#	gpg --homedir "$${gnupg_homedir}" --batch --pinentry-mode "loopback" \
#	    --passphrase-file "$${gnupg_homedir}/.passphrase" \
#	    --local-user "$(GPG_SIGNING_KEYID)!" --sign "$${gnupg_homedir}/test-sig.txt"
#	gpg --batch --verify "$${gnupg_homedir}/test-sig.txt.gpg"
# 6. Add the contents of this target as a `GPG_SIGNING_PRIVATE_KEY` secret in CI and the
# passphrase for the signing subkey as a `GPG_PASSPHRASE` secret in CI
./var/log/gpg-import.log: ~/.gitconfig
# In each CI run, import the private signing key from the CI secrets
	mkdir -pv "$(dir $(@))"
ifneq ($(and $(GPG_SIGNING_PRIVATE_KEY),$(GPG_PASSPHRASE)),)
	printenv "GPG_SIGNING_PRIVATE_KEY" | gpg --batch --import | tee -a "$(@)"
	echo 'default-key:0:"$(GPG_SIGNING_KEYID)' | gpgconf —change-options gpg
	git config --global user.signingkey "$(GPG_SIGNING_KEYID)"
# "Unlock" the signing key for the remainder of this CI run:
	printenv 'GPG_PASSPHRASE' >"./var/ci-cd-signing-subkey.passphrase"
	true | gpg --batch --pinentry-mode "loopback" \
	    --passphrase-file "./var/ci-cd-signing-subkey.passphrase" \
	    --sign | gpg --list-packets
else
ifneq ($(CI_IS_FORK),true)
	set +x
	echo "ERROR: GPG_SIGNING_PRIVATE_KEY or GPG_PASSPHRASE " \
	    "missing from ./.env or CI secrets"
	false
endif
	date | tee -a "$(@)"
endif

# TEMPLATE: Optionally, use the following command to generate a GitLab CI/CD runner
# configuration, register it with your project, compare it with the template
# prerequisite, apply the appropriate changes and then  run using `$ docker compose up
# gitlab-runner`.  Particularly useful to conserve shared runner minutes:
./var/gitlab-runner/config/config.toml: ./gitlab-runner/config/config.toml.in
	docker compose run --rm gitlab-runner register \
	    --url "https://gitlab.com/" --docker-image "docker" --executor "docker"


## Makefile "functions":
#
# Snippets whose output is frequently used including across recipes.  Used for output
# only, not actually making any changes.
# https://www.gnu.org/software/make/manual/html_node/Call-Function.html

# Return the most recently built package:
current_pkg=$(shell ls -t ./dist/*$(1) | head -n 1)

define expand_template=
if [ -e "$(2)" ]
then
    if ( ! [ "$(1)" -nt "$(2)" ] ) || [ "$(TEMPLATE_IGNORE_EXISTING)" = "true" ]
    then
        exit
    fi
    envsubst <"$(1)" | diff -u "$(2)" "-" || true
    set +x
    echo "ERROR: Template $(1) has been updated."
    echo "       Reconcile changes and \`$$ touch $(2)\`:"
    false
fi
envsubst <"$(1)" >"$(2)"
endef

.PHONY: pull-docker
### Pull an existing image best to use as a cache for building new images
pull-docker: ./var/git/refs/remotes/$(VCS_REMOTE)/$(VCS_BRANCH) \
		./var/log/tox/build/build.log
	export VERSION=$$(./.tox/build/bin/cz version --project)
	for vcs_branch in $(VCS_BRANCHES)
	do
	    docker_tag="$(DOCKER_VARIANT_PREFIX)$(PYTHON_ENV)-$${vcs_branch}"
	    for docker_image in $(DOCKER_IMAGES)
	    do
	        if docker pull "$${docker_image}:$${docker_tag}"
	        then
	            docker tag "$${docker_image}:$${docker_tag}" \
	                "$(DOCKER_IMAGE_DOCKER):$${docker_tag}"
	            exit
	        fi
	    done
	done
	set +x
	echo "ERROR: Could not pull any existing docker image"
	false

# TEMPLATE: Run this once for your project.  See the `./var/log/docker-login*.log`
# targets for the authentication environment variables that need to be set or just login
# to those container registries manually and touch these targets.
.PHONY: bootstrap-project
### Run any tasks needed to be run once for a given project by a maintainer
bootstrap-project: \
		./var/log/docker-login-GITLAB.log \
		./var/log/docker-login-GITHUB.log
# Initially seed the build host Docker image to bootstrap CI/CD environments
# GitLab CI/CD:
	$(MAKE) -e -C "./build-host/" DOCKER_IMAGE="$(DOCKER_IMAGE_GITLAB)" release
# GitHub Actions:
	$(MAKE) -e -C "./build-host/" DOCKER_IMAGE="$(DOCKER_IMAGE_GITHUB)" release


## Makefile Development:
#
# Development primarily requires a balance of 2 priorities:
#
# - Ensure the correctness of the code and build artifacts
# - Minimize iteration time overhead in the inner loop of development
#
# This project uses Make to balance those priorities.  Target recipes capture the
# commands necessary to build artifacts, run tests, and check the code.  Top-level
# targets assemble those recipes to put it all together and ensure correctness.  Target
# prerequisites are used to define when build artifacts need to be updated so that
# time isn't wasted on unnecessary updates in the inner loop of development.
#
# The most important Make concept to understand if making changes here is that of real
# targets and prerequisites, as opposed to "phony" targets.  The target is only updated
# if any of its prerequisites are newer, IOW have a more recent modification time, than
# the target.  For example, if a new feature adds library as a new project dependency
# then correctness requires that the fixed/pinned versions be updated to include the new
# library.  Most of the time, however, the fixed/pinned versions don't need to be
# updated and it would waste significant time to always update them in the inner loop of
# development.  We express this relationship in Make by defining the files containing
# the fixed/pinned versions as targets and the `./setup.cfg` file where dependencies are
# defined as a prerequisite:
#
#    ./requirements.txt: setup.cfg
#        ./.tox/py310/bin/pip-compile --output-file "$(@)" "$(<)"
#
# To that end, developers should use real target files whenever possible when adding
# recipes to this file.
#
# Sometimes the task we need a recipe to accomplish should only be run when certain
# changes have been made and as such we can use those changed files as prerequisites but
# the task doesn't produce an artifact appropriate for use as the target for the recipe.
# In that case, the recipe can write "simulated" artifact such as by piping output to a
# log file:
#
#     ./var/log/foo.log:
#         mkdir -pv "$(dir $(@))"
#         ./.tox/build/bin/python "./bin/foo.py" | tee -a "$(@)"
#
# This is also useful when none of the modification times of produced artifacts can be
# counted on to correctly reflect when any subsequent targets need to be updated when
# using this target as a pre-requisite in turn.  If no output can be captured, then the
# recipe can create arbitrary output:
#
#     ./var/log/foo.log:
#         ./.tox/build/bin/python "./bin/foo.py"
#         mkdir -pv "$(dir $(@))"
#         date | tee -a "$(@)"
#
# If a target is needed by the recipe of another target but should *not* trigger updates
# when it's newer, such as one-time host install tasks, then use that target in a
# sub-make instead of as a prerequisite:
#
#     ./var/log/foo.log:
#         $(MAKE) "./var/log/bar.log"
#
# We use a few more Make features than these core features and welcome further use of
# such features:
#
# - `$(@)`:
#   The automatic variable containing the file path for the target
#
# - `$(<)`:
#   The automatic variable containing the file path for the first prerequisite
#
# - `$(FOO:%=foo-%)`:
#   Substitution references to generate transformations of space-separated values
#
# - `$ make FOO=bar ...`:
#   Overriding variables on the command-line when invoking make as "options"
#
# We want to avoid, however, using many more features of Make, particularly the more
# "magical" features, to keep it readable, discover-able, and otherwise accessible to
# developers who may not have significant familiarity with Make.  If there's a good,
# pragmatic reason to add use of further features feel free to make the case but avoid
# them if possible.<|MERGE_RESOLUTION|>--- conflicted
+++ resolved
@@ -86,50 +86,15 @@
 PYTHON_LATEST_ENV=py$(subst .,,$(PYTHON_LATEST_MINOR))
 PYTHON_MINORS=$(PYTHON_SUPPORTED_MINORS)
 ifeq ($(PYTHON_MINOR),)
-export PYTHON_MINOR=$(firstword $(PYTHON_MINORS))
+PYTHON_MINOR=$(firstword $(PYTHON_MINORS))
 else ifeq ($(findstring $(PYTHON_MINOR),$(PYTHON_MINORS)),)
-export PYTHON_MINOR=$(firstword $(PYTHON_MINORS))
-endif
-export PYTHON_MINOR
+PYTHON_MINOR=$(firstword $(PYTHON_MINORS))
+endif
 export PYTHON_ENV=py$(subst .,,$(PYTHON_MINOR))
 PYTHON_SHORT_MINORS=$(subst .,,$(PYTHON_MINORS))
 PYTHON_ENVS=$(PYTHON_SHORT_MINORS:%=py%)
 PYTHON_ALL_ENVS=$(PYTHON_ENVS) build
-export PYTHON_WHEEL=
-
-<<<<<<< HEAD
-=======
-# Values concerning supported Python versions:
-# Use the same Python version tox would as a default.
-# https://tox.wiki/en/latest/config.html#base_python
-PYTHON_HOST_MINOR:=$(shell \
-    pip3 --version | sed -nE 's|.* \(python ([0-9]+.[0-9]+)\)$$|\1|p;q')
-export PYTHON_HOST_ENV=py$(subst .,,$(PYTHON_HOST_MINOR))
-# Determine the latest installed Python version of the supported versions
-PYTHON_BASENAMES=$(PYTHON_SUPPORTED_MINORS:%=python%)
-PYTHON_AVAIL_EXECS:=$(foreach \
-    PYTHON_BASENAME,$(PYTHON_BASENAMES),$(shell which $(PYTHON_BASENAME)))
-PYTHON_LATEST_EXEC=$(firstword $(PYTHON_AVAIL_EXECS))
-PYTHON_LATEST_BASENAME=$(notdir $(PYTHON_LATEST_EXEC))
-PYTHON_MINOR=$(PYTHON_HOST_MINOR)
-ifeq ($(PYTHON_MINOR),)
-# Fallback to the latest installed supported Python version
-PYTHON_MINOR=$(PYTHON_LATEST_BASENAME:python%=%)
-endif
-PYTHON_LATEST_MINOR=$(firstword $(PYTHON_SUPPORTED_MINORS))
-PYTHON_LATEST_ENV=py$(subst .,,$(PYTHON_LATEST_MINOR))
-PYTHON_MINORS=$(PYTHON_SUPPORTED_MINORS)
-ifeq ($(PYTHON_MINOR),)
-PYTHON_MINOR=$(firstword $(PYTHON_MINORS))
-else ifeq ($(findstring $(PYTHON_MINOR),$(PYTHON_MINORS)),)
-PYTHON_MINOR=$(firstword $(PYTHON_MINORS))
-endif
-export PYTHON_ENV=py$(subst .,,$(PYTHON_MINOR))
-PYTHON_SHORT_MINORS=$(subst .,,$(PYTHON_MINORS))
-PYTHON_ENVS=$(PYTHON_SHORT_MINORS:%=py%)
-PYTHON_ALL_ENVS=$(PYTHON_ENVS) build
-
->>>>>>> 63e5fbe7
+
 # Values derived from VCS/git:
 VCS_LOCAL_BRANCH:=$(shell git branch --show-current)
 CI_COMMIT_BRANCH=
@@ -549,7 +514,6 @@
 		./var/log/docker-login-DOCKER.log
 # Workaround broken interactive session detection:
 	docker pull "python:$(PYTHON_MINOR)"
-<<<<<<< HEAD
 	docker_build_caches=""
 ifeq ($(GITLAB_CI),true)
 # Don't cache when building final releases on `main`
@@ -572,10 +536,7 @@
 	fi
 endif
 endif
-	docker_image_tags=""
-=======
 	docker_build_args=""
->>>>>>> 63e5fbe7
 	for image_tag in $$(
 	    $(MAKE) -e --no-print-directory build-docker-tags
 	)
@@ -592,14 +553,10 @@
 	    --build-arg BUILDKIT_INLINE_CACHE="1" \
 	    --build-arg PYTHON_MINOR="$(PYTHON_MINOR)" \
 	    --build-arg PYTHON_ENV="$(PYTHON_ENV)" \
-<<<<<<< HEAD
-	    --build-arg VERSION="$$(./.tox/build/bin/cz version --project)" \
-	    $${docker_image_tags} $${docker_build_caches} --file "$(DOCKER_FILE)" "./"
-=======
 	    --build-arg VERSION="$$(
 	        $(TOX_EXEC_BUILD_ARGS) -qq -- cz version --project
-	    )" $${docker_build_args} --file "$(<)" "./"
->>>>>>> 63e5fbe7
+	    )" $${docker_build_args} \
+	    $${docker_build_args} $${docker_build_caches} --file "$(<)" "./"
 
 .PHONY: $(PYTHON_MINORS:%=build-docker-requirements-%)
 ### Pull container images and compile fixed/pinned dependency versions if necessary.
@@ -633,12 +590,8 @@
 
 .PHONY: test-docker
 ### Run the full suite of tests, coverage checks, and code linters in containers.
-<<<<<<< HEAD
-test-docker: build-pkgs ./var/log/tox/build/build.log ./var/log/codecov-install.log
-=======
-test-docker: build-pkgs
+test-docker: build-pkgs ./var/log/codecov-install.log
 	tox run $(TOX_EXEC_OPTS) --notest -e "build"
->>>>>>> 63e5fbe7
 	$(MAKE) -e -j PYTHON_WHEEL="$(call current_pkg,.whl)" \
 	    DOCKER_BUILD_ARGS="$(DOCKER_BUILD_ARGS) --progress plain" \
 	    DOCKER_COMPOSE_RUN_ARGS="$(DOCKER_COMPOSE_RUN_ARGS) -T" \
@@ -963,7 +916,6 @@
 
 .PHONY: devel-upgrade-branch
 ### Reset an upgrade branch, commit upgraded dependencies on it, and push for review.
-<<<<<<< HEAD
 devel-upgrade-branch: ~/.gitconfig ./var/log/gpg-import.log \
 		./var/git/refs/remotes/$(VCS_REMOTE)/$(VCS_BRANCH) \
 		./var/log/git-remotes.log
@@ -972,11 +924,7 @@
 	then
 	    remote_branch_exists=true
 	fi
-	git switch -C "$(VCS_BRANCH)-upgrade" --track "$(VCS_BRANCH)" --
-=======
-devel-upgrade-branch: ~/.gitconfig ./var/git/refs/remotes/$(VCS_REMOTE)/$(VCS_BRANCH)
 	git switch -C "$(VCS_BRANCH)-upgrade"
->>>>>>> 63e5fbe7
 	now=$$(date -u)
 	$(MAKE) -e devel-upgrade
 	if $(MAKE) -e "test-clean"
@@ -1186,43 +1134,7 @@
 $(HOME)/.local/var/log/project-structure-host-install.log: ./bin/host-install \
 		./build-host/requirements.txt.in
 	mkdir -pv "$(dir $(@))"
-<<<<<<< HEAD
-	(
-	    if ! which pip
-	    then
-	        if which apk
-	        then
-	            sudo apk update
-	            sudo apk add \
-# We need `$ envsubst` in the `expand-template:` target recipe:
-	                "gettext" \
-# We need `$ pip3` to install the project's Python tools:
-	                "py3-pip" \
-# Needed for dependencies we can't get current versions for locally:
-	                "docker-cli-compose" \
-# Needed for publishing releases from CI/CD:
-	                "gnupg" "github-cli" "curl"
-	        elif which apt-get
-	        then
-	            sudo apt-get update
-	            sudo apt-get install -y "gettext-base" "python3-pip" \
-	                "docker-compose-plugin" "gnupg" "gh" "curl"
-	        else
-	            set +x
-	            echo "ERROR: OS not supported for installing host dependencies"
-	            false
-	        fi
-	    fi
-	    if [ -e ./build-host/requirements-$(PYTHON_HOST_ENV).txt ]
-	    then
-	        pip install -r "./build-host/requirements-$(PYTHON_HOST_ENV).txt"
-	    else
-	        pip install -r "./build-host/requirements.txt.in"
-	    fi
-	) |& tee -a "$(@)"
-=======
 	"$(<)" |& tee -a "$(@)"
->>>>>>> 63e5fbe7
 
 # https://docs.docker.com/build/building/multi-platform/#building-multi-platform-images
 $(HOME)/.local/var/log/docker-multi-platform-host-install.log:
@@ -1347,13 +1259,8 @@
 ./var/log/docker-login-DOCKER.log:
 	$(MAKE) "./.env"
 	mkdir -pv "$(dir $(@))"
-<<<<<<< HEAD
-	set +x
-	source "./.env"
-	export DOCKER_PASS
 	if [ -n "$${DOCKER_PASS}" ]
 	then
-	    set -x
 	    printenv "DOCKER_PASS" | docker login -u "merpatterson" --password-stdin
 	elif [ "$(CI_IS_FORK)" != "true" ]
 	then
@@ -1365,12 +1272,8 @@
 # settings.
 ./var/log/docker-login-GITLAB.log: ./.env
 	mkdir -pv "$(dir $(@))"
-	set +x
-	source "./.env"
-	export CI_REGISTRY_PASSWORD
 	if [ -n "$${CI_REGISTRY_PASSWORD}" ]
 	then
-	    set -x
 	    printenv "CI_REGISTRY_PASSWORD" |
 	        docker login -u "$(CI_REGISTRY_USER)" --password-stdin "$(CI_REGISTRY)"
 	elif [ "$(CI_IS_FORK)" != "true" ]
@@ -1383,25 +1286,13 @@
 # button at the bottom of the container registry's web UI.
 ./var/log/docker-login-GITHUB.log: ./.env
 	mkdir -pv "$(dir $(@))"
-	set +x
-	source "./.env"
-	export PROJECT_GITHUB_PAT
 	if [ -n "$${PROJECT_GITHUB_PAT}" ]
 	then
-	    set -x
 	    printenv "PROJECT_GITHUB_PAT" |
 	        docker login -u "$(GITHUB_REPOSITORY_OWNER)" --password-stdin "ghcr.io"
 	elif [ "$(CI_IS_FORK)" != "true" ]
 	then
 	    echo "ERROR: PROJECT_GITHUB_PAT missing from ./.env or CI secrets"
-=======
-	if [ -n "$${DOCKER_PASS}" ]
-	then
-	    printenv "DOCKER_PASS" | docker login -u "merpatterson" --password-stdin
-	elif [ "$(CI_IS_FORK)" != "true" ]
-	then
-	    echo "ERROR: DOCKER_PASS missing from ./.env"
->>>>>>> 63e5fbe7
 	    false
 	fi
 	date | tee -a "$(@)"
