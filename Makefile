## Development, build and maintenance tasks:
#
# To ease discovery for new contributors, variables that act as options affecting
# behavior are at the top.  Then skip to `## Top-level targets:` below to find targets
# intended for use by developers.  The real work, however, is in the recipes for real
# targets that follow.  If making changes here, please start by reading the philosophy
# commentary at the bottom of this file.

# Variables used as options to control behavior:
export TEMPLATE_IGNORE_EXISTING=false
# https://devguide.python.org/versions/#supported-versions
PYTHON_SUPPORTED_MINORS=3.11 3.10 3.9 3.8 3.7
export DOCKER_USER=merpatterson


## "Private" Variables:

# Variables that aren't likely to be of concern those just using and reading top-level
# targets.  Mostly variables whose values are derived from the environment or other
# values.  If adding a variable whose value isn't a literal constant or intended for use
# on the CLI as an option, add it to the appropriate grouping below.  Unfortunately,
# variables referenced in targets or prerequisites need to be defined above those
# references (as opposed to references in recipes), which means we can't move these
# further below for readability and discover.

### Defensive settings for make:
#     https://tech.davis-hansson.com/p/make/
SHELL:=bash
.ONESHELL:
.SHELLFLAGS:=-eu -o pipefail -c
.SILENT:
.DELETE_ON_ERROR:
MAKEFLAGS+=--warn-undefined-variables
MAKEFLAGS+=--no-builtin-rules
PS1?=$$
EMPTY=
COMMA=,

# Values derived from the environment:
USER_NAME:=$(shell id -u -n)
USER_FULL_NAME:=$(shell \
    getent passwd "$(USER_NAME)" | cut -d ":" -f 5 | cut -d "," -f 1)
ifeq ($(USER_FULL_NAME),)
USER_FULL_NAME=$(USER_NAME)
endif
USER_EMAIL:=$(USER_NAME)@$(shell hostname -f)
export PUID:=$(shell id -u)
export PGID:=$(shell id -g)
export CHECKOUT_DIR=$(PWD)
TZ=Etc/UTC
ifneq ("$(wildcard /usr/share/zoneinfo/)","")
TZ=$(shell \
  realpath --relative-to=/usr/share/zoneinfo/ \
  $(firstword $(realpath /private/etc/localtime /etc/localtime)) \
)
endif
export TZ
export DOCKER_GID=$(shell getent group "docker" | cut -d ":" -f 3)

# Values concerning supported Python versions:
# Use the same Python version tox would as a default.
# https://tox.wiki/en/latest/config.html#base_python
PYTHON_HOST_MINOR:=$(shell \
    pip --version | sed -nE 's|.* \(python ([0-9]+.[0-9]+)\)$$|\1|p;q')
export PYTHON_HOST_ENV=py$(subst .,,$(PYTHON_HOST_MINOR))
# Determine the latest installed Python version of the supported versions
PYTHON_BASENAMES=$(PYTHON_SUPPORTED_MINORS:%=python%)
PYTHON_AVAIL_EXECS:=$(foreach \
    PYTHON_BASENAME,$(PYTHON_BASENAMES),$(shell which $(PYTHON_BASENAME)))
PYTHON_LATEST_EXEC=$(firstword $(PYTHON_AVAIL_EXECS))
PYTHON_LATEST_BASENAME=$(notdir $(PYTHON_LATEST_EXEC))
PYTHON_MINOR=$(PYTHON_HOST_MINOR)
ifeq ($(PYTHON_MINOR),)
# Fallback to the latest installed supported Python version
PYTHON_MINOR=$(PYTHON_LATEST_BASENAME:python%=%)
endif
PYTHON_LATEST_MINOR=$(firstword $(PYTHON_SUPPORTED_MINORS))
PYTHON_LATEST_ENV=py$(subst .,,$(PYTHON_LATEST_MINOR))
PYTHON_MINORS=$(PYTHON_SUPPORTED_MINORS)
ifeq ($(PYTHON_MINOR),)
export PYTHON_MINOR=$(firstword $(PYTHON_MINORS))
else ifeq ($(findstring $(PYTHON_MINOR),$(PYTHON_MINORS)),)
export PYTHON_MINOR=$(firstword $(PYTHON_MINORS))
endif
export PYTHON_MINOR
export PYTHON_ENV=py$(subst .,,$(PYTHON_MINOR))
PYTHON_SHORT_MINORS=$(subst .,,$(PYTHON_MINORS))
PYTHON_ENVS=$(PYTHON_SHORT_MINORS:%=py%)
PYTHON_ALL_ENVS=$(PYTHON_ENVS) build
export PYTHON_WHEEL=

# Values derived from VCS/git:
VCS_LOCAL_BRANCH:=$(shell git branch --show-current)
VCS_TAG=
ifeq ($(VCS_LOCAL_BRANCH),)
# Guess branch name from tag:
ifneq ($(shell echo "$(VCS_TAG)" | grep -E '^v[0-9]+\.[0-9]+\.[0-9]+$$'),)
# Final release, should be from main:
VCS_LOCAL_BRANCH=main
else ifneq ($(shell echo "$(VCS_TAG)" | grep -E '^v[0-9]+\.[0-9]+\.[0-9]+.+$$'),)
# Pre-release, should be from develop:
VCS_LOCAL_BRANCH=develop
endif
endif
# Reproduce what we need of git's branch and remote configuration and logic:
VCS_CLONE_REMOTE:=$(shell git config "clone.defaultRemoteName")
ifeq ($(VCS_CLONE_REMOTE),)
VCS_CLONE_REMOTE=origin
endif
VCS_PUSH_REMOTE:=$(shell git config "branch.$(VCS_LOCAL_BRANCH).pushRemote")
ifeq ($(VCS_PUSH_REMOTE),)
VCS_PUSH_REMOTE:=$(shell git config "remote.pushDefault")
endif
ifeq ($(VCS_PUSH_REMOTE),)
VCS_PUSH_REMOTE=$(VCS_CLONE_REMOTE)
endif
VCS_UPSTREAM_REMOTE:=$(shell git config "branch.$(VCS_LOCAL_BRANCH).remote")
ifeq ($(VCS_UPSTREAM_REMOTE),)
VCS_UPSTREAM_REMOTE:=$(shell git config "checkout.defaultRemote")
endif
VCS_UPSTREAM_REF:=$(shell git config "branch.$(VCS_LOCAL_BRANCH).merge")
VCS_UPSTREAM_BRANCH=$(VCS_UPSTREAM_REF:refs/heads/%=%)
# Determine the best remote and branch for versioning data, e.g. `v*` tags:
VCS_REMOTE=$(VCS_PUSH_REMOTE)
VCS_BRANCH=$(VCS_LOCAL_BRANCH)
# Determine the best remote and branch for release data, e.g. conventional commits:
VCS_COMPARE_REMOTE=$(VCS_UPSTREAM_REMOTE)
ifeq ($(VCS_COMPARE_REMOTE),)
VCS_COMPARE_REMOTE=$(VCS_PUSH_REMOTE)
endif
VCS_COMPARE_BRANCH=$(VCS_UPSTREAM_BRANCH)
ifeq ($(VCS_COMPARE_BRANCH),)
VCS_COMPARE_BRANCH=$(VCS_BRANCH)
endif
# If pushing to upstream release branches, get release data compared to the previous
# release:
ifeq ($(VCS_COMPARE_BRANCH),develop)
VCS_COMPARE_BRANCH=main
endif
VCS_BRANCH_SUFFIX=upgrade
VCS_MERGE_BRANCH=$(VCS_BRANCH:%-$(VCS_BRANCH_SUFFIX)=%)
# Assemble the targets used to avoid redundant fetches during release tasks:
VCS_FETCH_TARGETS=./var/git/refs/remotes/$(VCS_REMOTE)/$(VCS_BRANCH)
ifneq ($(VCS_REMOTE)/$(VCS_BRANCH),$(VCS_COMPARE_REMOTE)/$(VCS_COMPARE_BRANCH))
VCS_FETCH_TARGETS+=./var/git/refs/remotes/$(VCS_COMPARE_REMOTE)/$(VCS_COMPARE_BRANCH)
endif
# Also fetch develop for merging back in the final release:
VCS_RELEASE_FETCH_TARGETS=./var/git/refs/remotes/$(VCS_REMOTE)/$(VCS_BRANCH)
ifeq ($(VCS_BRANCH),main)
VCS_RELEASE_FETCH_TARGETS+=./var/git/refs/remotes/$(VCS_COMPARE_REMOTE)/develop
ifneq ($(VCS_REMOTE)/$(VCS_BRANCH),$(VCS_COMPARE_REMOTE)/develop)
ifneq ($(VCS_COMPARE_REMOTE)/$(VCS_COMPARE_BRANCH),$(VCS_COMPARE_REMOTE)/develop)
VCS_FETCH_TARGETS+=./var/git/refs/remotes/$(VCS_COMPARE_REMOTE)/develop
endif
endif
endif
ifneq ($(VCS_MERGE_BRANCH),$(VCS_BRANCH))
VCS_FETCH_TARGETS+=./var/git/refs/remotes/$(VCS_REMOTE)/$(VCS_MERGE_BRANCH)
endif

# Values used to run Tox:
TOX_ENV_LIST=$(subst $(EMPTY) ,$(COMMA),$(PYTHON_ENVS))
ifeq ($(words $(PYTHON_MINORS)),1)
TOX_RUN_ARGS=run
else
TOX_RUN_ARGS=run-parallel --parallel auto --parallel-live
endif
ifneq ($(PYTHON_WHEEL),)
TOX_RUN_ARGS+= --installpkg "$(PYTHON_WHEEL)"
endif
export TOX_RUN_ARGS
# The options that allow for rapid execution of arbitrary commands in the venvs managed
# by tox
TOX_EXEC_OPTS=--no-recreate-pkg --skip-pkg-install
TOX_EXEC_ARGS=tox exec $(TOX_EXEC_OPTS) -e "$(PYTHON_ENV)" --
TOX_EXEC_BUILD_ARGS=tox exec $(TOX_EXEC_OPTS) -e "build" --

# Values used to build Docker images:
DOCKER_FILE=./Dockerfile
DOCKER_BUILD_ARGS=--output "type=docker"
export DOCKER_BUILD_PULL=false
# Values used to tag built images:
export DOCKER_VARIANT=
DOCKER_VARIANT_PREFIX=
ifneq ($(DOCKER_VARIANT),)
DOCKER_VARIANT_PREFIX=$(DOCKER_VARIANT)-
endif
export DOCKER_BRANCH_TAG=$(subst /,-,$(VCS_BRANCH))
DOCKER_REGISTRIES=DOCKER
export DOCKER_REGISTRY=$(firstword $(DOCKER_REGISTRIES))
DOCKER_IMAGE_DOCKER=$(DOCKER_USER)/python-project-structure
DOCKER_IMAGE=$(DOCKER_IMAGE_$(DOCKER_REGISTRY))
# Values used to run built images in containers:
DOCKER_VOLUMES=\
./var/docker/$(PYTHON_ENV)/ \
./src/python_project_structure.egg-info/ \
./var/docker/$(PYTHON_ENV)/python_project_structure.egg-info/ \
./.tox/ ./var/docker/$(PYTHON_ENV)/.tox/
DOCKER_COMPOSE_RUN_ARGS=
DOCKER_COMPOSE_RUN_ARGS+= --rm
ifeq ($(shell tty),not a tty)
DOCKER_COMPOSE_RUN_ARGS+= -T
endif

# Values used for publishing releases:
# Safe defaults for testing the release process without publishing to the final/official
# hosts/indexes/registries:
BUILD_REQUIREMENTS=true
RELEASE_PUBLISH=false
PYPI_REPO=testpypi
DOCKER_BUILD_ARGS=
# Only publish releases from the `main` or `develop` branches:
ifeq ($(VCS_BRANCH),main)
RELEASE_PUBLISH=true
<<<<<<< HEAD
PYPI_REPO=pypi
# TEMPLATE: Choose the platforms on which your end-users need to be able to run the
# image.  These default platforms should cover most common end-user platforms, including
# modern Apple M1 CPUs, Raspberry Pi devices, etc.:
DOCKER_PLATFORMS=linux/amd64 linux/arm64 linux/arm/v7
=======
>>>>>>> f34469bd
else ifeq ($(VCS_BRANCH),develop)
# Publish pre-releases from the `develop` branch:
RELEASE_PUBLISH=true
endif
ifeq ($(RELEASE_PUBLISH),true)
PYPI_REPO=pypi
DOCKER_PLATFORMS=linux/amd64 linux/arm64 linux/arm/v7
endif
# Address undefined variables warnings when running under local development
PYPI_PASSWORD=
export PYPI_PASSWORD
TEST_PYPI_PASSWORD=
export TEST_PYPI_PASSWORD

# Done with `$(shell ...)`, echo recipe commands going forward
.SHELLFLAGS+= -x


## Makefile "functions":
#
# Snippets whose output is frequently used including across recipes.  Used for output
# only, not actually making any changes.
# https://www.gnu.org/software/make/manual/html_node/Call-Function.html

# Return the most recently built package:
current_pkg = $(shell ls -t ./dist/*$(1) | head -n 1)


## Top-level targets:

.PHONY: all
### The default target.
all: build

.PHONY: start
### Run the local development end-to-end stack services in the background as daemons.
start: build-docker-volumes-$(PYTHON_ENV) build-docker-$(PYTHON_MINOR) ./.env
	docker compose down
	docker compose up -d

.PHONY: run
### Run the local development end-to-end stack services in the foreground for debugging.
run: build-docker-volumes-$(PYTHON_ENV) build-docker-$(PYTHON_MINOR) ./.env
	docker compose down
	docker compose up


## Build Targets:
#
# Recipes that make artifacts needed for by end-users, development tasks, other recipes.

.PHONY: build
### Set up everything for development from a checkout, local and in containers.
build: ./.git/hooks/pre-commit \
		$(HOME)/.local/var/log/python-project-structure-host-install.log \
		build-docker

.PHONY: build-pkgs
### Ensure the built package is current when used outside of tox.
build-pkgs: ./var/git/refs/remotes/$(VCS_REMOTE)/$(VCS_BRANCH) \
		./var/docker/$(PYTHON_ENV)/log/build-devel.log build-docker-volumes-$(PYTHON_ENV)
# Defined as a .PHONY recipe so that multiple targets can depend on this as a
# pre-requisite and it will only be run once per invocation.
	rm -vf ./dist/*
# Build Python packages/distributions from the development Docker container for
# consistency/reproducibility.
	docker compose run $(DOCKER_COMPOSE_RUN_ARGS) python-project-structure-devel \
	    tox run -e "$(PYTHON_ENV)" --pkg-only
# Copy the wheel to a location accessible to all containers:
	cp -lfv "$$(
	    ls -t ./var/docker/$(PYTHON_ENV)/.tox/.pkg/dist/*.whl | head -n 1
	)" "./dist/"
# Also build the source distribution:
	docker compose run $(DOCKER_COMPOSE_RUN_ARGS) python-project-structure-devel \
	    tox run -e "$(PYTHON_ENV)" --override "testenv.package=sdist" --pkg-only
	cp -lfv "$$(
	    ls -t ./var/docker/$(PYTHON_ENV)/.tox/.pkg/dist/*.tar.gz | head -n 1
	)" "./dist/"

.PHONY: $(PYTHON_ENVS:%=build-requirements-%)
### Compile fixed/pinned dependency versions if necessary.
$(PYTHON_ENVS:%=build-requirements-%):
# Avoid parallel tox recreations stomping on each other
	$(MAKE) -e "$(@:build-requirements-%=./var/log/tox/%/build.log)"
	targets="./requirements/$(@:build-requirements-%=%)/user.txt \
	    ./requirements/$(@:build-requirements-%=%)/devel.txt \
	    ./requirements/$(@:build-requirements-%=%)/build.txt \
	    ./build-host/requirements-$(@:build-requirements-%=%).txt"
# Workaround race conditions in pip's HTTP file cache:
# https://github.com/pypa/pip/issues/6970#issuecomment-527678672
	$(MAKE) -e -j $${targets} ||
	    $(MAKE) -e -j $${targets} ||
	    $(MAKE) -e -j $${targets}

## Docker Build Targets:
#
# Strive for as much consistency as possible in development tasks between the local host
# and inside containers.  To that end, most of the `*-docker` container target recipes
# should run the corresponding `*-local` local host target recipes inside the
# development container.  Top level targets, like `test`, should run as much as possible
# inside the development container.

.PHONY: build-docker
### Set up for development in Docker containers.
build-docker: build-pkgs ./var/log/tox/build/build.log
	$(MAKE) -e -j PYTHON_WHEEL="$(call current_pkg,.whl)" \
	    DOCKER_BUILD_ARGS="--progress plain" \
	    $(PYTHON_MINORS:%=build-docker-%)

.PHONY: $(PYTHON_MINORS:%=build-docker-%)
### Set up for development in a Docker container for one Python version.
$(PYTHON_MINORS:%=build-docker-%):
	$(MAKE) -e \
	    PYTHON_MINORS="$(@:build-docker-%=%)" \
	    PYTHON_MINOR="$(@:build-docker-%=%)" \
	    PYTHON_ENV="py$(subst .,,$(@:build-docker-%=%))" \
	    "./var/docker/py$(subst .,,$(@:build-docker-%=%))/log/build-user.log"

.PHONY: build-docker-tags
### Print the list of image tags for the current registry and variant.
build-docker-tags:
	$(MAKE) -e $(DOCKER_REGISTRIES:%=build-docker-tags-%)

.PHONY: $(DOCKER_REGISTRIES:%=build-docker-tags-%)
### Print the list of image tags for the current registry and variant.
$(DOCKER_REGISTRIES:%=build-docker-tags-%): \
		./var/git/refs/remotes/$(VCS_REMOTE)/$(VCS_BRANCH) \
		./var/log/tox/build/build.log
	docker_image=$(DOCKER_IMAGE_$(@:build-docker-tags-%=%))
	echo $${docker_image}:$(DOCKER_VARIANT_PREFIX)$(PYTHON_ENV)-$(DOCKER_BRANCH_TAG)
ifeq ($(VCS_BRANCH),master)
# Only update tags end users may depend on to be stable from the `master` branch
	VERSION=$$(./.tox/build/bin/cz version --project)
	major_version=$$(echo $${VERSION} | sed -nE 's|([0-9]+).*|\1|p')
	minor_version=$$(
	    echo $${VERSION} | sed -nE 's|([0-9]+\.[0-9]+).*|\1|p'
	)
	echo $${docker_image}:$(DOCKER_VARIANT_PREFIX)$(PYTHON_ENV)-$${minor_version}
	echo $${docker_image}:$(DOCKER_VARIANT_PREFIX)$(PYTHON_ENV)-$${major_version}
	echo $${docker_image}:$(DOCKER_VARIANT_PREFIX)$(PYTHON_ENV)
endif
# This variant is the default used for tags such as `latest`
ifeq ($(PYTHON_MINOR),$(PYTHON_HOST_MINOR))
	echo $${docker_image}:$(DOCKER_VARIANT_PREFIX)$(DOCKER_BRANCH_TAG)
ifeq ($(VCS_BRANCH),master)
	echo $${docker_image}:$(DOCKER_VARIANT_PREFIX)$${minor_version}
	echo $${docker_image}:$(DOCKER_VARIANT_PREFIX)$${major_version}
ifeq ($(DOCKER_VARIANT),)
	echo $${docker_image}:latest
else
	echo $${docker_image}:$(DOCKER_VARIANT)
endif
endif
endif

.PHONY: build-docker-build
### Run the actual commands used to build the Docker container image.
build-docker-build: $(HOME)/.local/var/log/docker-multi-platform-host-install.log \
		./var/log/tox/build/build.log \
		./var/git/refs/remotes/$(VCS_REMOTE)/$(VCS_BRANCH) \
		./var/log/docker-login-DOCKER.log
# Workaround broken interactive session detection:
	docker pull "python:$(PYTHON_MINOR)"
	docker_image_tags=""
	for image_tag in $$(
	    $(MAKE) -e --no-print-directory build-docker-tags
	)
	do
	    docker_image_tags+="--tag $${image_tag} "
	done
# https://github.com/moby/moby/issues/39003#issuecomment-879441675
	docker buildx build $(DOCKER_BUILD_ARGS) \
	    --build-arg BUILDKIT_INLINE_CACHE="1" \
	    --build-arg PYTHON_MINOR="$(PYTHON_MINOR)" \
	    --build-arg PYTHON_ENV="$(PYTHON_ENV)" \
	    --build-arg VERSION="$$(./.tox/build/bin/cz version --project)" \
	    $${docker_image_tags} --file "$(DOCKER_FILE)" "./"

.PHONY: $(PYTHON_MINORS:%=build-docker-requirements-%)
### Pull container images and compile fixed/pinned dependency versions if necessary.
$(PYTHON_MINORS:%=build-docker-requirements-%): ./.env
	export PYTHON_MINOR="$(@:build-docker-requirements-%=%)"
	export PYTHON_ENV="py$(subst .,,$(@:build-docker-requirements-%=%))"
	$(MAKE) -e build-docker-volumes-$${PYTHON_ENV} \
	    "./var/docker/$${PYTHON_ENV}/log/build-devel.log"
	docker compose run $(DOCKER_COMPOSE_RUN_ARGS) python-project-structure-devel \
	    make -e PYTHON_MINORS="$(@:build-docker-requirements-%=%)" \
	    build-requirements-py$(subst .,,$(@:build-docker-requirements-%=%))

.PHONY: $(PYTHON_ENVS:%=build-docker-volumes-%)
### Ensure access permissions to build artifacts in Python version container volumes.
# If created by `# dockerd`, they end up owned by `root`.
$(PYTHON_ENVS:%=build-docker-volumes-%): \
		./src/python_project_structure.egg-info/ ./.tox/
	$(MAKE) -e \
	    $(@:build-docker-volumes-%=./var/docker/%/) \
	    $(@:build-docker-volumes-%=./var/docker/%/python_project_structure.egg-info/) \
	    $(@:build-docker-volumes-%=./var/docker/%/.tox/)


## Test Targets:
#
# Recipes that run the test suite.

.PHONY: test
### Format the code and run the full suite of tests, coverage checks, and linters.
test: test-docker-lint test-docker

.PHONY: test-local
### Run the full suite of tests on the local host.
test-local:
	tox $(TOX_RUN_ARGS) -e "$(TOX_ENV_LIST)"

.PHONY: test-debug
### Run tests in the host environment and invoke the debugger on errors/failures.
test-debug: ./var/log/tox/$(PYTHON_ENV)/editable.log
	$(TOX_EXEC_ARGS) pytest --pdb

.PHONY: test-docker
### Run the full suite of tests, coverage checks, and code linters in containers.
test-docker: build-pkgs ./var/log/tox/build/build.log
	$(MAKE) -e -j PYTHON_WHEEL="$(call current_pkg,.whl)" \
	    DOCKER_BUILD_ARGS="--progress plain" \
	    DOCKER_COMPOSE_RUN_ARGS="$(DOCKER_COMPOSE_RUN_ARGS) -T" \
	    $(PYTHON_MINORS:%=test-docker-%)

.PHONY: $(PYTHON_MINORS:%=test-docker-%)
### Run the full suite of tests inside a docker container for one Python version.
$(PYTHON_MINORS:%=test-docker-%):
	$(MAKE) -e \
	    PYTHON_MINORS="$(@:test-docker-%=%)" \
	    PYTHON_MINOR="$(@:test-docker-%=%)" \
	    PYTHON_ENV="py$(subst .,,$(@:test-docker-%=%))" \
	    test-docker-pyminor

.PHONY: test-docker-pyminor
### Run the full suite of tests inside a docker container for this Python version.
test-docker-pyminor: build-docker-volumes-$(PYTHON_ENV) build-docker-$(PYTHON_MINOR)
	docker_run_args="--rm"
	if [ ! -t 0 ]
	then
# No fancy output when running in parallel
	    docker_run_args+=" -T"
	fi
# Ensure the dist/package has been correctly installed in the image
	docker compose run --no-deps $${docker_run_args} python-project-structure \
	    python -c 'import pythonprojectstructure; print(pythonprojectstructure)'
# Run from the development Docker container for consistency
	docker compose run $${docker_run_args} python-project-structure-devel \
	    make -e PYTHON_MINORS="$(PYTHON_MINORS)" PYTHON_WHEEL="$(PYTHON_WHEEL)" \
	        test-local

.PHONY: test-docker-lint
### Check the style and content of the `./Dockerfile*` files
test-docker-lint: ./.env build-docker-volumes-$(PYTHON_ENV) \
		./var/log/docker-login-DOCKER.log
	docker compose pull hadolint
	docker compose run $(DOCKER_COMPOSE_RUN_ARGS) hadolint
	docker compose run $(DOCKER_COMPOSE_RUN_ARGS) hadolint \
	    hadolint "./Dockerfile.devel"
	docker compose run $(DOCKER_COMPOSE_RUN_ARGS) hadolint \
	    hadolint "./build-host/Dockerfile"

.PHONY: test-push
### Perform any checks that should only be run before pushing.
test-push: $(VCS_FETCH_TARGETS) \
		$(HOME)/.local/var/log/python-project-structure-host-install.log \
		./var/docker/$(PYTHON_ENV)/log/build-devel.log \
		build-docker-volumes-$(PYTHON_ENV) ./.env
ifeq ($(VCS_COMPARE_BRANCH),main)
# On `main`, compare with the previous commit on `main`
	vcs_compare_rev="$(VCS_COMPARE_REMOTE)/$(VCS_COMPARE_BRANCH)^"
else
	vcs_compare_rev="$(VCS_COMPARE_REMOTE)/$(VCS_COMPARE_BRANCH)"
	if ! git fetch "$(VCS_COMPARE_REMOTE)" "$(VCS_COMPARE_BRANCH)"
	then
# Compare with the pre-release branch if this branch hasn't been pushed yet:
	    vcs_compare_rev="$(VCS_COMPARE_REMOTE)/develop"
	fi
endif
	$(TOX_EXEC_BUILD_ARGS) cz check --rev-range "$${vcs_compare_rev}..HEAD"
	exit_code=0
	$(TOX_EXEC_BUILD_ARGS) python ./bin/cz-check-bump --compare-ref \
	    "$${vcs_compare_rev}" || exit_code=$$?
	if (( $$exit_code == 3 || $$exit_code == 21 ))
	then
	    exit
	elif (( $$exit_code != 0 ))
	then
	    exit $$exit_code
	else
	    docker compose run $(DOCKER_COMPOSE_RUN_ARGS) \
	        python-project-structure-devel $(TOX_EXEC_ARGS) \
	        towncrier check --compare-with "$${vcs_compare_rev}"
	fi

.PHONY: test-clean
### Confirm that the checkout is free of uncommitted VCS changes.
test-clean:
	if [ -n "$$(git status --porcelain)" ]
	then
	    set +x
	    echo "Checkout is not clean"
	    false
	fi


## Release Targets:
#
# Recipes that make an changes needed for releases and publish built artifacts to
# end-users.

.PHONY: release
### Publish installable Python packages and container images as required by commits.
release: release-python release-docker

.PHONY: release-python
### Publish installable Python packages to PyPI.
release-python: $(HOME)/.local/var/log/python-project-structure-host-install.log \
		~/.pypirc
# Only release from the `main` or `develop` branches:
ifeq ($(RELEASE_PUBLISH),true)
	$(MAKE) -e build-pkgs
# https://twine.readthedocs.io/en/latest/#using-twine
	$(TOX_EXEC_BUILD_ARGS) twine check ./dist/python?project?structure-*
# The VCS remote should reflect the release before the release is published to ensure
# that a published release is never *not* reflected in VCS.
	$(MAKE) -e test-clean
	$(TOX_EXEC_BUILD_ARGS) twine upload -s -r "$(PYPI_REPO)" \
	    ./dist/python?project?structure-*
endif

.PHONY: release-docker
### Publish all container images to all container registries.
release-docker: build-docker-volumes-$(PYTHON_ENV) build-docker \
		$(DOCKER_REGISTRIES:%=./var/log/docker-login-%.log)
	$(MAKE) -e -j DOCKER_COMPOSE_RUN_ARGS="$(DOCKER_COMPOSE_RUN_ARGS) -T" \
	    $(PYTHON_MINORS:%=release-docker-%)

.PHONY: $(PYTHON_MINORS:%=release-docker-%)
### Publish the container images for one Python version to all container registries.
$(PYTHON_MINORS:%=release-docker-%): \
		$(DOCKER_REGISTRIES:%=./var/log/docker-login-%.log) \
		$(HOME)/.local/var/log/docker-multi-platform-host-install.log
	export PYTHON_ENV="py$(subst .,,$(@:release-docker-%=%))"
# Build other platforms in emulation and rely on the layer cache for bundling the
# previously built native images into the manifests.
	DOCKER_BUILD_ARGS="--push"
ifneq ($(DOCKER_PLATFORMS),)
	DOCKER_BUILD_ARGS+=" --platform $(subst $(EMPTY) ,$(COMMA),$(DOCKER_PLATFORMS))"
endif
	export DOCKER_BUILD_ARGS
# Push the development manifest and images:
	$(MAKE) -e DOCKER_FILE="./Dockerfile.devel" DOCKER_VARIANT="devel" \
	    build-docker-build
# Push the end-user manifest and images:
	PYTHON_WHEEL="$$(ls -t ./dist/*.whl | head -n 1)"
	$(MAKE) -e DOCKER_BUILD_ARGS="$${DOCKER_BUILD_ARGS}\
	    --build-arg PYTHON_WHEEL=$${PYTHON_WHEEL}" build-docker-build
# Update Docker Hub `README.md` from the official/canonical Python version:
ifeq ($(VCS_BRANCH),main)
	if [ "$${PYTHON_ENV}" == "$(PYTHON_HOST_ENV)" ]
	then
	    $(MAKE) -e "./var/log/docker-login-DOCKER.log"
	    docker compose pull pandoc docker-pushrm
	    docker compose run $(DOCKER_COMPOSE_RUN_ARGS) docker-pushrm
	fi
endif

.PHONY: release-bump
### Bump the package version if on a branch that should trigger a release.
release-bump: ~/.gitconfig $(VCS_RELEASE_FETCH_TARGETS) \
		./var/log/git-remotes.log ./var/log/tox/build/build.log \
		./var/docker/$(PYTHON_ENV)/log/build-devel.log \
		./.env build-docker-volumes-$(PYTHON_ENV)
	if ! git diff --cached --exit-code
	then
	    set +x
	    echo "CRITICAL: Cannot bump version with staged changes"
	    false
	fi
# Ensure the local branch is updated to the forthcoming version bump commit:
	git switch -C "$(VCS_BRANCH)" "$$(git rev-parse HEAD)" --
ifeq ($(VCS_BRANCH),main)
	if ! $(TOX_EXEC_BUILD_ARGS) python ./bin/get-base-version $$(
	    $(TOX_EXEC_BUILD_ARGS) cz version --project
	)
	then
# There's no pre-release for which to publish a final release:
	    exit
	fi
else
# Only release if required by conventional commits:
	exit_code=0
	$(TOX_EXEC_BUILD_ARGS) python ./bin/cz-check-bump || exit_code=$$?
	if (( $$exit_code == 3 || $$exit_code == 21 ))
	then
# No commits require a release:
	    exit
	elif (( $$exit_code != 0 ))
	then
	    exit $$exit_code
	fi
endif
# Collect the versions involved in this release according to conventional commits:
	cz_bump_args="--check-consistency --no-verify"
ifneq ($(VCS_BRANCH),main)
	cz_bump_args+=" --prerelease beta"
endif
# Build and stage the release notes to be commited by `$ cz bump`
	next_version=$$(
	    $(TOX_EXEC_BUILD_ARGS) cz bump $${cz_bump_args} --yes --dry-run |
	    sed -nE 's|.* ([^ ]+) *→ *([^ ]+).*|\2|p;q'
	) || true
	docker compose run $(DOCKER_COMPOSE_RUN_ARGS) python-project-structure-devel \
	    tox exec $(TOX_EXEC_OPTS) -e "$(PYTHON_ENV)" -qq -- \
	    towncrier build --version "$${next_version}" --draft --yes \
	    >"./NEWS-VERSION.rst"
	git add -- "./NEWS-VERSION.rst"
	docker compose run $(DOCKER_COMPOSE_RUN_ARGS) python-project-structure-devel \
	    $(TOX_EXEC_ARGS) towncrier build --version "$${next_version}" --yes
# Increment the version in VCS
	$(TOX_EXEC_BUILD_ARGS) cz bump $${cz_bump_args}
# Ensure the container image reflects the version bump but we don't need to update the
# requirements again.
	touch \
	    $(PYTHON_ENVS:%=./requirements/%/user.txt) \
	    $(PYTHON_ENVS:%=./requirements/%/devel.txt) \
	    $(PYTHON_ENVS:%=./build-host/requirements-%.txt)
# Ensure the image is up-to-date for subsequent recipes.
	$(MAKE) -e "./var/docker/$(PYTHON_ENV)/log/build-user.log"
ifeq ($(VCS_BRANCH),main)
# Merge the bumped version back into `develop`:
	bump_rev="$$(git rev-parse HEAD)"
	git switch -C "develop" --track "$(VCS_COMPARE_REMOTE)/develop" --
	git merge --ff --gpg-sign \
	    -m "Merge branch 'main' release back into develop" "$${bump_rev}"
	git switch -C "$(VCS_BRANCH)" "$${bump_rev}" --
endif


## Development Targets:
#
# Recipes used by developers to make changes to the code.

.PHONY: devel-format
### Automatically correct code in this checkout according to linters and style checkers.
devel-format: $(HOME)/.local/var/log/python-project-structure-host-install.log
	$(TOX_EXEC_ARGS) autoflake -r -i --remove-all-unused-imports \
		--remove-duplicate-keys --remove-unused-variables \
		--remove-unused-variables "./src/pythonprojectstructure/"
	$(TOX_EXEC_ARGS) autopep8 -v -i -r "./src/pythonprojectstructure/"
	$(TOX_EXEC_ARGS) black "./src/pythonprojectstructure/"

.PHONY: devel-upgrade
### Update all fixed/pinned dependencies to their latest available versions.
devel-upgrade: ./.env build-docker-volumes-$(PYTHON_ENV) \
		./var/docker/$(PYTHON_ENV)/log/build-devel.log \
		./var/log/tox/build/build.log
	touch "./setup.cfg" "./requirements/build.txt.in" \
	    "./build-host/requirements.txt.in"
# Ensure the network is create first to avoid race conditions
	docker compose create python-project-structure-devel
	$(MAKE) -e -j DOCKER_COMPOSE_RUN_ARGS="$(DOCKER_COMPOSE_RUN_ARGS) -T" \
	    $(PYTHON_MINORS:%=build-docker-requirements-%)
# Update VCS hooks from remotes to the latest tag.
	$(TOX_EXEC_BUILD_ARGS) pre-commit autoupdate

.PHONY: devel-upgrade-branch
### Reset an upgrade branch, commit upgraded dependencies on it, and push for review.
devel-upgrade-branch: ~/.gitconfig ./var/git/refs/remotes/$(VCS_REMOTE)/$(VCS_BRANCH)
	git switch -C "$(VCS_BRANCH)-upgrade" --track "$(VCS_BRANCH)" --
	now=$$(date -u)
	$(MAKE) -e devel-upgrade
	if $(MAKE) -e "test-clean"
	then
# No changes from upgrade, exit successfully but push nothing
	    exit
	fi
# Commit the upgrade changes
	echo "Upgrade all requirements to the latest versions as of $${now}." \
	    >"./src/pythonprojectstructure/newsfragments/\
	+upgrade-requirements.bugfix.rst"
	git add --update './build-host/requirements-*.txt' './requirements/*/*.txt' \
	    "./.pre-commit-config.yaml"
	git add \
	    "./src/pythonprojectstructure/newsfragments/\
	+upgrade-requirements.bugfix.rst"
	git commit --all --gpg-sign -m \
	    "fix(deps): Upgrade requirements latest versions"
# Fail if upgrading left untracked files in VCS
	$(MAKE) -e "test-clean"

.PHONY: devel-merge
### Merge this branch with a suffix back into it's un-suffixed upstream.
devel-merge: ~/.gitconfig ./var/git/refs/remotes/$(VCS_REMOTE)/$(VCS_MERGE_BRANCH)
	merge_rev="$$(git rev-parse HEAD)"
	git switch -C "$(VCS_MERGE_BRANCH)" --track "$(VCS_REMOTE)/$(VCS_MERGE_BRANCH)"
	git merge --ff --gpg-sign -m \
	    $$'Merge branch \'$(VCS_BRANCH)\' into $(VCS_MERGE_BRANCH)\n\n[ci merge]' \
	    "$${merge_rev}"


## Clean Targets:
#
# Recipes used to restore the checkout to initial conditions.

.PHONY: clean
### Restore the checkout to a state as close to an initial clone as possible.
clean:
	docker compose down --remove-orphans --rmi "all" -v || true
	$(TOX_EXEC_BUILD_ARGS) pre-commit uninstall \
	    --hook-type "pre-commit" --hook-type "commit-msg" --hook-type "pre-push" \
	    || true
	$(TOX_EXEC_BUILD_ARGS) pre-commit clean || true
	git clean -dfx -e "var/" -e ".env"
	rm -rfv "./var/log/"
	rm -rf "./var/docker/"


## Real Targets:
#
# Recipes that make actual changes and create and update files for the target.

# Manage fixed/pinned versions in `./requirements/**.txt` files.  Has to be run for each
# python version in the virtual environment for that Python version:
# https://github.com/jazzband/pip-tools#cross-environment-usage-of-requirementsinrequirementstxt-and-pip-compile
$(PYTHON_ENVS:%=./requirements/%/devel.txt): ./pyproject.toml ./setup.cfg ./tox.ini
	true DEBUG Updated prereqs: $(?)
	$(MAKE) -e "$(@:requirements/%/devel.txt=./var/log/tox/%/build.log)"
	./.tox/$(@:requirements/%/devel.txt=%)/bin/pip-compile \
	    --resolver "backtracking" --upgrade --extra "devel" \
	    --output-file "$(@)" "$(<)"
	mkdir -pv "./var/log/"
	touch "./var/log/rebuild.log"
$(PYTHON_ENVS:%=./requirements/%/user.txt): ./pyproject.toml ./setup.cfg ./tox.ini
	true DEBUG Updated prereqs: $(?)
	$(MAKE) -e "$(@:requirements/%/user.txt=./var/log/tox/%/build.log)"
	./.tox/$(@:requirements/%/user.txt=%)/bin/pip-compile \
	    --resolver "backtracking" --upgrade --output-file "$(@)" "$(<)"
	mkdir -pv "./var/log/"
	touch "./var/log/rebuild.log"
$(PYTHON_ENVS:%=./build-host/requirements-%.txt): ./build-host/requirements.txt.in
	true DEBUG Updated prereqs: $(?)
	$(MAKE) -e "$(@:build-host/requirements-%.txt=./var/log/tox/%/build.log)"
	./.tox/$(@:build-host/requirements-%.txt=%)/bin/pip-compile \
	    --resolver "backtracking" --upgrade --output-file "$(@)" "$(<)"
# Only update the installed tox version for the latest/host/main/default Python version
	if [ "$(@:build-host/requirements-%.txt=%)" = "$(PYTHON_ENV)" ]
	then
# Don't install tox into one of it's own virtual environments
	    if [ -n "$${VIRTUAL_ENV:-}" ]
	    then
	        pip_bin="$$(which -a pip | grep -v "^$${VIRTUAL_ENV}/bin/" | head -n 1)"
	    else
	        pip_bin="pip"
	    fi
	    "$${pip_bin}" install -r "$(@)"
	fi
	mkdir -pv "./var/log/"
	touch "./var/log/rebuild.log"
$(PYTHON_ENVS:%=./requirements/%/build.txt): ./requirements/build.txt.in
	true DEBUG Updated prereqs: $(?)
	$(MAKE) -e "$(@:requirements/%/build.txt=./var/log/tox/%/build.log)"
	./.tox/$(@:requirements/%/build.txt=%)/bin/pip-compile \
	    --resolver "backtracking" --upgrade --output-file "$(@)" "$(<)"

# Targets used as pre-requisites to ensure virtual environments managed by tox have been
# created and can be used directly to save time on Tox's overhead when we don't need
# Tox's logic about when to update/recreate them, e.g.:
#     $ ./.tox/build/bin/cz --help
# Mostly useful for build/release tools.
$(PYTHON_ALL_ENVS:%=./var/log/tox/%/build.log):
	$(MAKE) -e "$(HOME)/.local/var/log/python-project-structure-host-install.log"
	mkdir -pv "$(dir $(@))"
	tox run $(TOX_EXEC_OPTS) -e "$(@:var/log/tox/%/build.log=%)" --notest |&
	    tee -a "$(@)"
# Workaround tox's `usedevelop = true` not working with `./pyproject.toml`.  Use as a
# prerequisite when using Tox-managed virtual environments directly and changes to code
# need to take effect immediately.
$(PYTHON_ENVS:%=./var/log/tox/%/editable.log):
	$(MAKE) -e "$(HOME)/.local/var/log/python-project-structure-host-install.log"
	mkdir -pv "$(dir $(@))"
	tox exec $(TOX_EXEC_OPTS) -e "$(@:var/log/tox/%/editable.log=%)" -- \
	    pip install -e "./" |& tee -a "$(@)"

## Docker real targets:

# Build the development image:
./var/docker/$(PYTHON_ENV)/log/build-devel.log: \
		./Dockerfile.devel ./.dockerignore ./bin/entrypoint \
		./pyproject.toml ./setup.cfg ./tox.ini \
		./build-host/requirements.txt.in ./docker-compose.yml \
		./docker-compose.override.yml ./.env \
		./var/docker/$(PYTHON_ENV)/log/rebuild.log
	true DEBUG Updated prereqs: $(?)
	$(MAKE) -e build-docker-volumes-$(PYTHON_ENV)
	mkdir -pv "$(dir $(@))"
ifeq ($(DOCKER_BUILD_PULL),true)
# Pull the development image and simulate as if it had been built here.
	if docker compose pull --quiet python-project-structure-devel
	then
	    touch "$(@)" "./var/docker/$(PYTHON_ENV)/log/rebuild.log"
# Ensure the virtualenv in the volume is also current:
	    docker compose run $(DOCKER_COMPOSE_RUN_ARGS) \
	        python-project-structure-devel make -e PYTHON_MINORS="$(PYTHON_MINOR)" \
	        "./var/log/tox/$(PYTHON_ENV)/build.log"
	    exit
	fi
endif
	$(MAKE) -e DOCKER_FILE="./Dockerfile.devel" DOCKER_VARIANT="devel" \
	    build-docker-build >>"$(@)"
# Update the pinned/frozen versions, if needed, using the container.  If changed, then
# we may need to re-build the container image again to ensure it's current and correct.
ifeq ($(BUILD_REQUIREMENTS),true)
	docker compose run $(DOCKER_COMPOSE_RUN_ARGS) python-project-structure-devel \
	    make -e PYTHON_MINORS="$(PYTHON_MINOR)" build-requirements-$(PYTHON_ENV)
	$(MAKE) -e "$(@)"
endif

# Build the end-user image:
./var/docker/$(PYTHON_ENV)/log/build-user.log: \
		./var/docker/$(PYTHON_ENV)/log/build-devel.log ./Dockerfile \
		./var/docker/$(PYTHON_ENV)/log/rebuild.log
	true DEBUG Updated prereqs: $(?)
ifeq ($(PYTHON_WHEEL),)
	$(MAKE) -e "build-pkgs"
	PYTHON_WHEEL="$$(ls -t ./dist/*.whl | head -n 1)"
endif
# Build the end-user image now that all required artifacts are built"
	mkdir -pv "$(dir $(@))"
	$(MAKE) -e DOCKER_BUILD_ARGS="$(DOCKER_BUILD_ARGS)\
	    --build-arg PYTHON_WHEEL=$${PYTHON_WHEEL}" build-docker-build >>"$(@)"
# The image installs the host requirements, reflect that in the bind mount volumes
	date >>"$(@:%/build-user.log=%/host-install.log)"

./var/ $(PYTHON_ENVS:%=./var/docker/%/) \
./src/python_project_structure.egg-info/ \
$(PYTHON_ENVS:%=./var/docker/%/python_project_structure.egg-info/) \
./.tox/ $(PYTHON_ENVS:%=./var/docker/%/.tox/):
	mkdir -pv "$(@)"

# Marker file used to trigger the rebuild of the image for just one Python version.
# Useful to workaround async timestamp issues when running jobs in parallel:
./var/docker/$(PYTHON_ENV)/log/rebuild.log:
	mkdir -pv "$(dir $(@))"
	date >>"$(@)"

# Local environment variables from a template:
./.env: ./.env.in
	$(MAKE) -e "template=$(<)" "target=$(@)" expand-template

# Install all tools required by recipes that have to be installed externally on the
# host.  Use a target file outside this checkout to support multiple checkouts.  Use a
# target specific to this project so that other projects can use the same approach but
# with different requirements.
$(HOME)/.local/var/log/python-project-structure-host-install.log:
	mkdir -pv "$(dir $(@))"
	(
	    if ! which pip
	    then
	        if which apk
	        then
	            apk update
	            apk add "gettext" "py3-pip"
	        else
	            sudo apt-get update
	            sudo apt-get install -y "gettext-base" "python3-pip"
	        fi
	    fi
	    if [ -e ./build-host/requirements-$(PYTHON_HOST_ENV).txt ]
	    then
	        pip install -r "./build-host/requirements-$(PYTHON_HOST_ENV).txt"
	    else
	        pip install -r "./build-host/requirements.txt.in"
	    fi
	) |& tee -a "$(@)"

# https://docs.docker.com/build/building/multi-platform/#building-multi-platform-images
$(HOME)/.local/var/log/docker-multi-platform-host-install.log:
	mkdir -pv "$(dir $(@))"
	if ! docker context inspect "multi-platform" |& tee -a "$(@)"
	then
	    docker context create "multi-platform" |& tee -a "$(@)"
	fi
	if ! docker buildx inspect |& tee -a "$(@)" |
	    grep -q '^ *Endpoint: *multi-platform *'
	then
	    docker buildx create --use "multi-platform" |& tee -a "$(@)"
	fi

# Retrieve VCS data needed for versioning (tags) and release (release notes).
$(VCS_FETCH_TARGETS): ./.git/logs/HEAD
	git_fetch_args=--tags
	if [ "$$(git rev-parse --is-shallow-repository)" == "true" ]
	then
	    git_fetch_args+=" --unshallow"
	fi
	branch_path="$(@:var/git/refs/remotes/%=%)"
	mkdir -pv "$(dir $(@))"
	if ! git fetch $${git_fetch_args} "$${branch_path%%/*}" "$${branch_path#*/}" |&
	    tee -a "$(@)"
	then
# If the local branch doesn't exist, fall back to the pre-release branch:
	    git fetch $${git_fetch_args} "$${branch_path%%/*}" "develop" |&
	        tee -a "$(@)"
	fi

./.git/hooks/pre-commit:
	$(MAKE) -e "$(HOME)/.local/var/log/python-project-structure-host-install.log"
	$(TOX_EXEC_BUILD_ARGS) pre-commit install \
	    --hook-type "pre-commit" --hook-type "commit-msg" --hook-type "pre-push"

# Capture any project initialization tasks for reference.  Not actually usable.
./pyproject.toml:
	$(MAKE) -e "$(HOME)/.local/var/log/python-project-structure-host-install.log"
	$(TOX_EXEC_BUILD_ARGS) cz init

# Tell Emacs where to find checkout-local tools needed to check the code.
./.dir-locals.el: ./.dir-locals.el.in
	$(MAKE) -e "template=$(<)" "target=$(@)" expand-template

# Ensure minimal VCS configuration, mostly useful in automation such as CI.
~/.gitconfig:
	git config --global user.name "$(USER_FULL_NAME)"
	git config --global user.email "$(USER_EMAIL)"

# Ensure release publishing authentication, mostly useful in automation such as CI.
~/.pypirc: ./home/.pypirc.in
	$(MAKE) -e "template=$(<)" "target=$(@)" expand-template

./var/log/docker-login-DOCKER.log: ./.env
	mkdir -pv "$(dir $(@))"
	set +x
	source "./.env"
	export DOCKER_PASS
	set -x
	printenv "DOCKER_PASS" | docker login -u "merpatterson" --password-stdin
	date | tee -a "$(@)"


## Utility Targets:
#
# Recipes used to make similar changes across targets where using Make's basic syntax
# can't be used.

.PHONY: expand-template
## Create a file from a template replacing environment variables
expand-template:
	$(MAKE) -e "$(HOME)/.local/var/log/python-project-structure-host-install.log"
	set +x
	if [ -e "$(target)" ]
	then
ifeq ($(TEMPLATE_IGNORE_EXISTING),true)
	    exit
else
	    envsubst <"$(template)" | diff -u "$(target)" "-" || true
	    echo "ERROR: Template $(template) has been updated:"
	    echo "       Reconcile changes and \`$$ touch $(target)\`:"
	    false
endif
	fi
	envsubst <"$(template)" >"$(target)"

# TEMPLATE: Run this once for your project.  See the `./var/log/docker-login*.log`
# targets for the authentication environment variables that need to be set or just login
# to those container registries manually and touch these targets.
.PHONY: bootstrap-project
### Run any tasks needed to be run once for a given project by a maintainer
bootstrap-project: ./var/log/docker-login-DOCKER.log
# Initially seed the build host Docker image to bootstrap CI/CD environments
	$(MAKE) -e -C "./build-host/" release


## Makefile Development:
#
# Development primarily requires a balance of 2 priorities:
#
# - Ensure the correctness of the code and build artifacts
# - Minimize iteration time overhead in the inner loop of development
#
# This project uses Make to balance those priorities.  Target recipes capture the
# commands necessary to build artifacts, run tests, and check the code.  Top-level
# targets assemble those recipes to put it all together and ensure correctness.  Target
# prerequisites are used to define when build artifacts need to be updated so that
# time isn't wasted on unnecessary updates in the inner loop of development.
#
# The most important Make concept to understand if making changes here is that of real
# targets and prerequisites, as opposed to "phony" targets.  The target is only updated
# if any of its prerequisites are newer, IOW have a more recent modification time, than
# the target.  For example, if a new feature adds library as a new project dependency
# then correctness requires that the fixed/pinned versions be updated to include the new
# library.  Most of the time, however, the fixed/pinned versions don't need to be
# updated and it would waste significant time to always update them in the inner loop of
# development.  We express this relationship in Make by defining the files containing
# the fixed/pinned versions as targets and the `./setup.cfg` file where dependencies are
# defined as a prerequisite:
#
#    ./requirements.txt: setup.cfg
#        ./.tox/py310/bin/pip-compile --output-file "$(@)" "$(<)"
#
# To that end, developers should use real target files whenever possible when adding
# recipes to this file.
#
# Sometimes the task we need a recipe to accomplish should only be run when certain
# changes have been made and as such we can use those changed files as prerequisites but
# the task doesn't produce an artifact appropriate for use as the target for the recipe.
# In that case, the recipe can write "simulated" artifact such as by piping output to a
# log file:
#
#     ./var/log/foo.log:
#         mkdir -pv "$(dir $(@))"
#         ./.tox/build/bin/python "./bin/foo.py" | tee -a "$(@)"
#
# This is also useful when none of the modification times of produced artifacts can be
# counted on to correctly reflect when any subsequent targets need to be updated when
# using this target as a pre-requisite in turn.  If no output can be captured, then the
# recipe can create arbitrary output:
#
#     ./var/log/foo.log:
#         ./.tox/build/bin/python "./bin/foo.py"
#         mkdir -pv "$(dir $(@))"
#         date | tee -a "$(@)"
#
# If a target is needed by the recipe of another target but should *not* trigger updates
# when it's newer, such as one-time host install tasks, then use that target in a
# sub-make instead of as a prerequisite:
#
#     ./var/log/foo.log:
#         $(MAKE) "./var/log/bar.log"
#
# We use a few more Make features than these core features and welcome further use of
# such features:
#
# - `$(@)`:
#   The automatic variable containing the file path for the target
#
# - `$(<)`:
#   The automatic variable containing the file path for the first prerequisite
#
# - `$(FOO:%=foo-%)`:
#   Substitution references to generate transformations of space-separated values
#
# - `$ make FOO=bar ...`:
#   Overriding variables on the command-line when invoking make as "options"
#
# We want to avoid, however, using many more features of Make, particularly the more
# "magical" features, to keep it readable, discover-able, and otherwise accessible to
# developers who may not have significant familiarity with Make.  If there's a good,
# pragmatic reason to add use of further features feel free to make the case but avoid
# them if possible.<|MERGE_RESOLUTION|>--- conflicted
+++ resolved
@@ -212,20 +212,15 @@
 # Only publish releases from the `main` or `develop` branches:
 ifeq ($(VCS_BRANCH),main)
 RELEASE_PUBLISH=true
-<<<<<<< HEAD
+else ifeq ($(VCS_BRANCH),develop)
+# Publish pre-releases from the `develop` branch:
+RELEASE_PUBLISH=true
+endif
+ifeq ($(RELEASE_PUBLISH),true)
 PYPI_REPO=pypi
 # TEMPLATE: Choose the platforms on which your end-users need to be able to run the
 # image.  These default platforms should cover most common end-user platforms, including
 # modern Apple M1 CPUs, Raspberry Pi devices, etc.:
-DOCKER_PLATFORMS=linux/amd64 linux/arm64 linux/arm/v7
-=======
->>>>>>> f34469bd
-else ifeq ($(VCS_BRANCH),develop)
-# Publish pre-releases from the `develop` branch:
-RELEASE_PUBLISH=true
-endif
-ifeq ($(RELEASE_PUBLISH),true)
-PYPI_REPO=pypi
 DOCKER_PLATFORMS=linux/amd64 linux/arm64 linux/arm/v7
 endif
 # Address undefined variables warnings when running under local development
