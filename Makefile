--- conflicted
+++ resolved
@@ -106,12 +106,18 @@
 # inside the development container.
 
 .PHONY: build
-<<<<<<< HEAD
 ### Set up everything for development from a checkout, local and in containers
 build: ./.git/hooks/pre-commit build-docker
 .PHONY: build-docker
 ### Set up for development in Docker containers
 build-docker: ./.env ./var/log/host-install.log
+ifeq ($(RELEASE_PUBLISH),true)
+	if [ -e "./build/next-version.txt" ]
+	then
+# Ensure the build is made from the version bump commit if it was done elsewhere:
+	    git pull --ff-only "origin" "v$$(cat "./build/next-version.txt")"
+	fi
+endif
 # Avoid parallel tox recreations stomping on each other
 	$(MAKE) "./var/log/tox/build/build.log"
 	$(MAKE) -e -j DOCKER_BUILD_ARGS="--progress plain" \
@@ -122,22 +128,6 @@
 	$(MAKE) -e PYTHON_MINORS="$(@:build-docker-%=%)" \
 	    PYTHON_ENV="py$(subst .,,$(@:build-docker-%=%))" \
 	    "./var/docker/py$(subst .,,$(@:build-docker-%=%))/log/build.log"
-=======
-### Perform any currently necessary local set-up common to most operations
-build: ./.git/hooks/pre-commit ./var/log/host-install.log
-ifeq ($(RELEASE_PUBLISH),true)
-	if [ -e "./build/next-version.txt" ]
-	then
-# Ensure the build is made from the version bump commit if it was done elsewhere:
-	    git pull --ff-only "origin" "v$$(cat "./build/next-version.txt")"
-	fi
-endif
-# Running `$ pip-compile` in parallel generates a lot of network requests so if your
-# network connection is intermittent, even rarely, you'll probably see these errors:
-#     WARNING: Skipping page https://pypi.org/simple/wheel/ because the GET request got
-#     Content-Type: .  The only supported Content-Type is text/html
-	$(MAKE) -e -j $(PYTHON_ENVS:%=build-requirements-%)
->>>>>>> 373d4551
 .PHONY: $(PYTHON_ENVS:%=build-requirements-%)
 ### Compile fixed/pinned dependency versions if necessary
 $(PYTHON_ENVS:%=build-requirements-%):
@@ -259,25 +249,22 @@
 release: release-python release-docker
 .PHONY: release-python
 ### Publish installable Python packages to PyPI
-<<<<<<< HEAD
 release-python: \
 		./var/docker/$(PYTHON_ENV)/log/build.log \
 		./var/docker/$(PYTHON_ENV)/.tox/$(PYTHON_ENV)/bin/activate \
 		 ./var/log/host-install.log \
 		~/.pypirc \
 		./dist/.current.whl
+ifeq ($(RELEASE_PUBLISH),true)
+	if [ -e "./build/next-version.txt" ]
+	then
+# Ensure the release is made from the version bump commit if it was done elsewhere:
+	    git pull --ff-only "origin" "v$$(cat "./build/next-version.txt")"
+	fi
+endif
 # Build Python packages/distributions from the development Docker container for
 # consistency/reproducibility.
 	docker compose run --rm python-project-structure-devel pyproject-build -s
-=======
-release: ./var/log/host-install.log ~/.pypirc
-ifeq ($(RELEASE_PUBLISH),true)
-# Ensure the release is made from the version bump commit if it was done elsewhere:
-	git pull --ff-only "origin" "v$$(cat "./build/next-version.txt")"
-endif
-# Build the actual release artifacts, tox builds the `sdist` so here we build the wheel
-	$(TOX_EXEC_ARGS) pyproject-build --outdir "./.tox/.pkg/dist/" -w
->>>>>>> 373d4551
 # https://twine.readthedocs.io/en/latest/#using-twine
 	$(TOX_EXEC_BUILD_ARGS) twine check ./dist/python?project?structure-*
 	$(MAKE) "check-clean"
