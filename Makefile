# SPDX-FileCopyrightText: 2023 Ross Patterson <me@rpatterson.net>
#
# SPDX-License-Identifier: MIT

## Development, build and maintenance tasks:
#
# To ease discovery for new contributors, variables that act as options affecting
# behavior are at the top.  Then skip to `## Top-level targets:` below to find targets
# intended for use by developers.  The real work, however, is in the recipes for real
# targets that follow.  If making changes here, please start by reading the philosophy
# commentary at the bottom of this file.

# Project specific values:
export PROJECT_NAMESPACE=rpatterson
export PROJECT_NAME=project-structure

# Variables used as options to control behavior:
export TEMPLATE_IGNORE_EXISTING=false
# https://devguide.python.org/versions/#supported-versions
PYTHON_SUPPORTED_MINORS=3.10 3.11 3.9 3.8 3.7
export DOCKER_USER=merpatterson


## "Private" Variables:

# Variables that aren't likely to be of concern those just using and reading top-level
# targets.  Mostly variables whose values are derived from the environment or other
# values.  If adding a variable whose value isn't a literal constant or intended for use
# on the CLI as an option, add it to the appropriate grouping below.  Unfortunately,
# variables referenced in targets or prerequisites need to be defined above those
# references (as opposed to references in recipes), which means we can't move these
# further below for readability and discover.

### Defensive settings for make:
#     https://tech.davis-hansson.com/p/make/
SHELL:=bash
.ONESHELL:
.SHELLFLAGS:=-eu -o pipefail -c
.SILENT:
.DELETE_ON_ERROR:
MAKEFLAGS+=--warn-undefined-variables
MAKEFLAGS+=--no-builtin-rules
PS1?=$$
EMPTY=
COMMA=,

# Values derived from the environment:
USER_NAME:=$(shell id -u -n)
USER_FULL_NAME:=$(shell \
    getent passwd "$(USER_NAME)" | cut -d ":" -f 5 | cut -d "," -f 1)
ifeq ($(USER_FULL_NAME),)
USER_FULL_NAME=$(USER_NAME)
endif
USER_EMAIL:=$(USER_NAME)@$(shell hostname -f)
export PUID:=$(shell id -u)
export PGID:=$(shell id -g)
export CHECKOUT_DIR=$(PWD)
TZ=Etc/UTC
ifneq ("$(wildcard /usr/share/zoneinfo/)","")
TZ=$(shell \
  realpath --relative-to=/usr/share/zoneinfo/ \
  $(firstword $(realpath /private/etc/localtime /etc/localtime)) \
)
endif
export TZ
export DOCKER_GID=$(shell getent group "docker" | cut -d ":" -f 3)

# Values concerning supported Python versions:
# Use the same Python version tox would as a default.
# https://tox.wiki/en/latest/config.html#base_python
PYTHON_HOST_MINOR:=$(shell \
    pip3 --version | sed -nE 's|.* \(python ([0-9]+.[0-9]+)\)$$|\1|p;q')
export PYTHON_HOST_ENV=py$(subst .,,$(PYTHON_HOST_MINOR))
# Determine the latest installed Python version of the supported versions
PYTHON_BASENAMES=$(PYTHON_SUPPORTED_MINORS:%=python%)
PYTHON_AVAIL_EXECS:=$(foreach \
    PYTHON_BASENAME,$(PYTHON_BASENAMES),$(shell which $(PYTHON_BASENAME)))
PYTHON_LATEST_EXEC=$(firstword $(PYTHON_AVAIL_EXECS))
PYTHON_LATEST_BASENAME=$(notdir $(PYTHON_LATEST_EXEC))
PYTHON_MINOR=$(PYTHON_HOST_MINOR)
ifeq ($(PYTHON_MINOR),)
# Fallback to the latest installed supported Python version
PYTHON_MINOR=$(PYTHON_LATEST_BASENAME:python%=%)
endif
PYTHON_LATEST_MINOR=$(firstword $(PYTHON_SUPPORTED_MINORS))
PYTHON_LATEST_ENV=py$(subst .,,$(PYTHON_LATEST_MINOR))
PYTHON_MINORS=$(PYTHON_SUPPORTED_MINORS)
ifeq ($(PYTHON_MINOR),)
PYTHON_MINOR=$(firstword $(PYTHON_MINORS))
else ifeq ($(findstring $(PYTHON_MINOR),$(PYTHON_MINORS)),)
PYTHON_MINOR=$(firstword $(PYTHON_MINORS))
endif
export PYTHON_MINOR
export PYTHON_ENV=py$(subst .,,$(PYTHON_MINOR))
PYTHON_SHORT_MINORS=$(subst .,,$(PYTHON_MINORS))
PYTHON_ENVS=$(PYTHON_SHORT_MINORS:%=py%)
PYTHON_ALL_ENVS=$(PYTHON_ENVS) build
PYTHON_EXTRAS=test devel
PYTHON_PROJECT_PACKAGE=$(subst -,,$(PROJECT_NAME))
PYTHON_PROJECT_GLOB=$(subst -,?,$(PROJECT_NAME))
export PYTHON_WHEEL=

# Values derived from VCS/git:
VCS_LOCAL_BRANCH:=$(shell git branch --show-current)
VCS_TAG=
ifeq ($(VCS_LOCAL_BRANCH),)
# Guess branch name from tag:
ifneq ($(shell echo "$(VCS_TAG)" | grep -E '^v[0-9]+\.[0-9]+\.[0-9]+$$'),)
# Final release, should be from main:
VCS_LOCAL_BRANCH=main
else ifneq ($(shell echo "$(VCS_TAG)" | grep -E '^v[0-9]+\.[0-9]+\.[0-9]+.+$$'),)
# Pre-release, should be from develop:
VCS_LOCAL_BRANCH=develop
endif
endif
# Reproduce what we need of git's branch and remote configuration and logic:
VCS_CLONE_REMOTE:=$(shell git config "clone.defaultRemoteName")
ifeq ($(VCS_CLONE_REMOTE),)
VCS_CLONE_REMOTE=origin
endif
VCS_PUSH_REMOTE:=$(shell git config "branch.$(VCS_LOCAL_BRANCH).pushRemote")
ifeq ($(VCS_PUSH_REMOTE),)
VCS_PUSH_REMOTE:=$(shell git config "remote.pushDefault")
endif
ifeq ($(VCS_PUSH_REMOTE),)
VCS_PUSH_REMOTE=$(VCS_CLONE_REMOTE)
endif
VCS_UPSTREAM_REMOTE:=$(shell git config "branch.$(VCS_LOCAL_BRANCH).remote")
ifeq ($(VCS_UPSTREAM_REMOTE),)
VCS_UPSTREAM_REMOTE:=$(shell git config "checkout.defaultRemote")
endif
VCS_UPSTREAM_REF:=$(shell git config "branch.$(VCS_LOCAL_BRANCH).merge")
VCS_UPSTREAM_BRANCH=$(VCS_UPSTREAM_REF:refs/heads/%=%)
# Determine the best remote and branch for versioning data, e.g. `v*` tags:
VCS_REMOTE=$(VCS_PUSH_REMOTE)
VCS_BRANCH=$(VCS_LOCAL_BRANCH)
# Determine the best remote and branch for release data, e.g. conventional commits:
VCS_COMPARE_REMOTE=$(VCS_UPSTREAM_REMOTE)
ifeq ($(VCS_COMPARE_REMOTE),)
VCS_COMPARE_REMOTE=$(VCS_PUSH_REMOTE)
endif
VCS_COMPARE_BRANCH=$(VCS_UPSTREAM_BRANCH)
ifeq ($(VCS_COMPARE_BRANCH),)
VCS_COMPARE_BRANCH=$(VCS_BRANCH)
endif
# If pushing to upstream release branches, get release data compared to the previous
# release:
ifeq ($(VCS_COMPARE_BRANCH),develop)
VCS_COMPARE_BRANCH=main
endif
VCS_BRANCH_SUFFIX=upgrade
VCS_MERGE_BRANCH=$(VCS_BRANCH:%-$(VCS_BRANCH_SUFFIX)=%)
# Assemble the targets used to avoid redundant fetches during release tasks:
VCS_FETCH_TARGETS=./var/git/refs/remotes/$(VCS_REMOTE)/$(VCS_BRANCH)
ifneq ($(VCS_REMOTE)/$(VCS_BRANCH),$(VCS_COMPARE_REMOTE)/$(VCS_COMPARE_BRANCH))
VCS_FETCH_TARGETS+=./var/git/refs/remotes/$(VCS_COMPARE_REMOTE)/$(VCS_COMPARE_BRANCH)
endif
# Also fetch develop for merging back in the final release:
VCS_RELEASE_FETCH_TARGETS=./var/git/refs/remotes/$(VCS_REMOTE)/$(VCS_BRANCH)
ifeq ($(VCS_BRANCH),main)
VCS_RELEASE_FETCH_TARGETS+=./var/git/refs/remotes/$(VCS_COMPARE_REMOTE)/develop
ifneq ($(VCS_REMOTE)/$(VCS_BRANCH),$(VCS_COMPARE_REMOTE)/develop)
ifneq ($(VCS_COMPARE_REMOTE)/$(VCS_COMPARE_BRANCH),$(VCS_COMPARE_REMOTE)/develop)
VCS_FETCH_TARGETS+=./var/git/refs/remotes/$(VCS_COMPARE_REMOTE)/develop
endif
endif
endif
ifneq ($(VCS_MERGE_BRANCH),$(VCS_BRANCH))
VCS_FETCH_TARGETS+=./var/git/refs/remotes/$(VCS_REMOTE)/$(VCS_MERGE_BRANCH)
endif

# Values used to run Tox:
TOX_ENV_LIST=$(subst $(EMPTY) ,$(COMMA),$(PYTHON_ENVS))
TOX_RUN_ARGS=run-parallel --parallel auto --parallel-live
ifeq ($(words $(PYTHON_MINORS)),1)
TOX_RUN_ARGS=run
endif
ifneq ($(PYTHON_WHEEL),)
TOX_RUN_ARGS+= --installpkg "$(PYTHON_WHEEL)"
endif
export TOX_RUN_ARGS
# The options that allow for rapid execution of arbitrary commands in the venvs managed
# by tox
TOX_EXEC_OPTS=--no-recreate-pkg --skip-pkg-install
TOX_EXEC_ARGS=tox exec $(TOX_EXEC_OPTS) -e "$(PYTHON_ENV)"
TOX_EXEC_BUILD_ARGS=tox exec $(TOX_EXEC_OPTS) -e "build"
PIP_COMPILE_EXTRA=

# Values used to build Docker images:
DOCKER_FILE=./Dockerfile
export DOCKER_BUILD_ARGS=
export DOCKER_BUILD_PULL=false
# Values used to tag built images:
export DOCKER_VARIANT=
DOCKER_VARIANT_PREFIX=
ifneq ($(DOCKER_VARIANT),)
DOCKER_VARIANT_PREFIX=$(DOCKER_VARIANT)-
endif
export DOCKER_BRANCH_TAG=$(subst /,-,$(VCS_BRANCH))
DOCKER_REGISTRIES=DOCKER
export DOCKER_REGISTRY=$(firstword $(DOCKER_REGISTRIES))
DOCKER_IMAGE_DOCKER=$(DOCKER_USER)/$(PROJECT_NAME)
DOCKER_IMAGE=$(DOCKER_IMAGE_$(DOCKER_REGISTRY))
# Values used to run built images in containers:
DOCKER_COMPOSE_RUN_ARGS=
DOCKER_COMPOSE_RUN_ARGS+= --rm
ifeq ($(shell tty),not a tty)
DOCKER_COMPOSE_RUN_ARGS+= -T
endif
export DOCKER_PASS

# Values used for publishing releases:
# Safe defaults for testing the release process without publishing to the final/official
# hosts/indexes/registries:
RELEASE_PUBLISH=false
PYPI_REPO=testpypi
# Only publish releases from the `main` or `develop` branches:
ifeq ($(VCS_BRANCH),main)
RELEASE_PUBLISH=true
else ifeq ($(VCS_BRANCH),develop)
# Publish pre-releases from the `develop` branch:
RELEASE_PUBLISH=true
endif
DOCKER_PLATFORMS=
ifeq ($(RELEASE_PUBLISH),true)
PYPI_REPO=pypi
ifeq ($(PYTHON_MINOR),$(PYTHON_HOST_MINOR))
# Only build and publish multi-platform images for the canonical Python version:
# TEMPLATE: Choose the platforms on which your end-users need to be able to run the
# image.  These default platforms should cover most common end-user platforms, including
# modern Apple M1 CPUs, Raspberry Pi devices, etc.:
DOCKER_PLATFORMS=linux/amd64 linux/arm64 linux/arm/v7
endif
endif
# Address undefined variables warnings when running under local development
PYPI_PASSWORD=
export PYPI_PASSWORD
TEST_PYPI_PASSWORD=
export TEST_PYPI_PASSWORD

# Override variable values if present in `./.env` and if not overridden on the CLI:
include $(wildcard .env)

# Done with `$(shell ...)`, echo recipe commands going forward
.SHELLFLAGS+= -x


## Top-level targets:

.PHONY: all
### The default target.
all: build

.PHONY: start
### Run the local development end-to-end stack services in the background as daemons.
start: build-docker-$(PYTHON_MINOR) ./.env.~out~
	docker compose down
	docker compose up -d

.PHONY: run
### Run the local development end-to-end stack services in the foreground for debugging.
run: build-docker ./.env.~out~
	docker compose down
	docker compose up


## Build Targets:
#
# Recipes that make artifacts needed for by end-users, development tasks, other recipes.

.PHONY: build
### Set up everything for development from a checkout, local and in containers.
build: ./.git/hooks/pre-commit ./.env.~out~ \
		$(HOME)/.local/var/log/$(PROJECT_NAME)-host-install.log \
		build-docker

.PHONY: $(PYTHON_ENVS:%=build-requirements-%)
### Compile fixed/pinned dependency versions if necessary.
$(PYTHON_ENVS:%=build-requirements-%):
# Avoid parallel tox recreations stomping on each other
	$(MAKE) -e "$(@:build-requirements-%=./.tox/%/bin/pip-compile)"
	targets="./requirements/$(@:build-requirements-%=%)/user.txt \
	    $(PYTHON_EXTRAS:%=./requirements/$(@:build-requirements-%=%)/%.txt) \
	    ./requirements/$(@:build-requirements-%=%)/build.txt \
	    ./build-host/requirements-$(@:build-requirements-%=%).txt"
# Workaround race conditions in pip's HTTP file cache:
# https://github.com/pypa/pip/issues/6970#issuecomment-527678672
	$(MAKE) -e -j $${targets} ||
	    $(MAKE) -e -j $${targets} ||
	    $(MAKE) -e -j $${targets}

.PHONY: build-requirements-compile
### Compile the requirements for one Python version and one type/extra.
build-requirements-compile:
	$(MAKE) -e "./.tox/$(PYTHON_ENV)/bin/pip-compile"
	pip_compile_opts="--resolver backtracking --upgrade"
ifneq ($(PIP_COMPILE_EXTRA),)
	pip_compile_opts+=" --extra $(PIP_COMPILE_EXTRA)"
endif
	./.tox/$(PYTHON_ENV)/bin/pip-compile $${pip_compile_opts} \
	    --output-file "$(PIP_COMPILE_OUT)" "$(PIP_COMPILE_SRC)"

.PHONY: build-pkgs
### Ensure the built package is current when used outside of tox.
build-pkgs: ./var/git/refs/remotes/$(VCS_REMOTE)/$(VCS_BRANCH) \
		./var-docker/$(PYTHON_ENV)/log/build-devel.log
# Defined as a .PHONY recipe so that multiple targets can depend on this as a
# pre-requisite and it will only be run once per invocation.
	rm -vf ./dist/*
# Build Python packages/distributions from the development Docker container for
# consistency/reproducibility.
	docker compose run $(DOCKER_COMPOSE_RUN_ARGS) $(PROJECT_NAME)-devel \
	    tox run -e "$(PYTHON_ENV)" --pkg-only
# Copy the wheel to a location accessible to all containers:
	cp -lfv "$$(
	    ls -t ./var-docker/$(PYTHON_ENV)/.tox/.pkg/dist/*.whl | head -n 1
	)" "./dist/"
# Also build the source distribution:
	docker compose run $(DOCKER_COMPOSE_RUN_ARGS) $(PROJECT_NAME)-devel \
	    tox run -e "$(PYTHON_ENV)" --override "testenv.package=sdist" --pkg-only
	cp -lfv "$$(
	    ls -t ./var-docker/$(PYTHON_ENV)/.tox/.pkg/dist/*.tar.gz | head -n 1
	)" "./dist/"

## Docker Build Targets:
#
# Strive for as much consistency as possible in development tasks between the local host
# and inside containers.  To that end, most of the `*-docker` container target recipes
# should run the corresponding `*-local` local host target recipes inside the
# development container.  Top level targets, like `test`, should run as much as possible
# inside the development container.

.PHONY: build-docker
### Set up for development in Docker containers.
build-docker: build-pkgs ./var-docker/$(PYTHON_ENV)/log/build-user.log
	tox run $(TOX_EXEC_OPTS) --notest -e "build"
	$(MAKE) -e -j PYTHON_WHEEL="$(call current_pkg,.whl)" \
	    DOCKER_BUILD_ARGS="$(DOCKER_BUILD_ARGS) --progress plain" \
	    $(PYTHON_MINORS:%=build-docker-%)

.PHONY: $(PYTHON_MINORS:%=build-docker-%)
### Set up for development in a Docker container for one Python version.
$(PYTHON_MINORS:%=build-docker-%):
	$(MAKE) -e \
	    PYTHON_MINORS="$(@:build-docker-%=%)" \
	    PYTHON_MINOR="$(@:build-docker-%=%)" \
	    PYTHON_ENV="py$(subst .,,$(@:build-docker-%=%))" \
	    "./var-docker/py$(subst .,,$(@:build-docker-%=%))/log/build-user.log"

.PHONY: build-docker-tags
### Print the list of image tags for the current registry and variant.
build-docker-tags:
	$(MAKE) -e $(DOCKER_REGISTRIES:%=build-docker-tags-%)

.PHONY: $(DOCKER_REGISTRIES:%=build-docker-tags-%)
### Print the list of image tags for the current registry and variant.
$(DOCKER_REGISTRIES:%=build-docker-tags-%): \
		./var/git/refs/remotes/$(VCS_REMOTE)/$(VCS_BRANCH)
	docker_image=$(DOCKER_IMAGE_$(@:build-docker-tags-%=%))
	echo $${docker_image}:$(DOCKER_VARIANT_PREFIX)$(PYTHON_ENV)-$(DOCKER_BRANCH_TAG)
ifeq ($(VCS_BRANCH),main)
# Only update tags end users may depend on to be stable from the `main` branch
	VERSION=$$($(TOX_EXEC_BUILD_ARGS) -qq -- cz version --project)
	major_version=$$(echo $${VERSION} | sed -nE 's|([0-9]+).*|\1|p')
	minor_version=$$(
	    echo $${VERSION} | sed -nE 's|([0-9]+\.[0-9]+).*|\1|p'
	)
	echo $${docker_image}:$(DOCKER_VARIANT_PREFIX)$(PYTHON_ENV)-v$${minor_version}
	echo $${docker_image}:$(DOCKER_VARIANT_PREFIX)$(PYTHON_ENV)-v$${major_version}
	echo $${docker_image}:$(DOCKER_VARIANT_PREFIX)$(PYTHON_ENV)
endif
# This variant is the default used for tags such as `latest`
ifeq ($(PYTHON_MINOR),$(PYTHON_HOST_MINOR))
	echo $${docker_image}:$(DOCKER_VARIANT_PREFIX)$(DOCKER_BRANCH_TAG)
ifeq ($(VCS_BRANCH),main)
	echo $${docker_image}:$(DOCKER_VARIANT_PREFIX)v$${minor_version}
	echo $${docker_image}:$(DOCKER_VARIANT_PREFIX)v$${major_version}
ifeq ($(DOCKER_VARIANT),)
	echo $${docker_image}:latest
else
	echo $${docker_image}:$(DOCKER_VARIANT)
endif
endif
endif

.PHONY: build-docker-build
### Run the actual commands used to build the Docker container image.
build-docker-build: ./Dockerfile \
		$(HOME)/.local/var/log/docker-multi-platform-host-install.log \
		./var/git/refs/remotes/$(VCS_REMOTE)/$(VCS_BRANCH) \
		./var/log/docker-login-DOCKER.log
# Workaround broken interactive session detection:
	docker pull "python:$(PYTHON_MINOR)"
	docker_build_args=""
	for image_tag in $$(
	    $(MAKE) -e --no-print-directory build-docker-tags
	)
	do
	    docker_build_args+=" --tag $${image_tag}"
	done
ifeq ($(DOCKER_VARIANT),)
	docker_build_args+=" --target user"
else
	docker_build_args+=" --target $(DOCKER_VARIANT)"
endif
# https://github.com/moby/moby/issues/39003#issuecomment-879441675
	docker buildx build $(DOCKER_BUILD_ARGS) \
	    --build-arg BUILDKIT_INLINE_CACHE="1" \
	    --build-arg PYTHON_MINOR="$(PYTHON_MINOR)" \
	    --build-arg PYTHON_ENV="$(PYTHON_ENV)" \
	    --build-arg VERSION="$$(
	        $(TOX_EXEC_BUILD_ARGS) -qq -- cz version --project
	    )" $${docker_build_args} --file "$(<)" "./"

.PHONY: $(PYTHON_MINORS:%=build-docker-requirements-%)
### Pull container images and compile fixed/pinned dependency versions if necessary.
$(PYTHON_MINORS:%=build-docker-requirements-%): ./.env.~out~
	export PYTHON_MINOR="$(@:build-docker-requirements-%=%)"
	export PYTHON_ENV="py$(subst .,,$(@:build-docker-requirements-%=%))"
	$(MAKE) -e "./var-docker/$${PYTHON_ENV}/log/build-devel.log"
	docker compose run $(DOCKER_COMPOSE_RUN_ARGS) $(PROJECT_NAME)-devel \
	    make -e PYTHON_MINORS="$(@:build-docker-requirements-%=%)" \
	    build-requirements-py$(subst .,,$(@:build-docker-requirements-%=%))


## Test Targets:
#
# Recipes that run the test suite.

.PHONY: test
### Format the code and run the full suite of tests, coverage checks, and linters.
test: test-docker-lint test-docker

.PHONY: test-local
### Run the full suite of tests, coverage checks, and linters on the local host.
test-local:
	tox $(TOX_RUN_ARGS) -e "$(TOX_ENV_LIST)"

.PHONY: test-lint
### Perform any linter or style checks, including non-code checks.
test-lint: $(HOME)/.local/var/log/$(PROJECT_NAME)-host-install.log
# Run non-code checks, e.g. documentation:
	tox run -e "build"

.PHONY: test-debug
### Run tests directly on the host and invoke the debugger on errors/failures.
test-debug: ./.tox/$(PYTHON_ENV)/log/editable.log
	$(TOX_EXEC_ARGS) -- pytest --pdb

.PHONY: test-docker
### Run the full suite of tests, coverage checks, and code linters in containers.
test-docker: build-pkgs
	tox run $(TOX_EXEC_OPTS) --notest -e "build"
	$(MAKE) -e -j PYTHON_WHEEL="$(call current_pkg,.whl)" \
	    DOCKER_BUILD_ARGS="$(DOCKER_BUILD_ARGS) --progress plain" \
	    DOCKER_COMPOSE_RUN_ARGS="$(DOCKER_COMPOSE_RUN_ARGS) -T" \
	    $(PYTHON_MINORS:%=test-docker-%)

.PHONY: $(PYTHON_MINORS:%=test-docker-%)
### Run the full suite of tests inside a docker container for one Python version.
$(PYTHON_MINORS:%=test-docker-%):
	$(MAKE) -e \
	    PYTHON_MINORS="$(@:test-docker-%=%)" \
	    PYTHON_MINOR="$(@:test-docker-%=%)" \
	    PYTHON_ENV="py$(subst .,,$(@:test-docker-%=%))" \
	    test-docker-pyminor

.PHONY: test-docker-pyminor
### Run the full suite of tests inside a docker container for this Python version.
test-docker-pyminor: build-docker-$(PYTHON_MINOR)
	docker_run_args="--rm"
	if [ ! -t 0 ]
	then
# No fancy output when running in parallel
	    docker_run_args+=" -T"
	fi
# Ensure the dist/package has been correctly installed in the image
	docker compose run --no-deps $${docker_run_args} $(PROJECT_NAME) python -c \
	    'import $(PYTHON_PROJECT_PACKAGE); print($(PYTHON_PROJECT_PACKAGE))'
# Run from the development Docker container for consistency
	docker compose run $${docker_run_args} $(PROJECT_NAME)-devel \
	    make -e PYTHON_MINORS="$(PYTHON_MINORS)" PYTHON_WHEEL="$(PYTHON_WHEEL)" \
	        test-local

.PHONY: test-docker-lint
### Check the style and content of the `./Dockerfile*` files
test-docker-lint: ./.env.~out~ ./var/log/docker-login-DOCKER.log
	docker compose pull --quiet hadolint
	docker compose run $(DOCKER_COMPOSE_RUN_ARGS) hadolint
	docker compose run $(DOCKER_COMPOSE_RUN_ARGS) hadolint \
	    hadolint "./build-host/Dockerfile"

.PHONY: test-push
### Perform any checks that should only be run before pushing.
test-push: $(VCS_FETCH_TARGETS) \
		$(HOME)/.local/var/log/$(PROJECT_NAME)-host-install.log \
		./var-docker/$(PYTHON_ENV)/log/build-devel.log ./.env.~out~
	vcs_compare_rev="$(VCS_COMPARE_REMOTE)/$(VCS_COMPARE_BRANCH)"
	if ! git fetch "$(VCS_COMPARE_REMOTE)" "$(VCS_COMPARE_BRANCH)"
	then
# Compare with the pre-release branch if this branch hasn't been pushed yet:
	    vcs_compare_rev="$(VCS_COMPARE_REMOTE)/develop"
	fi
	exit_code=0
	(
	    $(TOX_EXEC_BUILD_ARGS) -- \
	        cz check --rev-range "$${vcs_compare_rev}..HEAD" &&
	    $(TOX_EXEC_BUILD_ARGS) -- \
	        python ./bin/cz-check-bump --compare-ref "$${vcs_compare_rev}"
	) || exit_code=$$?
	if (( $$exit_code == 3 || $$exit_code == 21 ))
	then
	    exit
	elif (( $$exit_code != 0 ))
	then
	    exit $$exit_code
	else
	    docker compose run $(DOCKER_COMPOSE_RUN_ARGS) \
	        $(PROJECT_NAME)-devel $(TOX_EXEC_ARGS) -- \
	        towncrier check --compare-with "$${vcs_compare_rev}"
	fi

.PHONY: test-clean
### Confirm that the checkout is free of uncommitted VCS changes.
test-clean:
	if [ -n "$$(git status --porcelain)" ]
	then
	    set +x
	    echo "Checkout is not clean"
	    false
	fi


## Release Targets:
#
# Recipes that make an changes needed for releases and publish built artifacts to
# end-users.

.PHONY: release
### Publish installable Python packages and container images as required by commits.
release: release-pkgs release-docker

.PHONY: release-pkgs
### Publish installable Python packages to PyPI if conventional commits require.
release-pkgs: $(HOME)/.local/var/log/$(PROJECT_NAME)-host-install.log \
		~/.pypirc.~out~
# Only release from the `main` or `develop` branches:
ifeq ($(RELEASE_PUBLISH),true)
	$(MAKE) -e build-pkgs
# https://twine.readthedocs.io/en/latest/#using-twine
	$(TOX_EXEC_BUILD_ARGS) -- twine check ./dist/$(PYTHON_PROJECT_GLOB)-*
# The VCS remote should reflect the release before the release is published to ensure
# that a published release is never *not* reflected in VCS.
	$(MAKE) -e test-clean
	$(TOX_EXEC_BUILD_ARGS) -- twine upload -s -r "$(PYPI_REPO)" \
	    ./dist/$(PYTHON_PROJECT_GLOB)-*
endif

.PHONY: release-docker
### Publish all container images to all container registries.
release-docker: build-docker \
		$(DOCKER_REGISTRIES:%=./var/log/docker-login-%.log)
	$(MAKE) -e -j DOCKER_COMPOSE_RUN_ARGS="$(DOCKER_COMPOSE_RUN_ARGS) -T" \
	    $(PYTHON_MINORS:%=release-docker-%)

.PHONY: $(PYTHON_MINORS:%=release-docker-%)
### Publish the container images for one Python version to all container registries.
$(PYTHON_MINORS:%=release-docker-%): \
		$(DOCKER_REGISTRIES:%=./var/log/docker-login-%.log) \
		$(HOME)/.local/var/log/docker-multi-platform-host-install.log
	export PYTHON_ENV="py$(subst .,,$(@:release-docker-%=%))"
# Build other platforms in emulation and rely on the layer cache for bundling the
# previously built native images into the manifests.
	DOCKER_BUILD_ARGS="$(DOCKER_BUILD_ARGS) --push"
ifneq ($(DOCKER_PLATFORMS),)
	DOCKER_BUILD_ARGS+=" --platform $(subst $(EMPTY) ,$(COMMA),$(DOCKER_PLATFORMS))"
else
endif
	export DOCKER_BUILD_ARGS
# Push the end-user manifest and images:
	PYTHON_WHEEL="$$(ls -t ./dist/*.whl | head -n 1)"
	$(MAKE) -e DOCKER_BUILD_ARGS="$${DOCKER_BUILD_ARGS}\
	    --build-arg PYTHON_WHEEL=$${PYTHON_WHEEL}" build-docker-build
# Push the development manifest and images:
	$(MAKE) -e DOCKER_VARIANT="devel" build-docker-build
# Update Docker Hub `README.md` using the `./README.rst` reStructuredText version using
# the official/canonical Python version:
ifeq ($(VCS_BRANCH),main)
	if [ "$${PYTHON_ENV}" == "$(PYTHON_HOST_ENV)" ]
	then
	    $(MAKE) -e "./var/log/docker-login-DOCKER.log"
	    docker compose pull --quiet pandoc docker-pushrm
	    docker compose up docker-pushrm
	fi
endif

.PHONY: release-bump
### Bump the package version if on a branch that should trigger a release.
release-bump: ~/.gitconfig $(VCS_RELEASE_FETCH_TARGETS) \
		./var/log/git-remotes.log \
		$(HOME)/.local/var/log/$(PROJECT_NAME)-host-install.log \
		./var-docker/$(PYTHON_ENV)/log/build-devel.log ./.env.~out~
	if ! git diff --cached --exit-code
	then
	    set +x
	    echo "CRITICAL: Cannot bump version with staged changes"
	    false
	fi
# Ensure the local branch is updated to the forthcoming version bump commit:
	git switch -C "$(VCS_BRANCH)" "$$(git rev-parse HEAD)"
# Check if a release is required:
	exit_code=0
	if [ "$(VCS_BRANCH)" = "main" ] &&
	    $(TOX_EXEC_BUILD_ARGS) -- python ./bin/get-base-version $$(
	        $(TOX_EXEC_BUILD_ARGS) -qq -- cz version --project
	    )
	then
# Release a previous pre-release as final regardless of whether commits since then
# require a release:
	    true
	else
# Is a release required by conventional commits:
	    $(TOX_EXEC_BUILD_ARGS) -- python ./bin/cz-check-bump || exit_code=$$?
	    if (( $$exit_code == 3 || $$exit_code == 21 ))
	    then
# No commits require a release:
	        exit
	    elif (( $$exit_code != 0 ))
	    then
	        exit $$exit_code
	    fi
	fi
# Collect the versions involved in this release according to conventional commits:
	cz_bump_args="--check-consistency --no-verify"
ifneq ($(VCS_BRANCH),main)
	cz_bump_args+=" --prerelease beta"
endif
# Build and stage the release notes to be commited by `$ cz bump`
	next_version=$$(
	    $(TOX_EXEC_BUILD_ARGS) -qq -- cz bump $${cz_bump_args} --yes --dry-run |
	    sed -nE 's|.* ([^ ]+) *→ *([^ ]+).*|\2|p;q'
	) || true
	docker compose run $(DOCKER_COMPOSE_RUN_ARGS) $(PROJECT_NAME)-devel \
	    $(TOX_EXEC_ARGS) -qq -- \
	    towncrier build --version "$${next_version}" --draft --yes \
	    >"./NEWS-VERSION.rst"
	git add -- "./NEWS-VERSION.rst"
	docker compose run $(DOCKER_COMPOSE_RUN_ARGS) $(PROJECT_NAME)-devel \
	    $(TOX_EXEC_ARGS) -- towncrier build --version "$${next_version}" --yes
# Increment the version in VCS
	$(TOX_EXEC_BUILD_ARGS) -- cz bump $${cz_bump_args}
# Ensure the container image reflects the version bump but we don't need to update the
# requirements again.
	touch \
	    $(PYTHON_ENVS:%=./requirements/%/user.txt) \
	    $(PYTHON_ENVS:%=./requirements/%/devel.txt) \
	    $(PYTHON_ENVS:%=./build-host/requirements-%.txt)
ifeq ($(VCS_BRANCH),main)
# Merge the bumped version back into `develop`:
	$(MAKE) VCS_BRANCH="main" VCS_MERGE_BRANCH="develop" \
	    VCS_REMOTE="$(VCS_COMPARE_REMOTE)" VCS_MERGE_BRANCH="develop" devel-merge
	git switch -C "$(VCS_BRANCH)" "$$(git rev-parse HEAD)"
endif


## Development Targets:
#
# Recipes used by developers to make changes to the code.

.PHONY: devel-format
### Automatically correct code in this checkout according to linters and style checkers.
devel-format: $(HOME)/.local/var/log/$(PROJECT_NAME)-host-install.log
	$(TOX_EXEC_ARGS) -- autoflake -r -i --remove-all-unused-imports \
		--remove-duplicate-keys --remove-unused-variables \
		--remove-unused-variables "./src/$(PYTHON_PROJECT_PACKAGE)/"
	$(TOX_EXEC_ARGS) -- autopep8 -v -i -r "./src/$(PYTHON_PROJECT_PACKAGE)/"
	$(TOX_EXEC_ARGS) -- black "./src/$(PYTHON_PROJECT_PACKAGE)/"
	$(TOX_EXEC_ARGS) -- reuse addheader -r --skip-unrecognised \
	    --copyright "Ross Patterson <me@rpatterson.net>" --license "MIT" "./"

.PHONY: devel-upgrade
### Update all fixed/pinned dependencies to their latest available versions.
devel-upgrade: ./.env.~out~ build-docker
	touch "./setup.cfg" "./requirements/build.txt.in" \
<<<<<<< HEAD
	    "./build-host/requirements.txt.in"
# Ensure the network is create first to avoid race conditions
	docker compose create $(PROJECT_NAME)-devel
	$(MAKE) -e -j PIP_COMPILE_ARGS="--upgrade" \
	    DOCKER_COMPOSE_RUN_ARGS="$(DOCKER_COMPOSE_RUN_ARGS) -T" \
	    $(PYTHON_MINORS:%=build-docker-requirements-%)
=======
	    "./build-host/requirements.txt.in" \
	    "$(HOME)/.local/var/log/$(PROJECT_NAME)-host-install.log"
	$(MAKE) -e -j $(PYTHON_ENVS:%=build-requirements-%)
>>>>>>> 9c39a065
# Update VCS hooks from remotes to the latest tag.
	$(TOX_EXEC_BUILD_ARGS) -- pre-commit autoupdate

.PHONY: devel-upgrade-branch
### Reset an upgrade branch, commit upgraded dependencies on it, and push for review.
devel-upgrade-branch: ~/.gitconfig ./var/git/refs/remotes/$(VCS_REMOTE)/$(VCS_BRANCH)
	git switch -C "$(VCS_BRANCH)-upgrade"
	now=$$(date -u)
	$(MAKE) -e devel-upgrade
	if $(MAKE) -e "test-clean"
	then
# No changes from upgrade, exit successfully but push nothing
	    exit
	fi
# Commit the upgrade changes
	echo "Upgrade all requirements to the latest versions as of $${now}." \
	    >"./newsfragments/+upgrade-requirements.bugfix.rst"
	git add --update './build-host/requirements-*.txt' './requirements/*/*.txt' \
	    "./.pre-commit-config.yaml"
	git add "./newsfragments/+upgrade-requirements.bugfix.rst"
	git commit --all --gpg-sign -m \
	    "fix(deps): Upgrade requirements latest versions"
# Fail if upgrading left untracked files in VCS
	$(MAKE) -e "test-clean"

.PHONY: devel-merge
### Merge this branch with a suffix back into it's un-suffixed upstream.
devel-merge: ~/.gitconfig ./var/git/refs/remotes/$(VCS_REMOTE)/$(VCS_MERGE_BRANCH)
	merge_rev="$$(git rev-parse HEAD)"
	git switch -C "$(VCS_MERGE_BRANCH)" --track "$(VCS_REMOTE)/$(VCS_MERGE_BRANCH)"
	git merge --ff --gpg-sign -m \
	    $$'Merge branch \'$(VCS_BRANCH)\' into $(VCS_MERGE_BRANCH)\n\n[ci merge]' \
	    "$${merge_rev}"


## Clean Targets:
#
# Recipes used to restore the checkout to initial conditions.

.PHONY: clean
### Restore the checkout to a state as close to an initial clone as possible.
clean:
	docker compose down --remove-orphans --rmi "all" -v || true
	$(TOX_EXEC_BUILD_ARGS) -- pre-commit uninstall \
	    --hook-type "pre-commit" --hook-type "commit-msg" --hook-type "pre-push" \
	    || true
	$(TOX_EXEC_BUILD_ARGS) -- pre-commit clean || true
	git clean -dfx -e "/var" -e "var-docker/" -e "/.env" -e "*~"
	git clean -dfx "./var-docker/py*/.tox/" \
	    "./var-docker/py*/project_structure.egg-info/"
	rm -rfv "./var/log/" ./var-docker/py*/log/


## Real Targets:
#
# Recipes that make actual changes and create and update files for the target.

# Manage fixed/pinned versions in `./requirements/**.txt` files.  Has to be run for each
# python version in the virtual environment for that Python version:
# https://github.com/jazzband/pip-tools#cross-environment-usage-of-requirementsinrequirementstxt-and-pip-compile
python_combine_requirements=$(PYTHON_ENVS:%=./requirements/%/$(1).txt)
$(foreach extra,$(PYTHON_EXTRAS),$(call python_combine_requirements,$(extra))): \
		./pyproject.toml ./setup.cfg ./tox.ini
	true DEBUG Updated prereqs: $(?)
	extra_basename="$$(basename "$(@)")"
	$(MAKE) -e PYTHON_ENV="$$(basename "$$(dirname "$(@)")")" \
	    PIP_COMPILE_EXTRA="$${extra_basename%.txt}" \
	    PIP_COMPILE_SRC="$(<)" PIP_COMPILE_OUT="$(@)" \
	    build-requirements-compile
	mkdir -pv "./var/log/"
	touch "./var/log/rebuild.log"
$(PYTHON_ENVS:%=./requirements/%/user.txt): ./pyproject.toml ./setup.cfg ./tox.ini
	true DEBUG Updated prereqs: $(?)
	$(MAKE) -e PYTHON_ENV="$(@:requirements/%/user.txt=%)" PIP_COMPILE_SRC="$(<)" \
	    PIP_COMPILE_OUT="$(@)" build-requirements-compile
	mkdir -pv "./var/log/"
	touch "./var/log/rebuild.log"
$(PYTHON_ENVS:%=./build-host/requirements-%.txt): ./build-host/requirements.txt.in
	true DEBUG Updated prereqs: $(?)
	$(MAKE) -e PYTHON_ENV="$(@:build-host/requirements-%.txt=%)" \
	    PIP_COMPILE_SRC="$(<)" PIP_COMPILE_OUT="$(@)" build-requirements-compile
# Only update the installed tox version for the latest/host/main/default Python version
	if [ "$(@:build-host/requirements-%.txt=%)" = "$(PYTHON_ENV)" ]
	then
# Don't install tox into one of it's own virtual environments
	    if [ -n "$${VIRTUAL_ENV:-}" ]
	    then
	        pip_bin="$$(which -a pip3 | grep -v "^$${VIRTUAL_ENV}/bin/" | head -n 1)"
	    else
	        pip_bin="pip3"
	    fi
	    "$${pip_bin}" install -r "$(@)"
	fi
	mkdir -pv "./var/log/"
	touch "./var/log/rebuild.log"
$(PYTHON_ENVS:%=./requirements/%/build.txt): ./requirements/build.txt.in
	true DEBUG Updated prereqs: $(?)
	$(MAKE) -e PYTHON_ENV="$(@:requirements/%/build.txt=%)" PIP_COMPILE_SRC="$(<)" \
	    PIP_COMPILE_OUT="$(@)" build-requirements-compile

# Targets used as pre-requisites to ensure virtual environments managed by tox have been
# created and can be used directly to save time on Tox's overhead when we don't need
# Tox's logic about when to update/recreate them, e.g.:
#     $ ./.tox/build/bin/cz --help
# Mostly useful for build/release tools.
$(PYTHON_ALL_ENVS:%=./.tox/%/bin/pip-compile):
	$(MAKE) -e "$(HOME)/.local/var/log/$(PROJECT_NAME)-host-install.log"
	tox run $(TOX_EXEC_OPTS) -e "$(@:.tox/%/bin/pip-compile=%)" --notest
# Workaround tox's `usedevelop = true` not working with `./pyproject.toml`.  Use as a
# prerequisite when using Tox-managed virtual environments directly and changes to code
# need to take effect immediately.
$(PYTHON_ENVS:%=./.tox/%/log/editable.log):
	$(MAKE) -e "$(HOME)/.local/var/log/$(PROJECT_NAME)-host-install.log"
	mkdir -pv "$(dir $(@))"
	tox exec $(TOX_EXEC_OPTS) -e "$(@:./.tox/%/log/editable.log=%)" -- \
	    pip3 install -e "./" |& tee -a "$(@)"

## Docker real targets:

# Build the development image:
./var-docker/$(PYTHON_ENV)/log/build-devel.log: ./Dockerfile ./.dockerignore \
		./bin/entrypoint ./build-host/requirements.txt.in \
		./var-docker/$(PYTHON_ENV)/log/rebuild.log \
		./pyproject.toml ./setup.cfg ./tox.ini \
		./docker-compose.yml ./docker-compose.override.yml ./.env.~out~ \
		./bin/host-install
	true DEBUG Updated prereqs: $(?)
	mkdir -pv "$(dir $(@))"
ifeq ($(DOCKER_BUILD_PULL),true)
# Pull the development image and simulate as if it had been built here.
	if docker compose pull --quiet $(PROJECT_NAME)-devel
	then
	    touch "$(@)" "./var-docker/$(PYTHON_ENV)/log/rebuild.log"
# Ensure the virtualenv in the volume is also current:
	    docker compose run $(DOCKER_COMPOSE_RUN_ARGS) $(PROJECT_NAME)-devel \
	        tox run $(TOX_EXEC_OPTS) -e "$(PYTHON_ENV)" --notest
	    exit
	fi
endif
	$(MAKE) -e DOCKER_VARIANT="devel" DOCKER_BUILD_ARGS="--load" \
	    build-docker-build | tee -a "$(@)"
# Represent that host install is baked into the image in the `${HOME}` bind volume:
	docker compose run --rm -T --workdir "/home/$(PROJECT_NAME)/" \
	    $(PROJECT_NAME)-devel mkdir -pv "./.local/var/log/"
	docker run --rm --workdir "/home/$(PROJECT_NAME)/" --entrypoint "cat" \
	    "$$(docker compose config --images $(PROJECT_NAME)-devel | head -n 1)" \
	    "./.local/var/log/$(PROJECT_NAME)-host-install.log" |
	    docker compose run --rm -T --workdir "/home/$(PROJECT_NAME)/" \
	        $(PROJECT_NAME)-devel tee -a \
	        "./.local/var/log/$(PROJECT_NAME)-host-install.log" >"/dev/null"
# Update the pinned/frozen versions, if needed, using the container.  If changed, then
# we may need to re-build the container image again to ensure it's current and correct.
	docker compose run $(DOCKER_COMPOSE_RUN_ARGS) $(PROJECT_NAME)-devel \
	    make -e PYTHON_MINORS="$(PYTHON_MINOR)" build-requirements-$(PYTHON_ENV)
	$(MAKE) -e "$(@)"

# Build the end-user image:
./var-docker/$(PYTHON_ENV)/log/build-user.log: \
		./var-docker/$(PYTHON_ENV)/log/build-devel.log ./Dockerfile \
		./.dockerignore ./bin/entrypoint ./build-host/requirements.txt.in \
		./var-docker/$(PYTHON_ENV)/log/rebuild.log
	true DEBUG Updated prereqs: $(?)
ifeq ($(PYTHON_WHEEL),)
	$(MAKE) -e "build-pkgs"
	PYTHON_WHEEL="$$(ls -t ./dist/*.whl | head -n 1)"
endif
# Build the end-user image now that all required artifacts are built"
	mkdir -pv "$(dir $(@))"
	$(MAKE) -e DOCKER_BUILD_ARGS="$(DOCKER_BUILD_ARGS) --load \
	--build-arg PYTHON_WHEEL=$${PYTHON_WHEEL}" build-docker-build >>"$(@)"
# The image installs the host requirements, reflect that in the bind mount volumes
	date >>"$(@:%/build-user.log=%/host-install.log)"

# Marker file used to trigger the rebuild of the image for just one Python version.
# Useful to workaround async timestamp issues when running jobs in parallel:
./var-docker/$(PYTHON_ENV)/log/rebuild.log:
	mkdir -pv "$(dir $(@))"
	date >>"$(@)"

# Local environment variables and secrets from a template:
./.env.~out~: ./.env.in
	$(call expand_template,$(<),$(@))

# Install all tools required by recipes that have to be installed externally on the
# host.  Use a target file outside this checkout to support multiple checkouts.  Use a
# target specific to this project so that other projects can use the same approach but
# with different requirements.
$(HOME)/.local/var/log/$(PROJECT_NAME)-host-install.log: ./bin/host-install \
		./build-host/requirements.txt.in
	mkdir -pv "$(dir $(@))"
	"$(<)" |& tee -a "$(@)"

# https://docs.docker.com/build/building/multi-platform/#building-multi-platform-images
$(HOME)/.local/var/log/docker-multi-platform-host-install.log:
	mkdir -pv "$(dir $(@))"
	if ! docker context inspect "multi-platform" |& tee -a "$(@)"
	then
	    docker context create "multi-platform" |& tee -a "$(@)"
	fi
	if ! docker buildx inspect |& tee -a "$(@)" |
	    grep -q '^ *Endpoint: *multi-platform *'
	then
	    (
	        docker buildx create --use "multi-platform" || true
	    ) |& tee -a "$(@)"
	fi

# Retrieve VCS data needed for versioning (tags) and release (release notes).
$(VCS_FETCH_TARGETS): ./.git/logs/HEAD
	git_fetch_args=--tags
	if [ "$$(git rev-parse --is-shallow-repository)" == "true" ]
	then
	    git_fetch_args+=" --unshallow"
	fi
	branch_path="$(@:var/git/refs/remotes/%=%)"
	mkdir -pv "$(dir $(@))"
	if ! git fetch $${git_fetch_args} "$${branch_path%%/*}" "$${branch_path#*/}" |&
	    tee -a "$(@)"
	then
# If the local branch doesn't exist, fall back to the pre-release branch:
	    git fetch $${git_fetch_args} "$${branch_path%%/*}" "develop" |&
	        tee -a "$(@)"
	fi

./.git/hooks/pre-commit:
	$(MAKE) -e "$(HOME)/.local/var/log/$(PROJECT_NAME)-host-install.log"
	$(TOX_EXEC_BUILD_ARGS) -- pre-commit install \
	    --hook-type "pre-commit" --hook-type "commit-msg" --hook-type "pre-push"

# Capture any project initialization tasks for reference.  Not actually usable.
./pyproject.toml:
	$(MAKE) -e "$(HOME)/.local/var/log/$(PROJECT_NAME)-host-install.log"
	$(TOX_EXEC_BUILD_ARGS) -- cz init

# Tell Emacs where to find checkout-local tools needed to check the code.
./.dir-locals.el.~out~: ./.dir-locals.el.in
	$(call expand_template,$(<),$(@))

# Ensure minimal VCS configuration, mostly useful in automation such as CI.
~/.gitconfig:
	git config --global user.name "$(USER_FULL_NAME)"
	git config --global user.email "$(USER_EMAIL)"

# Ensure release publishing authentication, mostly useful in automation such as CI.
~/.pypirc.~out~: ./home/.pypirc.in
	$(call expand_template,$(<),$(@))

./var/log/docker-login-DOCKER.log:
	$(MAKE) "./.env.~out~"
	mkdir -pv "$(dir $(@))"
	if [ -n "$${DOCKER_PASS}" ]
	then
	    printenv "DOCKER_PASS" | docker login -u "$(DOCKER_USER)" --password-stdin
	elif [ "$(CI_IS_FORK)" != "true" ]
	then
	    echo "ERROR: DOCKER_PASS missing from ./.env"
	    false
	fi
	date | tee -a "$(@)"


## Makefile "functions":
#
# Snippets whose output is frequently used including across recipes:
# https://www.gnu.org/software/make/manual/html_node/Call-Function.html

# Return the most recently built package:
current_pkg=$(shell ls -t ./dist/*$(1) | head -n 1)

# Have to use a placeholder `*.~out~` as the target instead of the real expanded
# template because we can't disable `.DELETE_ON_ERROR` on a per-target basis.
#
# Short-circuit/repeat the host-install recipe here because expanded templates should
# *not* be updated when `./bin/host-install` is, so we can't use it as a prerequisite,
# *but* it is required to expand templates.  We can't use a sub-make because any
# expanded templates we use in `include ...` directives, such as `./.env`, are updated
# as targets when reading the `./Makefile` leading to endless recursion.
define expand_template=
if ! which envsubst
then
    mkdir -pv "$(HOME)/.local/var/log/"
    ./bin/host-install >"$(HOME)/.local/var/log/$(PROJECT_NAME)-host-install.log"
fi
if [ "$(2:%.~out~=%)" -nt "$(1)" ]
then
    envsubst <"$(1)" >"$(2)"
    exit
fi
if [ ! -e "$(2:%.~out~=%)" ]
then
    touch -d "@0" "$(2:%.~out~=%)"
fi
envsubst <"$(1)" | diff -u "$(2:%.~out~=%)" "-" || true
set +x
echo "WARNING:Template $(1) has been updated."
echo "        Reconcile changes and \`$$ touch $(2:%.~out~=%)\`."
set -x
if [ ! -s "$(2:%.~out~=%)" ]
then
    envsubst <"$(1)" >"$(2:%.~out~=%)"
    touch -d "@0" "$(2:%.~out~=%)"
fi
if [ "$(TEMPLATE_IGNORE_EXISTING)" == "true" ]
then
    envsubst <"$(1)" >"$(2)"
    exit
fi
exit 1
endef


## Makefile Development:
#
# Development primarily requires a balance of 2 priorities:
#
# - Ensure the correctness of the code and build artifacts
# - Minimize iteration time overhead in the inner loop of development
#
# This project uses Make to balance those priorities.  Target recipes capture the
# commands necessary to build artifacts, run tests, and check the code.  Top-level
# targets assemble those recipes to put it all together and ensure correctness.  Target
# prerequisites are used to define when build artifacts need to be updated so that
# time isn't wasted on unnecessary updates in the inner loop of development.
#
# The most important Make concept to understand if making changes here is that of real
# targets and prerequisites, as opposed to "phony" targets.  The target is only updated
# if any of its prerequisites are newer, IOW have a more recent modification time, than
# the target.  For example, if a new feature adds library as a new project dependency
# then correctness requires that the fixed/pinned versions be updated to include the new
# library.  Most of the time, however, the fixed/pinned versions don't need to be
# updated and it would waste significant time to always update them in the inner loop of
# development.  We express this relationship in Make by defining the files containing
# the fixed/pinned versions as targets and the `./setup.cfg` file where dependencies are
# defined as a prerequisite:
#
#    ./requirements.txt: setup.cfg
#        ./.tox/py310/bin/pip-compile --output-file "$(@)" "$(<)"
#
# To that end, developers should use real target files whenever possible when adding
# recipes to this file.
#
# Sometimes the task we need a recipe to accomplish should only be run when certain
# changes have been made and as such we can use those changed files as prerequisites but
# the task doesn't produce an artifact appropriate for use as the target for the recipe.
# In that case, the recipe can write "simulated" artifact such as by piping output to a
# log file:
#
#     ./var/log/foo.log:
#         mkdir -pv "$(dir $(@))"
#         ./.tox/build/bin/python "./bin/foo.py" | tee -a "$(@)"
#
# This is also useful when none of the modification times of produced artifacts can be
# counted on to correctly reflect when any subsequent targets need to be updated when
# using this target as a pre-requisite in turn.  If no output can be captured, then the
# recipe can create arbitrary output:
#
#     ./var/log/foo.log:
#         ./.tox/build/bin/python "./bin/foo.py"
#         mkdir -pv "$(dir $(@))"
#         date | tee -a "$(@)"
#
# If a target is needed by the recipe of another target but should *not* trigger updates
# when it's newer, such as one-time host install tasks, then use that target in a
# sub-make instead of as a prerequisite:
#
#     ./var/log/foo.log:
#         $(MAKE) "./var/log/bar.log"
#
# We use a few more Make features than these core features and welcome further use of
# such features:
#
# - `$(@)`:
#   The automatic variable containing the file path for the target
#
# - `$(<)`:
#   The automatic variable containing the file path for the first prerequisite
#
# - `$(FOO:%=foo-%)`:
#   Substitution references to generate transformations of space-separated values
#
# - `$ make FOO=bar ...`:
#   Overriding variables on the command-line when invoking make as "options"
#
# We want to avoid, however, using many more features of Make, particularly the more
# "magical" features, to keep it readable, discover-able, and otherwise accessible to
# developers who may not have significant familiarity with Make.  If there's a good,
# pragmatic reason to add use of further features feel free to make the case but avoid
# them if possible.


## Maintainer targets:
#
# Recipes not used during the normal course of development.

# TEMPLATE: Run this once for your project.  See the `./var/log/docker-login*.log`
# targets for the authentication environment variables that need to be set or just login
# to those container registries manually and touch these targets.
.PHONY: bootstrap-project
### Run any tasks needed to be run once for a given project by a maintainer
bootstrap-project: ./var/log/docker-login-DOCKER.log
# Initially seed the build host Docker image to bootstrap CI/CD environments
	$(MAKE) -e -C "./build-host/" release<|MERGE_RESOLUTION|>--- conflicted
+++ resolved
@@ -682,18 +682,13 @@
 ### Update all fixed/pinned dependencies to their latest available versions.
 devel-upgrade: ./.env.~out~ build-docker
 	touch "./setup.cfg" "./requirements/build.txt.in" \
-<<<<<<< HEAD
-	    "./build-host/requirements.txt.in"
+	    "./build-host/requirements.txt.in" \
+	    "$(HOME)/.local/var/log/$(PROJECT_NAME)-host-install.log"
 # Ensure the network is create first to avoid race conditions
 	docker compose create $(PROJECT_NAME)-devel
 	$(MAKE) -e -j PIP_COMPILE_ARGS="--upgrade" \
 	    DOCKER_COMPOSE_RUN_ARGS="$(DOCKER_COMPOSE_RUN_ARGS) -T" \
 	    $(PYTHON_MINORS:%=build-docker-requirements-%)
-=======
-	    "./build-host/requirements.txt.in" \
-	    "$(HOME)/.local/var/log/$(PROJECT_NAME)-host-install.log"
-	$(MAKE) -e -j $(PYTHON_ENVS:%=build-requirements-%)
->>>>>>> 9c39a065
 # Update VCS hooks from remotes to the latest tag.
 	$(TOX_EXEC_BUILD_ARGS) -- pre-commit autoupdate
 
