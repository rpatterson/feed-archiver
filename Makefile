--- conflicted
+++ resolved
@@ -17,15 +17,11 @@
 export DOCKER_USER=merpatterson
 GPG_SIGNING_KEYID=2EFF7CCE6828E359
 CI_UPSTREAM_NAMESPACE=rpatterson
-<<<<<<< HEAD
 CI_PROJECT_NAME=feed-archiver
 
 # Project-specific options:
 DEBUG=
 POST_MORTEM=
-=======
-CI_PROJECT_NAME=project-structure
->>>>>>> 9ed94c62
 
 
 ## "Private" Variables:
@@ -265,14 +261,6 @@
 DOCKER_IMAGES+=$(DOCKER_IMAGE_DOCKER)
 endif
 # Values used to run built images in containers:
-<<<<<<< HEAD
-DOCKER_VOLUMES=\
-./var/docker/$(PYTHON_ENV)/ \
-./src/feed_archiver.egg-info/ \
-./var/docker/$(PYTHON_ENV)/feed_archiver.egg-info/ \
-./.tox/ ./var/docker/$(PYTHON_ENV)/.tox/
-=======
->>>>>>> 9ed94c62
 DOCKER_COMPOSE_RUN_ARGS=
 DOCKER_COMPOSE_RUN_ARGS+= --rm
 ifeq ($(shell tty),not a tty)
@@ -379,15 +367,13 @@
 export CI_REGISTRY_PASSWORD
 GH_TOKEN=
 
-<<<<<<< HEAD
 # Defaults specific to this project:
 export NGINX_PORT=80
 DEBUG=
 POST_MORTEM=
-=======
+
 # Override variable values if present in `./.env` and if not overridden on the CLI:
 include $(wildcard .env)
->>>>>>> 9ed94c62
 
 # Done with `$(shell ...)`, echo recipe commands going forward
 .SHELLFLAGS+= -x
@@ -425,16 +411,10 @@
 
 .PHONY: build
 ### Set up everything for development from a checkout, local and in containers.
-<<<<<<< HEAD
-build: ./.git/hooks/pre-commit \
+build: ./.git/hooks/pre-commit ./.env.~out~ \
 		$(HOME)/.local/var/log/feed-archiver-host-install.log \
 		build-docker ./server/.htpasswd \
 		./src/feedarchiver/tests/archives/end-to-end/.feed-archiver.yml
-=======
-build: ./.git/hooks/pre-commit ./.env.~out~ \
-		$(HOME)/.local/var/log/project-structure-host-install.log \
-		build-docker
->>>>>>> 9ed94c62
 
 .PHONY: $(PYTHON_ENVS:%=build-requirements-%)
 ### Compile fixed/pinned dependency versions if necessary.
@@ -471,22 +451,14 @@
 	rm -vf ./dist/*
 # Build Python packages/distributions from the development Docker container for
 # consistency/reproducibility.
-<<<<<<< HEAD
 	docker compose run $(DOCKER_COMPOSE_RUN_ARGS) feed-archiver-devel \
-=======
-	docker compose run $(DOCKER_COMPOSE_RUN_ARGS) project-structure-devel \
->>>>>>> 9ed94c62
 	    tox run -e "$(PYTHON_ENV)" --pkg-only
 # Copy the wheel to a location accessible to all containers:
 	cp -lfv "$$(
 	    ls -t ./var-docker/$(PYTHON_ENV)/.tox/.pkg/dist/*.whl | head -n 1
 	)" "./dist/"
 # Also build the source distribution:
-<<<<<<< HEAD
 	docker compose run $(DOCKER_COMPOSE_RUN_ARGS) feed-archiver-devel \
-=======
-	docker compose run $(DOCKER_COMPOSE_RUN_ARGS) project-structure-devel \
->>>>>>> 9ed94c62
 	    tox run -e "$(PYTHON_ENV)" --override "testenv.package=sdist" --pkg-only
 	cp -lfv "$$(
 	    ls -t ./var-docker/$(PYTHON_ENV)/.tox/.pkg/dist/*.tar.gz | head -n 1
@@ -610,31 +582,12 @@
 $(PYTHON_MINORS:%=build-docker-requirements-%): ./.env.~out~
 	export PYTHON_MINOR="$(@:build-docker-requirements-%=%)"
 	export PYTHON_ENV="py$(subst .,,$(@:build-docker-requirements-%=%))"
-<<<<<<< HEAD
-	$(MAKE) -e build-docker-volumes-$${PYTHON_ENV} \
-	    "./var/docker/$${PYTHON_ENV}/log/build-devel.log"
+	$(MAKE) -e "./var-docker/$${PYTHON_ENV}/log/build-devel.log"
 	docker compose run $(DOCKER_COMPOSE_RUN_ARGS) feed-archiver-devel \
-=======
-	$(MAKE) -e "./var-docker/$${PYTHON_ENV}/log/build-devel.log"
-	docker compose run $(DOCKER_COMPOSE_RUN_ARGS) project-structure-devel \
->>>>>>> 9ed94c62
 	    make -e PYTHON_MINORS="$(@:build-docker-requirements-%=%)" \
 	    PIP_COMPILE_ARGS="$(PIP_COMPILE_ARGS)" \
 	    build-requirements-py$(subst .,,$(@:build-docker-requirements-%=%))
 
-<<<<<<< HEAD
-.PHONY: $(PYTHON_ENVS:%=build-docker-volumes-%)
-### Ensure access permissions to build artifacts in Python version container volumes.
-# If created by `# dockerd`, they end up owned by `root`.
-$(PYTHON_ENVS:%=build-docker-volumes-%): \
-		./src/feed_archiver.egg-info/ ./.tox/
-	$(MAKE) -e \
-	    $(@:build-docker-volumes-%=./var/docker/%/) \
-	    $(@:build-docker-volumes-%=./var/docker/%/feed_archiver.egg-info/) \
-	    $(@:build-docker-volumes-%=./var/docker/%/.tox/)
-
-=======
->>>>>>> 9ed94c62
 
 ## Test Targets:
 #
@@ -656,7 +609,7 @@
 
 .PHONY: test-docker
 ### Run the full suite of tests, coverage checks, and code linters in containers.
-test-docker: build-pkgs $(HOME)/.local/var/log/project-structure-host-install.log \
+test-docker: build-pkgs $(HOME)/.local/var/log/feed-archiver-host-install.log \
 		build-docker ./var/log/codecov-install.log
 	tox run $(TOX_EXEC_OPTS) --notest -e "build"
 	$(MAKE) -e -j PYTHON_WHEEL="$(call current_pkg,.whl)" \
@@ -676,7 +629,7 @@
 .PHONY: test-docker-pyminor
 ### Run the full suite of tests inside a docker container for this Python version.
 test-docker-pyminor: build-docker-$(PYTHON_MINOR) \
-		$(HOME)/.local/var/log/project-structure-host-install.log \
+		$(HOME)/.local/var/log/feed-archiver-host-install.log \
 		./var/log/codecov-install.log
 	docker_run_args="--rm"
 	if [ ! -t 0 ]
@@ -685,21 +638,12 @@
 	    docker_run_args+=" -T"
 	fi
 # Ensure the dist/package has been correctly installed in the image
-<<<<<<< HEAD
 	docker compose run --no-deps $${docker_run_args} feed-archiver \
 	    python -m feedarchiver --help
 	docker compose run --no-deps $${docker_run_args} feed-archiver \
 	    feed-archiver --help
 # Run from the development Docker container for consistency
 	docker compose run $${docker_run_args} feed-archiver-devel \
-=======
-	docker compose run --no-deps $${docker_run_args} project-structure \
-	    python -m projectstructure --help
-	docker compose run --no-deps $${docker_run_args} project-structure \
-	    project-structure --help
-# Run from the development Docker container for consistency
-	docker compose run $${docker_run_args} project-structure-devel \
->>>>>>> 9ed94c62
 	    make -e PYTHON_MINORS="$(PYTHON_MINORS)" PYTHON_WHEEL="$(PYTHON_WHEEL)" \
 	        test-local
 # Upload any build or test artifacts to CI/CD providers
@@ -727,14 +671,8 @@
 .PHONY: test-push
 ### Perform any checks that should only be run before pushing.
 test-push: $(VCS_FETCH_TARGETS) \
-<<<<<<< HEAD
 		$(HOME)/.local/var/log/feed-archiver-host-install.log \
-		./var/docker/$(PYTHON_ENV)/log/build-devel.log \
-		build-docker-volumes-$(PYTHON_ENV) ./.env
-=======
-		$(HOME)/.local/var/log/project-structure-host-install.log \
 		./var-docker/$(PYTHON_ENV)/log/build-devel.log ./.env.~out~
->>>>>>> 9ed94c62
 	vcs_compare_rev="$(VCS_COMPARE_REMOTE)/$(VCS_COMPARE_BRANCH)"
 ifeq ($(CI),true)
 ifneq ($(PYTHON_MINOR),$(PYTHON_HOST_MINOR))
@@ -766,11 +704,7 @@
 	    exit $$exit_code
 	else
 	    docker compose run $(DOCKER_COMPOSE_RUN_ARGS) \
-<<<<<<< HEAD
 	        feed-archiver-devel $(TOX_EXEC_ARGS) -- \
-=======
-	        project-structure-devel $(TOX_EXEC_ARGS) -- \
->>>>>>> 9ed94c62
 	        towncrier check --compare-with "$${vcs_compare_rev}"
 	fi
 
@@ -796,7 +730,7 @@
 
 .PHONY: release-pkgs
 ### Publish installable Python packages to PyPI if conventional commits require.
-release-pkgs: $(HOME)/.local/var/log/project-structure-host-install.log \
+release-pkgs: $(HOME)/.local/var/log/feed-archiver-host-install.log \
 		./var/log/git-remotes.log \
 		./var/git/refs/remotes/$(VCS_REMOTE)/$(VCS_BRANCH) ~/.pypirc.~out~ \
 		./.env.~out~
@@ -807,30 +741,18 @@
 # Bump the version and build the final release packages:
 	$(MAKE) -e build-pkgs
 # https://twine.readthedocs.io/en/latest/#using-twine
-<<<<<<< HEAD
 	./.tox/build/bin/twine check ./dist/feed?archiver-*
-=======
-	./.tox/build/bin/twine check ./dist/project?structure-*
->>>>>>> 9ed94c62
 # The VCS remote should reflect the release before the release is published to ensure
 # that a published release is never *not* reflected in VCS.  Also ensure the tag is in
 # place on any mirrors, using multiple `pushurl` remotes, for those project hosts as
 # well:
 	$(MAKE) -e test-clean
 	./.tox/build/bin/twine upload -s -r "$(PYPI_REPO)" \
-<<<<<<< HEAD
 	    ./dist/feed?archiver-*
-	export VERSION=$$(./.tox/build/bin/cz version --project)
+	export VERSION=$$($(TOX_EXEC_BUILD_ARGS) -qq -- cz version --project)
 # Create a GitLab release
 	./.tox/build/bin/twine upload -s -r "gitlab" \
 	    ./dist/feed?archiver-*
-=======
-	    ./dist/project?structure-*
-	export VERSION=$$($(TOX_EXEC_BUILD_ARGS) -qq -- cz version --project)
-# Create a GitLab release
-	./.tox/build/bin/twine upload -s -r "gitlab" \
-	    ./dist/project?structure-*
->>>>>>> 9ed94c62
 	release_cli_args="--description ./NEWS-VERSION.rst"
 	release_cli_args+=" --tag-name v$${VERSION}"
 	release_cli_args+=" --assets-link {\
@@ -854,11 +776,7 @@
 	    create $${release_cli_args}
 # Create a GitHub release
 	gh release create "v$${VERSION}" $(GITHUB_RELEASE_ARGS) \
-<<<<<<< HEAD
 	    --notes-file "./NEWS-VERSION.rst" ./dist/feed?archiver-*
-=======
-	    --notes-file "./NEWS-VERSION.rst" ./dist/project?structure-*
->>>>>>> 9ed94c62
 endif
 
 .PHONY: release-docker
@@ -902,7 +820,7 @@
 ### Bump the package version if on a branch that should trigger a release.
 release-bump: ~/.gitconfig $(VCS_RELEASE_FETCH_TARGETS) \
 		./var/log/git-remotes.log \
-		$(HOME)/.local/var/log/project-structure-host-install.log \
+		$(HOME)/.local/var/log/feed-archiver-host-install.log \
 		./var-docker/$(PYTHON_ENV)/log/build-devel.log ./.env.~out~
 	if ! git diff --cached --exit-code
 	then
@@ -951,22 +869,13 @@
 	    $(TOX_EXEC_BUILD_ARGS) -qq -- cz bump $${cz_bump_args} --yes --dry-run |
 	    sed -nE 's|.* ([^ ]+) *→ *([^ ]+).*|\2|p;q'
 	) || true
-<<<<<<< HEAD
-# Build and stage the release notes to be commited by `$ cz bump`
 	docker compose run $(DOCKER_COMPOSE_RUN_ARGS) feed-archiver-devel \
-=======
-	docker compose run $(DOCKER_COMPOSE_RUN_ARGS) project-structure-devel \
->>>>>>> 9ed94c62
 	    $(TOX_EXEC_ARGS) -qq -- \
 	    towncrier build --version "$${next_version}" --draft --yes \
 	    >"./NEWS-VERSION.rst"
 	git add -- "./NEWS-VERSION.rst"
-<<<<<<< HEAD
+# Build and stage the release notes to be commited by `$ cz bump`:
 	docker compose run $(DOCKER_COMPOSE_RUN_ARGS) feed-archiver-devel \
-=======
-# Build and stage the release notes to be commited by `$ cz bump`:
-	docker compose run $(DOCKER_COMPOSE_RUN_ARGS) project-structure-devel \
->>>>>>> 9ed94c62
 	    $(TOX_EXEC_ARGS) -- towncrier build --version "$${next_version}" --yes
 # Increment the version in VCS
 	$(TOX_EXEC_BUILD_ARGS) -- cz bump $${cz_bump_args}
@@ -1006,36 +915,23 @@
 
 .PHONY: devel-format
 ### Automatically correct code in this checkout according to linters and style checkers.
-<<<<<<< HEAD
 devel-format: $(HOME)/.local/var/log/feed-archiver-host-install.log
 	$(TOX_EXEC_ARGS) -- autoflake -r -i --remove-all-unused-imports \
 		--remove-duplicate-keys --remove-unused-variables \
 		--remove-unused-variables "./src/feedarchiver/"
 	$(TOX_EXEC_ARGS) -- autopep8 -v -i -r "./src/feedarchiver/"
 	$(TOX_EXEC_ARGS) -- black "./src/feedarchiver/"
-=======
-devel-format: $(HOME)/.local/var/log/project-structure-host-install.log
-	$(TOX_EXEC_ARGS) -- autoflake -r -i --remove-all-unused-imports \
-		--remove-duplicate-keys --remove-unused-variables \
-		--remove-unused-variables "./src/projectstructure/"
-	$(TOX_EXEC_ARGS) -- autopep8 -v -i -r "./src/projectstructure/"
-	$(TOX_EXEC_ARGS) -- black "./src/projectstructure/"
 	$(TOX_EXEC_ARGS) -- reuse addheader -r --skip-unrecognised \
 	    --copyright "Ross Patterson <me@rpatterson.net>" --license "MIT" "./"
->>>>>>> 9ed94c62
 
 .PHONY: devel-upgrade
 ### Update all fixed/pinned dependencies to their latest available versions.
-devel-upgrade: ./.env.~out~ $(HOME)/.local/var/log/project-structure-host-install.log \
+devel-upgrade: ./.env.~out~ $(HOME)/.local/var/log/feed-archiver-host-install.log \
 		./var-docker/$(PYTHON_ENV)/log/build-devel.log
 	touch "./setup.cfg" "./requirements/build.txt.in" \
 	    "./build-host/requirements.txt.in"
 # Ensure the network is create first to avoid race conditions
-<<<<<<< HEAD
 	docker compose create feed-archiver-devel
-=======
-	docker compose create project-structure-devel
->>>>>>> 9ed94c62
 	$(MAKE) -e -j PIP_COMPILE_ARGS="--upgrade" \
 	    DOCKER_COMPOSE_RUN_ARGS="$(DOCKER_COMPOSE_RUN_ARGS) -T" \
 	    $(PYTHON_MINORS:%=build-docker-requirements-%)
@@ -1062,17 +958,10 @@
 	fi
 # Commit the upgrade changes
 	echo "Upgrade all requirements to the latest versions as of $${now}." \
-<<<<<<< HEAD
-	    >"./src/feedarchiver/newsfragments/+upgrade-requirements.bugfix.rst"
-	git add --update './build-host/requirements-*.txt' './requirements/*/*.txt' \
-	    "./.pre-commit-config.yaml"
-	git add "./src/feedarchiver/newsfragments/+upgrade-requirements.bugfix.rst"
-=======
 	    >"./newsfragments/+upgrade-requirements.bugfix.rst"
 	git add --update './build-host/requirements-*.txt' './requirements/*/*.txt' \
 	    "./.pre-commit-config.yaml"
 	git add "./newsfragments/+upgrade-requirements.bugfix.rst"
->>>>>>> 9ed94c62
 	git_commit_args="--all --gpg-sign"
 ifeq ($(CI),true)
 # Don't duplicate the CI run from the push below:
@@ -1123,7 +1012,7 @@
 	$(TOX_EXEC_BUILD_ARGS) -- pre-commit clean || true
 	git clean -dfx -e "/var" -e "var-docker/" -e "/.env" -e "*~"
 	git clean -dfx "./var-docker/py*/.tox/" \
-	    "./var-docker/py*/project_structure.egg-info/"
+	    "./var-docker/py*/feed_archiver.egg-info/"
 	rm -rfv "./var/log/" "./var-docker/py*/log/"
 
 
@@ -1179,27 +1068,14 @@
 # Tox's logic about when to update/recreate them, e.g.:
 #     $ ./.tox/build/bin/cz --help
 # Mostly useful for build/release tools.
-<<<<<<< HEAD
-$(PYTHON_ALL_ENVS:%=./var/log/tox/%/build.log):
+$(PYTHON_ALL_ENVS:%=./.tox/%/bin/pip-compile):
 	$(MAKE) -e "$(HOME)/.local/var/log/feed-archiver-host-install.log"
-	mkdir -pv "$(dir $(@))"
-	tox run $(TOX_EXEC_OPTS) -e "$(@:var/log/tox/%/build.log=%)" --notest |&
-	    tee -a "$(@)"
-# Workaround tox's `usedevelop = true` not working with `./pyproject.toml`.  Use as a
-# prerequisite when using Tox-managed virtual environments directly and changes to code
-# need to take effect immediately.
-$(PYTHON_ENVS:%=./var/log/tox/%/editable.log):
-	$(MAKE) -e "$(HOME)/.local/var/log/feed-archiver-host-install.log"
-=======
-$(PYTHON_ALL_ENVS:%=./.tox/%/bin/pip-compile):
-	$(MAKE) -e "$(HOME)/.local/var/log/project-structure-host-install.log"
 	tox run $(TOX_EXEC_OPTS) -e "$(@:.tox/%/bin/pip-compile=%)" --notest
 # Workaround tox's `usedevelop = true` not working with `./pyproject.toml`.  Use as a
 # prerequisite when using Tox-managed virtual environments directly and changes to code
 # need to take effect immediately.
 $(PYTHON_ENVS:%=./.tox/%/log/editable.log):
-	$(MAKE) -e "$(HOME)/.local/var/log/project-structure-host-install.log"
->>>>>>> 9ed94c62
+	$(MAKE) -e "$(HOME)/.local/var/log/feed-archiver-host-install.log"
 	mkdir -pv "$(dir $(@))"
 	tox exec $(TOX_EXEC_OPTS) -e "$(@:./.tox/%/log/editable.log=%)" -- \
 	    pip3 install -e "./" |& tee -a "$(@)"
@@ -1221,35 +1097,25 @@
 	then
 	    touch "$(@)" "./var-docker/$(PYTHON_ENV)/log/rebuild.log"
 # Ensure the virtualenv in the volume is also current:
-<<<<<<< HEAD
-	    docker compose run $(DOCKER_COMPOSE_RUN_ARGS) \
-	        feed-archiver-devel make -e PYTHON_MINORS="$(PYTHON_MINOR)" \
-	        "./var/log/tox/$(PYTHON_ENV)/build.log"
-=======
-	    docker compose run $(DOCKER_COMPOSE_RUN_ARGS) project-structure-devel \
+	    docker compose run $(DOCKER_COMPOSE_RUN_ARGS) feed-archiver-devel \
 	        tox run $(TOX_EXEC_OPTS) -e "$(PYTHON_ENV)" --notest
->>>>>>> 9ed94c62
 	    exit
 	fi
 endif
 	$(MAKE) -e DOCKER_VARIANT="devel" DOCKER_BUILD_ARGS="--load" \
 	    build-docker-build | tee -a "$(@)"
 # Represent that host install is baked into the image in the `${HOME}` bind volume:
-	docker compose run --rm -T --workdir "/home/project-structure/" \
-	    --entrypoint "mkdir" project-structure-devel -pv "./.local/var/log/"
-	docker run --rm --workdir "/home/project-structure/" --entrypoint "cat" \
-	    "$$(docker compose config --images project-structure-devel | head -n 1)" \
-	    "./.local/var/log/project-structure-host-install.log" |
-	    docker compose run --rm -T --workdir "/home/project-structure/" \
-	        --entrypoint "tee" project-structure-devel -a \
-	        "./.local/var/log/project-structure-host-install.log" >"/dev/null"
+	docker compose run --rm -T --workdir "/home/feed-archiver/" \
+	    --entrypoint "mkdir" feed-archiver-devel -pv "./.local/var/log/"
+	docker run --rm --workdir "/home/feed-archiver/" --entrypoint "cat" \
+	    "$$(docker compose config --images feed-archiver-devel | head -n 1)" \
+	    "./.local/var/log/feed-archiver-host-install.log" |
+	    docker compose run --rm -T --workdir "/home/feed-archiver/" \
+	        --entrypoint "tee" feed-archiver-devel -a \
+	        "./.local/var/log/feed-archiver-host-install.log" >"/dev/null"
 # Update the pinned/frozen versions, if needed, using the container.  If changed, then
 # we may need to re-build the container image again to ensure it's current and correct.
-<<<<<<< HEAD
 	docker compose run $(DOCKER_COMPOSE_RUN_ARGS) feed-archiver-devel \
-=======
-	docker compose run $(DOCKER_COMPOSE_RUN_ARGS) project-structure-devel \
->>>>>>> 9ed94c62
 	    make -e PYTHON_MINORS="$(PYTHON_MINOR)" build-requirements-$(PYTHON_ENV)
 ifeq ($(CI),true)
 # On CI, any changes from compiling requirements is a failure so no need to waste time
@@ -1276,15 +1142,6 @@
 # The image installs the host requirements, reflect that in the bind mount volumes
 	date >>"$(@:%/build-user.log=%/host-install.log)"
 
-<<<<<<< HEAD
-./var/ $(PYTHON_ENVS:%=./var/docker/%/) \
-./src/feed_archiver.egg-info/ \
-$(PYTHON_ENVS:%=./var/docker/%/feed_archiver.egg-info/) \
-./.tox/ $(PYTHON_ENVS:%=./var/docker/%/.tox/):
-	mkdir -pv "$(@)"
-
-=======
->>>>>>> 9ed94c62
 # Marker file used to trigger the rebuild of the image for just one Python version.
 # Useful to workaround async timestamp issues when running jobs in parallel:
 ./var-docker/$(PYTHON_ENV)/log/rebuild.log:
@@ -1329,12 +1186,8 @@
 # host.  Use a target file outside this checkout to support multiple checkouts.  Use a
 # target specific to this project so that other projects can use the same approach but
 # with different requirements.
-<<<<<<< HEAD
-$(HOME)/.local/var/log/feed-archiver-host-install.log:
-=======
-$(HOME)/.local/var/log/project-structure-host-install.log: ./bin/host-install \
+$(HOME)/.local/var/log/feed-archiver-host-install.log: ./bin/host-install \
 		./build-host/requirements.txt.in
->>>>>>> 9ed94c62
 	mkdir -pv "$(dir $(@))"
 	"$(<)" |& tee -a "$(@)"
 
@@ -1404,21 +1257,13 @@
 	fi
 
 ./.git/hooks/pre-commit:
-<<<<<<< HEAD
 	$(MAKE) -e "$(HOME)/.local/var/log/feed-archiver-host-install.log"
-=======
-	$(MAKE) -e "$(HOME)/.local/var/log/project-structure-host-install.log"
->>>>>>> 9ed94c62
 	$(TOX_EXEC_BUILD_ARGS) -- pre-commit install \
 	    --hook-type "pre-commit" --hook-type "commit-msg" --hook-type "pre-push"
 
 # Capture any project initialization tasks for reference.  Not actually usable.
 ./pyproject.toml:
-<<<<<<< HEAD
 	$(MAKE) -e "$(HOME)/.local/var/log/feed-archiver-host-install.log"
-=======
-	$(MAKE) -e "$(HOME)/.local/var/log/project-structure-host-install.log"
->>>>>>> 9ed94c62
 	$(TOX_EXEC_BUILD_ARGS) -- cz init
 
 # Tell Emacs where to find checkout-local tools needed to check the code.
@@ -1478,14 +1323,8 @@
 	    false
 	fi
 	date | tee -a "$(@)"
-<<<<<<< HEAD
-./var/log/docker-login-GITLAB.log: ./.env
-=======
-# TEMPLATE: Add a cleanup rule for the GitLab container registry under the project
-# settings.
 ./var/log/docker-login-GITLAB.log:
 	$(MAKE) "./.env.~out~"
->>>>>>> 9ed94c62
 	mkdir -pv "$(dir $(@))"
 	if [ -n "$${CI_REGISTRY_PASSWORD}" ]
 	then
@@ -1497,14 +1336,8 @@
 	    false
 	fi
 	date | tee -a "$(@)"
-<<<<<<< HEAD
-./var/log/docker-login-GITHUB.log: ./.env
-=======
-# TEMPLATE: Connect the GitHub container registry to the repository using the `Connect`
-# button at the bottom of the container registry's web UI.
 ./var/log/docker-login-GITHUB.log:
 	$(MAKE) "./.env.~out~"
->>>>>>> 9ed94c62
 	mkdir -pv "$(dir $(@))"
 	if [ -n "$${PROJECT_GITHUB_PAT}" ]
 	then
@@ -1607,67 +1440,11 @@
 
 ## Makefile "functions":
 #
-<<<<<<< HEAD
-# Recipes used to make similar changes across targets where using Make's basic syntax
-# can't be used.
-
-.PHONY: expand-template
-## Create a file from a template replacing environment variables
-expand-template:
-	$(MAKE) -e "$(HOME)/.local/var/log/feed-archiver-host-install.log"
-	set +x
-	if [ -e "$(target)" ]
-	then
-ifeq ($(TEMPLATE_IGNORE_EXISTING),true)
-	    exit
-else
-	    envsubst <"$(template)" | diff -u "$(target)" "-" || true
-	    echo "ERROR: Template $(template) has been updated:"
-	    echo "       Reconcile changes and \`$$ touch $(target)\`:"
-	    false
-endif
-	fi
-	envsubst <"$(template)" >"$(target)"
-
-.PHONY: pull-docker
-### Pull an existing image best to use as a cache for building new images
-pull-docker: ./var/git/refs/remotes/$(VCS_REMOTE)/$(VCS_BRANCH) \
-		./var/log/tox/build/build.log
-	export VERSION=$$(./.tox/build/bin/cz version --project)
-	for vcs_branch in $(VCS_BRANCHES)
-	do
-	    docker_tag="$(DOCKER_VARIANT_PREFIX)$(PYTHON_ENV)-$${vcs_branch}"
-	    for docker_image in $(DOCKER_IMAGES)
-	    do
-	        if docker pull "$${docker_image}:$${docker_tag}"
-	        then
-	            docker tag "$${docker_image}:$${docker_tag}" \
-	                "$(DOCKER_IMAGE_DOCKER):$${docker_tag}"
-	            exit
-	        fi
-	    done
-	done
-	set +x
-	echo "ERROR: Could not pull any existing docker image"
-	false
-
-.PHONY: bootstrap-project
-### Run any tasks needed to be run once for a given project by a maintainer
-bootstrap-project: \
-		./var/log/docker-login-GITLAB.log \
-		./var/log/docker-login-GITHUB.log
-# Initially seed the build host Docker image to bootstrap CI/CD environments
-# GitLab CI/CD:
-	$(MAKE) -e -C "./build-host/" DOCKER_IMAGE="$(DOCKER_IMAGE_GITLAB)" release
-# GitHub Actions:
-	$(MAKE) -e -C "./build-host/" DOCKER_IMAGE="$(DOCKER_IMAGE_GITHUB)" release
-=======
 # Snippets whose output is frequently used including across recipes:
 # https://www.gnu.org/software/make/manual/html_node/Call-Function.html
 
 # Return the most recently built package:
 current_pkg=$(shell ls -t ./dist/*$(1) | head -n 1)
->>>>>>> 9ed94c62
 
 # Have to use a placeholder `*.~out~` as the target instead of the real expanded
 # template because we can't disable `.DELETE_ON_ERROR` on a per-target basis.
@@ -1681,7 +1458,7 @@
 if ! which envsubst
 then
     mkdir -pv "$(HOME)/.local/var/log/"
-    ./bin/host-install >"$(HOME)/.local/var/log/project-structure-host-install.log"
+    ./bin/host-install >"$(HOME)/.local/var/log/feed-archiver-host-install.log"
 fi
 is_target_newer="0"
 test "$(2:%.~out~=%)" -nt "$(1)" || is_target_newer="$${?}"
@@ -1792,7 +1569,7 @@
 .PHONY: pull-docker
 ### Pull an existing image best to use as a cache for building new images
 pull-docker: ./var/git/refs/remotes/$(VCS_REMOTE)/$(VCS_BRANCH) \
-		$(HOME)/.local/var/log/project-structure-host-install.log
+		$(HOME)/.local/var/log/feed-archiver-host-install.log
 	export VERSION=$$($(TOX_EXEC_BUILD_ARGS) -qq -- cz version --project)
 	for vcs_branch in $(VCS_BRANCHES)
 	do
@@ -1811,9 +1588,6 @@
 	echo "ERROR: Could not pull any existing docker image"
 	false
 
-# TEMPLATE: Run this once for your project.  See the `./var/log/docker-login*.log`
-# targets for the authentication environment variables that need to be set or just login
-# to those container registries manually and touch these targets.
 .PHONY: bootstrap-project
 ### Run any tasks needed to be run once for a given project by a maintainer
 bootstrap-project: \
