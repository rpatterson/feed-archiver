## Development, build and maintenance tasks:
#
# To ease discovery for new contributors, variables that act as options affecting
# behavior are at the top.  Then skip to `## Top-level targets:` below to find targets
# intended for use by developers.  The real work, however, is in the recipes for real
# targets that follow.  If making changes here, please start by reading the philosophy
# commentary at the bottom of this file.

# Variables used as options to control behavior:
export TEMPLATE_IGNORE_EXISTING=false
# https://devguide.python.org/versions/#supported-versions
PYTHON_SUPPORTED_MINORS=3.11 3.10 3.9 3.8 3.7
# Project-specific variables
export DOCKER_USER=merpatterson
GPG_SIGNING_KEYID=2EFF7CCE6828E359
CI_UPSTREAM_NAMESPACE=rpatterson
CI_PROJECT_NAME=python-project-structure


## "Private" Variables:

# Variables that aren't likely to be of concern those just using and reading top-level
# targets.  Mostly variables whose values are derived from the environment or other
# values.  If adding a variable whose value isn't a literal constant or intended for use
# on the CLI as an option, add it to the appropriate grouping below.  Unfortunately,
# variables referenced in targets or prerequisites need to be defined above those
# references (as opposed to references in recipes), which means we can't move these
# further below for readability and discover.

### Defensive settings for make:
#     https://tech.davis-hansson.com/p/make/
SHELL:=bash
.ONESHELL:
.SHELLFLAGS:=-eu -o pipefail -c
.SILENT:
.DELETE_ON_ERROR:
MAKEFLAGS+=--warn-undefined-variables
MAKEFLAGS+=--no-builtin-rules
PS1?=$$
EMPTY=
COMMA=,

# Values derived from the environment:
USER_NAME:=$(shell id -u -n)
USER_FULL_NAME:=$(shell \
    getent passwd "$(USER_NAME)" | cut -d ":" -f 5 | cut -d "," -f 1)
ifeq ($(USER_FULL_NAME),)
USER_FULL_NAME=$(USER_NAME)
endif
USER_EMAIL:=$(USER_NAME)@$(shell hostname -f)
export PUID:=$(shell id -u)
export PGID:=$(shell id -g)
export CHECKOUT_DIR=$(PWD)
TZ=Etc/UTC
ifneq ("$(wildcard /usr/share/zoneinfo/)","")
TZ=$(shell \
  realpath --relative-to=/usr/share/zoneinfo/ \
  $(firstword $(realpath /private/etc/localtime /etc/localtime)) \
)
endif
export TZ
export DOCKER_GID=$(shell getent group "docker" | cut -d ":" -f 3)

# Values concerning supported Python versions:
# Use the same Python version tox would as a default.
# https://tox.wiki/en/latest/config.html#base_python
PYTHON_HOST_MINOR:=$(shell \
    pip --version | sed -nE 's|.* \(python ([0-9]+.[0-9]+)\)$$|\1|p')
export PYTHON_HOST_ENV=py$(subst .,,$(PYTHON_HOST_MINOR))
# Determine the latest installed Python version of the supported versions
PYTHON_BASENAMES=$(PYTHON_SUPPORTED_MINORS:%=python%)
PYTHON_AVAIL_EXECS:=$(foreach \
    PYTHON_BASENAME,$(PYTHON_BASENAMES),$(shell which $(PYTHON_BASENAME)))
PYTHON_LATEST_EXEC=$(firstword $(PYTHON_AVAIL_EXECS))
PYTHON_LATEST_BASENAME=$(notdir $(PYTHON_LATEST_EXEC))
PYTHON_MINOR=$(PYTHON_HOST_MINOR)
ifeq ($(PYTHON_MINOR),)
# Fallback to the latest installed supported Python version
PYTHON_MINOR=$(PYTHON_LATEST_BASENAME:python%=%)
endif
PYTHON_LATEST_MINOR=$(firstword $(PYTHON_SUPPORTED_MINORS))
PYTHON_LATEST_ENV=py$(subst .,,$(PYTHON_LATEST_MINOR))
PYTHON_MINORS=$(PYTHON_SUPPORTED_MINORS)
ifeq ($(PYTHON_MINOR),)
export PYTHON_MINOR=$(firstword $(PYTHON_MINORS))
else ifeq ($(findstring $(PYTHON_MINOR),$(PYTHON_MINORS)),)
export PYTHON_MINOR=$(firstword $(PYTHON_MINORS))
endif
export PYTHON_MINOR
export PYTHON_ENV=py$(subst .,,$(PYTHON_MINOR))
PYTHON_SHORT_MINORS=$(subst .,,$(PYTHON_MINORS))
PYTHON_ENVS=$(PYTHON_SHORT_MINORS:%=py%)
PYTHON_ALL_ENVS=$(PYTHON_ENVS) build
export PYTHON_WHEEL=

# Values derived from VCS/git:
VCS_BRANCH:=$(shell git branch --show-current)
CI_COMMIT_REF_NAME=
GITHUB_REF_NAME=
ifneq ($(CI_COMMIT_REF_NAME),)
VCS_BRANCH=$(CI_COMMIT_REF_NAME)
else ifneq ($(GITHUB_REF_NAME),)
VCS_BRANCH=$(GITHUB_REF_NAME)
endif
export VCS_BRANCH
# Make best guess at the right remote to use for comparison to determine release data:
VCS_REMOTE:=$(shell git config "branch.$(VCS_BRANCH).remote")
ifeq ($(VCS_REMOTE),)
VCS_REMOTE:=$(shell git config "branch.$(VCS_BRANCH).pushRemote")
endif
ifeq ($(VCS_REMOTE),)
VCS_REMOTE:=$(shell git config "remote.pushDefault")
endif
ifeq ($(VCS_REMOTE),)
VCS_REMOTE:=$(shell git config "checkout.defaultRemote")
endif
ifeq ($(VCS_REMOTE),)
VCS_REMOTE=origin
endif
# Support using a different remote and branch for comparison to determine release data:
VCS_COMPARE_BRANCH=$(VCS_BRANCH)
VCS_COMPARE_REMOTE=$(VCS_REMOTE)
CI=false
ifeq ($(CI),true)
# Under CI, check commits and release notes against the branch to be merged into:
ifeq ($(VCS_BRANCH),develop)
VCS_COMPARE_BRANCH=master
else ifneq ($(VCS_BRANCH),master)
VCS_COMPARE_BRANCH=develop
endif
endif
# Assemble the targets used to avoid redundant fetches during release tasks:
VCS_FETCH_TARGETS=./var/git/refs/remotes/$(VCS_REMOTE)/$(VCS_BRANCH)
ifneq ($(VCS_REMOTE)/$(VCS_BRANCH),$(VCS_COMPARE_REMOTE)/$(VCS_COMPARE_BRANCH))
VCS_FETCH_TARGETS+=./var/git/refs/remotes/$(VCS_COMPARE_REMOTE)/$(VCS_COMPARE_BRANCH)
endif
# Determine the sequence of branches to find closes existing build artifacts, such as
# docker images:
VCS_BRANCHES=$(VCS_BRANCH)
ifneq ($(VCS_BRANCH),master)
ifneq ($(VCS_BRANCH),develop)
VCS_BRANCHES+=develop
endif
VCS_BRANCHES+=master
endif

# Values used to run Tox:
TOX_ENV_LIST=$(subst $(EMPTY) ,$(COMMA),$(PYTHON_ENVS))
ifeq ($(words $(PYTHON_MINORS)),1)
TOX_RUN_ARGS=run
else
TOX_RUN_ARGS=run-parallel --parallel auto --parallel-live
endif
ifneq ($(PYTHON_WHEEL),)
TOX_RUN_ARGS+= --installpkg "$(PYTHON_WHEEL)"
endif
export TOX_RUN_ARGS
# The options that allow for rapid execution of arbitrary commands in the venvs managed
# by tox
TOX_EXEC_OPTS=--no-recreate-pkg --skip-pkg-install
TOX_EXEC_ARGS=tox exec $(TOX_EXEC_OPTS) -e "$(PYTHON_ENV)" --
TOX_EXEC_BUILD_ARGS=tox exec $(TOX_EXEC_OPTS) -e "build" --

# Values used to build Docker images and run containers:
GITLAB_CI=false
GITHUB_ACTIONS=false
CI_PROJECT_NAMESPACE=$(CI_UPSTREAM_NAMESPACE)
CI_TEMPLATE_REGISTRY_HOST=registry.gitlab.com
CI_REGISTRY=$(CI_TEMPLATE_REGISTRY_HOST)/$(CI_PROJECT_NAMESPACE)
CI_REGISTRY_IMAGE=$(CI_REGISTRY)/$(CI_PROJECT_NAME)
DOCKER_COMPOSE_RUN_ARGS=--rm
ifneq ($(CI),true)
DOCKER_COMPOSE_RUN_ARGS+= --quiet-pull
endif
DOCKER_BUILD_ARGS=
DOCKER_REGISTRIES=DOCKER GITLAB GITHUB
export DOCKER_REGISTRY=$(firstword $(DOCKER_REGISTRIES))
DOCKER_IMAGE_DOCKER=$(DOCKER_USER)/$(CI_PROJECT_NAME)
DOCKER_IMAGE_GITLAB=$(CI_REGISTRY_IMAGE)
DOCKER_IMAGE_GITHUB=ghcr.io/$(CI_PROJECT_NAMESPACE)/$(CI_PROJECT_NAME)
DOCKER_IMAGE=$(DOCKER_IMAGE_$(DOCKER_REGISTRY))
DOCKER_IMAGES=
ifeq ($(GITLAB_CI),true)
DOCKER_IMAGES+=$(DOCKER_IMAGE_GITLAB)
else ifeq ($(GITHUB_ACTIONS),true)
DOCKER_IMAGES+=$(DOCKER_IMAGE_GITHUB)
else
DOCKER_IMAGES+=$(DOCKER_IMAGE_DOCKER)
endif
export DOCKER_VARIANT=
DOCKER_VARIANT_PREFIX=
ifneq ($(DOCKER_VARIANT),)
DOCKER_VARIANT_PREFIX=$(DOCKER_VARIANT)-
endif
DOCKER_BRANCH_TAG=$(subst /,-,$(VCS_BRANCH))
DOCKER_VOLUMES=\
./var/ ./var/docker/$(PYTHON_ENV)/ \
./src/python_project_structure.egg-info/ \
./var/docker/$(PYTHON_ENV)/python_project_structure.egg-info/ \
./.tox/ ./var/docker/$(PYTHON_ENV)/.tox/

# Values derived from or overridden by CI environments:
GITHUB_REPOSITORY_OWNER=$(CI_UPSTREAM_NAMESPACE)
# Determine if this checkout is a fork of the upstream project:
CI_IS_FORK=false
ifeq ($(GITLAB_CI),true)
USER_EMAIL=$(USER_NAME)@runners-manager.gitlab.com
ifneq ($(CI_PROJECT_NAMESPACE),$(CI_UPSTREAM_NAMESPACE))
CI_IS_FORK=true
DOCKER_REGISTRIES=GITLAB
DOCKER_IMAGES+=$(CI_TEMPLATE_REGISTRY_HOST)/$(CI_UPSTREAM_NAMESPACE)/$(CI_PROJECT_NAME)
endif
else ifeq ($(GITHUB_ACTIONS),true)
USER_EMAIL=$(USER_NAME)@actions.github.com
ifneq ($(GITHUB_REPOSITORY_OWNER),$(CI_UPSTREAM_NAMESPACE))
CI_IS_FORK=true
DOCKER_REGISTRIES=GITHUB
DOCKER_IMAGES+=ghcr.io/$(GITHUB_REPOSITORY_OWNER)/$(CI_PROJECT_NAME)
endif
endif
# Take GitHub auth from env under GitHub actions but from secrets on other hosts:
GITHUB_TOKEN=
PROJECT_GITHUB_PAT=
ifeq ($(GITHUB_TOKEN),)
GITHUB_TOKEN=$(PROJECT_GITHUB_PAT)
else ifeq ($(PROJECT_GITHUB_PAT),)
PROJECT_GITHUB_PAT=$(GITHUB_TOKEN)
endif
GH_TOKEN=$(GITHUB_TOKEN)
export GH_TOKEN
export GITHUB_TOKEN
export PROJECT_GITHUB_PAT

# Values used for publishing releases:
# Safe defaults for testing the release process without publishing to the final/official
# hosts/indexes/registries:
BUILD_REQUIREMENTS=true
PIP_COMPILE_ARGS=--upgrade
RELEASE_PUBLISH=false
PYPI_REPO=testpypi
PYPI_HOSTNAME=test.pypi.org
# Only publish releases from the `master` or `develop` branches:
ifeq ($(CI),true)
# Compile requirements on CI/CD as a check to make sure all changes to dependencies have
# been reflected in the frozen/pinned versions, but don't upgrade packages so that
# external changes, such as new PyPI releases, don't turn CI/CD red spuriously and
# unrelated to the contributor's actual changes.
PIP_COMPILE_ARGS=
endif
GITHUB_RELEASE_ARGS=--prerelease
# Only publish releases from the `master` or `develop` branches and only under the
# canonical CI/CD platform:
ifeq ($(GITLAB_CI),true)
ifeq ($(VCS_BRANCH),master)
RELEASE_PUBLISH=true
PYPI_REPO=pypi
PYPI_HOSTNAME=pypi.org
GITHUB_RELEASE_ARGS=
else ifeq ($(VCS_BRANCH),develop)
# Publish pre-releases from the `develop` branch:
RELEASE_PUBLISH=true
PYPI_REPO=pypi
endif
endif
CI_REGISTRY_USER=$(CI_PROJECT_NAMESPACE)
CI_REGISTRY_IMAGE=$(CI_REGISTRY)/$(CI_PROJECT_NAME)
# Address undefined variables warnings when running under local development
PYPI_PASSWORD=
export PYPI_PASSWORD
TEST_PYPI_PASSWORD=
export TEST_PYPI_PASSWORD
VCS_REMOTE_PUSH_URL=
CODECOV_TOKEN=
DOCKER_PASS=
export DOCKER_PASS
CI_PROJECT_ID=
export CI_PROJECT_ID
CI_JOB_TOKEN=
export CI_JOB_TOKEN
CI_REGISTRY_PASSWORD=
export CI_REGISTRY_PASSWORD
GH_TOKEN=

# Done with `$(shell ...)`, echo recipe commands going forward
.SHELLFLAGS+= -x


## Makefile "functions":
#
# Snippets whose output is frequently used including across recipes.  Used for output
# only, not actually making any changes.
# https://www.gnu.org/software/make/manual/html_node/Call-Function.html

# Return the most recently built package:
current_pkg = $(shell ls -t ./dist/*$(1) | head -n 1)


## Top-level targets:

.PHONY: all
### The default target.
all: build

.PHONY: start
### Run the local development end-to-end stack services in the background as daemons.
start: build-docker-volumes-$(PYTHON_ENV) build-docker-$(PYTHON_MINOR) ./.env
	docker compose down
	docker compose up -d

.PHONY: run
### Run the local development end-to-end stack services in the foreground for debugging.
run: build-docker-volumes-$(PYTHON_ENV) build-docker-$(PYTHON_MINOR) ./.env
	docker compose down
	docker compose up


## Build Targets:
#
# Recipes that make artifacts needed for by end-users, development tasks, other recipes.

.PHONY: build
### Set up everything for development from a checkout, local and in containers.
build: ./.git/hooks/pre-commit \
		$(HOME)/.local/var/log/python-project-structure-host-install.log \
		build-docker

.PHONY: build-pkgs
### Ensure the built package is current when used outside of tox.
build-pkgs: ./var/git/refs/remotes/$(VCS_REMOTE)/$(VCS_BRANCH) \
		build-docker-volumes-$(PYTHON_ENV) build-docker-pull
# Defined as a .PHONY recipe so that multiple targets can depend on this as a
# pre-requisite and it will only be run once per invocation.
	mkdir -pv "./dist/"
# Build Python packages/distributions from the development Docker container for
# consistency/reproducibility.
	docker compose run $(DOCKER_COMPOSE_RUN_ARGS) -T \
	    python-project-structure-devel tox run -e "$(PYTHON_ENV)" --pkg-only
# Copy the wheel to a location accessible to all containers:
	cp -lfv "$$(
	    ls -t ./var/docker/$(PYTHON_ENV)/.tox/.pkg/dist/*.whl | head -n 1
	)" "./dist/"
# Also build the source distribution:
	docker compose run $(DOCKER_COMPOSE_RUN_ARGS) -T \
	    python-project-structure-devel \
	    tox run -e "$(PYTHON_ENV)" --override "testenv.package=sdist" --pkg-only
	cp -lfv "$$(
	    ls -t ./var/docker/$(PYTHON_ENV)/.tox/.pkg/dist/*.tar.gz | head -n 1
	)" "./dist/"

.PHONY: $(PYTHON_ENVS:%=build-requirements-%)
### Compile fixed/pinned dependency versions if necessary.
$(PYTHON_ENVS:%=build-requirements-%):
# Avoid parallel tox recreations stomping on each other
	$(MAKE) "$(@:build-requirements-%=./var/log/tox/%/build.log)"
	targets="./requirements/$(@:build-requirements-%=%)/user.txt \
	    ./requirements/$(@:build-requirements-%=%)/devel.txt \
	    ./requirements/$(@:build-requirements-%=%)/build.txt \
	    ./build-host/requirements-$(@:build-requirements-%=%).txt"
# Workaround race conditions in pip's HTTP file cache:
# https://github.com/pypa/pip/issues/6970#issuecomment-527678672
	$(MAKE) -e -j $${targets} ||
	    $(MAKE) -e -j $${targets} ||
	    $(MAKE) -e -j $${targets}

## Docker Build Targets:
#
# Strive for as much consistency as possible in development tasks between the local host
# and inside containers.  To that end, most of the `*-docker` container target recipes
# should run the corresponding `*-local` local host target recipes inside the
# development container.  Top level targets, like `test`, should run as much as possible
# inside the development container.

.PHONY: build-docker
### Set up for development in Docker containers.
build-docker: build-pkgs
	$(MAKE) -e -j PYTHON_WHEEL="$(call current_pkg,.whl)" \
	    DOCKER_BUILD_ARGS="--progress plain" \
	    $(PYTHON_MINORS:%=build-docker-%)

.PHONY: $(PYTHON_MINORS:%=build-docker-%)
### Set up for development in a Docker container for one Python version.
$(PYTHON_MINORS:%=build-docker-%):
	$(MAKE) -e \
	    PYTHON_MINORS="$(@:build-docker-%=%)" \
	    PYTHON_MINOR="$(@:build-docker-%=%)" \
	    PYTHON_ENV="py$(subst .,,$(@:build-docker-%=%))" \
	    "./var/docker/py$(subst .,,$(@:build-docker-%=%))/log/build-user.log"

.PHONY: build-docker-tags
### Print the list of image tags for the current registry and variant.
build-docker-tags:
	$(MAKE) $(DOCKER_REGISTRIES:%=build-docker-tags-%)

.PHONY: $(DOCKER_REGISTRIES:%=build-docker-tags-%)
### Print the list of image tags for the current registry and variant.
$(DOCKER_REGISTRIES:%=build-docker-tags-%): \
		./var/git/refs/remotes/$(VCS_REMOTE)/$(VCS_BRANCH) \
		./var/log/tox/build/build.log
	docker_image=$(DOCKER_IMAGE_$(@:build-docker-tags-%=%))
	export VERSION=$$(./.tox/build/bin/cz version --project)
	major_version=$$(echo $${VERSION} | sed -nE 's|([0-9]+).*|\1|p')
	minor_version=$$(
	    echo $${VERSION} | sed -nE 's|([0-9]+\.[0-9]+).*|\1|p'
	)
	echo $${docker_image}:$(DOCKER_VARIANT_PREFIX)$(PYTHON_ENV)-$(DOCKER_BRANCH_TAG)
ifeq ($(VCS_BRANCH),master)
# Only update tags end users may depend on to be stable from the `master` branch
	echo $${docker_image}:$(DOCKER_VARIANT_PREFIX)$(PYTHON_ENV)-$${minor_version}
	echo $${docker_image}:$(DOCKER_VARIANT_PREFIX)$(PYTHON_ENV)-$${major_version}
	echo $${docker_image}:$(DOCKER_VARIANT_PREFIX)$(PYTHON_ENV)
endif
# This variant is the default used for tags such as `latest`
ifeq ($(PYTHON_ENV),$(PYTHON_LATEST_ENV))
	echo $${docker_image}:$(DOCKER_VARIANT_PREFIX)$(DOCKER_BRANCH_TAG)
ifeq ($(VCS_BRANCH),master)
	echo $${docker_image}:$(DOCKER_VARIANT_PREFIX)$${minor_version}
	echo $${docker_image}:$(DOCKER_VARIANT_PREFIX)$${major_version}
ifeq ($(DOCKER_VARIANT),)
	echo $${docker_image}:latest
else
	echo $${docker_image}:$(DOCKER_VARIANT)
endif
endif
endif

.PHONY: $(PYTHON_MINORS:%=build-docker-requirements-%)
### Pull container images and compile fixed/pinned dependency versions if necessary.
$(PYTHON_MINORS:%=build-docker-requirements-%): ./.env
	export PYTHON_MINOR="$(@:build-docker-requirements-%=%)"
	export PYTHON_ENV="py$(subst .,,$(@:build-docker-requirements-%=%))"
	$(MAKE) build-docker-volumes-$${PYTHON_ENV}
	docker compose run $(DOCKER_COMPOSE_RUN_ARGS) -T \
	    python-project-structure-devel make -e \
	    PYTHON_MINORS="$(@:build-docker-requirements-%=%)" \
	    PIP_COMPILE_ARGS="$(PIP_COMPILE_ARGS)" \
	    build-requirements-py$(subst .,,$(@:build-docker-requirements-%=%))


.PHONY: build-docker-pull
### Pull the development image and simulate as if it had been built here.
build-docker-pull: ./.env ./var/git/refs/remotes/$(VCS_REMOTE)/$(VCS_BRANCH) \
		build-docker-volumes-$(PYTHON_ENV) ./var/log/tox/build/build.log
	export VERSION=$$(./.tox/build/bin/cz version --project)
	if $(MAKE) -e pull-docker
	then
	    mkdir -pv "./var/docker/$(PYTHON_ENV)/log/"
	    touch "./var/docker/$(PYTHON_ENV)/log/build-devel.log" \
	        "./var/docker/$(PYTHON_ENV)/log/rebuild.log"
	    $(MAKE) -e "./var/docker/$(PYTHON_ENV)/.tox/$(PYTHON_ENV)/bin/activate"
	else
	    $(MAKE) "./var/docker/$(PYTHON_ENV)/log/build-devel.log"
	fi

.PHONY: $(PYTHON_ENVS:%=build-docker-volumes-%)
### Ensure access permissions to build artifacts in Python version container volumes.
# If created by `# dockerd`, they end up owned by `root`.
$(PYTHON_ENVS:%=build-docker-volumes-%): \
		./var/ ./src/python_project_structure.egg-info/ ./.tox/
	$(MAKE) \
	    $(@:build-docker-volumes-%=./var/docker/%/) \
	    $(@:build-docker-volumes-%=./var/docker/%/python_project_structure.egg-info/) \
	    $(@:build-docker-volumes-%=./var/docker/%/.tox/)


## Test Targets:
#
# Recipes that run the test suite.

.PHONY: test
### Format the code and run the full suite of tests, coverage checks, and linters.
test: test-docker-lint test-docker

.PHONY: test-local
### Run the full suite of tests on the local host.
test-local:
	tox $(TOX_RUN_ARGS) -e "$(TOX_ENV_LIST)"

.PHONY: test-debug
### Run tests in the host environment and invoke the debugger on errors/failures.
test-debug: ./var/log/tox/$(PYTHON_ENV)/editable.log
	$(TOX_EXEC_ARGS) pytest --pdb

.PHONY: test-docker
### Run the full suite of tests, coverage checks, and code linters in containers.
test-docker: build-pkgs ./var/log/codecov-install.log
	$(MAKE) -e -j PYTHON_WHEEL="$(call current_pkg,.whl)" \
	    DOCKER_BUILD_ARGS="--progress plain" \
	    $(PYTHON_MINORS:%=test-docker-%)

.PHONY: $(PYTHON_MINORS:%=test-docker-%)
### Run the full suite of tests inside a docker container for one Python version.
$(PYTHON_MINORS:%=test-docker-%):
	$(MAKE) -e \
	    PYTHON_MINORS="$(@:test-docker-%=%)" \
	    PYTHON_MINOR="$(@:test-docker-%=%)" \
	    PYTHON_ENV="py$(subst .,,$(@:test-docker-%=%))" \
	    test-docker-pyminor

.PHONY: test-docker-pyminor
### Run the full suite of tests inside a docker container for this Python version.
test-docker-pyminor: build-docker-volumes-$(PYTHON_ENV) build-docker-$(PYTHON_MINOR) \
		./var/log/codecov-install.log
	docker_run_args="--rm"
	if [ ! -t 0 ]
	then
# No fancy output when running in parallel
	    docker_run_args+=" -T"
	fi
# Ensure the dist/package has been correctly installed in the image
	docker compose run --no-deps $${docker_run_args} python-project-structure \
	    python -c 'import pythonprojectstructure; print(pythonprojectstructure)'
# Run from the development Docker container for consistency
	docker compose run $${docker_run_args} python-project-structure-devel \
	    make -e PYTHON_MINORS="$(PYTHON_MINORS)" PYTHON_WHEEL="$(PYTHON_WHEEL)" \
	        test-local
# Upload any build or test artifacts to CI/CD providers
ifeq ($(GITLAB_CI),true)
ifeq ($(PYTHON_MINOR),$(PYTHON_HOST_MINOR))
ifneq ($(CODECOV_TOKEN),)
	codecov --nonZero -t "$(CODECOV_TOKEN)" \
	    --file "./build/$(PYTHON_ENV)/coverage.xml"
else ifneq ($(CI_IS_FORK),true)
	set +x
	echo "ERROR: CODECOV_TOKEN missing from ./.env or CI secrets"
	false
endif
endif
endif

.PHONY: test-docker-lint
### Check the style and content of the `./Dockerfile*` files.
test-docker-lint: ./.env build-docker-volumes-$(PYTHON_ENV)
	docker compose pull hadolint
	docker compose run $(DOCKER_COMPOSE_RUN_ARGS) hadolint \
	    hadolint "./Dockerfile"
	docker compose run $(DOCKER_COMPOSE_RUN_ARGS) hadolint \
	    hadolint "./Dockerfile.devel"
	docker compose run $(DOCKER_COMPOSE_RUN_ARGS) hadolint \
	    hadolint "./build-host/Dockerfile"

.PHONY: test-push
### Perform any checks that should only be run before pushing.
test-push: $(VCS_FETCH_TARGETS) \
		$(HOME)/.local/var/log/python-project-structure-host-install.log \
		build-docker-volumes-$(PYTHON_ENV) build-docker-$(PYTHON_MINOR) ./.env
ifeq ($(CI),true)
ifneq ($(PYTHON_MINOR),$(PYTHON_HOST_MINOR))
# Don't waste CI time, only check for the canonical version:
	exit
endif
endif
	exit_code=0
	$(TOX_EXEC_BUILD_ARGS) cz check --rev-range \
	    "$(VCS_COMPARE_REMOTE)/$(VCS_COMPARE_BRANCH)..HEAD" || exit_code=$$?
	if ! (( $$exit_code == 0 ||  $$exit_code == 3 || $$exit_code == 21 ))
	then
	    exit $$exit_code
	fi
ifneq ($(VCS_BRANCH),master)
	if $(TOX_EXEC_BUILD_ARGS) python ./bin/cz-check-bump --compare-ref \
	    "$(VCS_COMPARE_REMOTE)/$(VCS_COMPARE_BRANCH)"
	then
	    docker compose run $(DOCKER_COMPOSE_RUN_ARGS) \
	        python-project-structure-devel $(TOX_EXEC_ARGS) \
	        towncrier check --compare-with \
		"$(VCS_COMPARE_REMOTE)/$(VCS_COMPARE_BRANCH)"
	fi
else
	docker compose run $(DOCKER_COMPOSE_RUN_ARGS) \
	    python-project-structure-devel $(TOX_EXEC_ARGS) \
	    towncrier check --compare-with \
	        "$(VCS_COMPARE_REMOTE)/$(VCS_COMPARE_BRANCH)"
endif

.PHONY: test-clean
### Confirm that the checkout is free of uncommitted VCS changes.
test-clean:
	if [ -n "$$(git status --porcelain)" ]
	then
	    set +x
	    echo "Checkout is not clean"
	    false
	fi


## Release Targets:
#
# Recipes that make an changes needed for releases and publish built artifacts to
# end-users.

.PHONY: release
### Publish installable Python packages and container images as required by commits.
release: release-python release-docker

.PHONY: release-python
### Publish installable Python packages to PyPI.
release-python: ./var/log/tox/build/build.log \
		./var/git/refs/remotes/$(VCS_REMOTE)/$(VCS_BRANCH) build-pkgs \
		~/.pypirc ./.env build-docker-volumes-$(PYTHON_ENV)
ifeq ($(RELEASE_PUBLISH),true)
# Import the private signing key from CI secrets
	$(MAKE) -e ./var/log/gpg-import.log
endif
# https://twine.readthedocs.io/en/latest/#using-twine
	./.tox/build/bin/twine check \
	    "$(call current_pkg,.whl)" "$(call current_pkg,.tar.gz)"
	$(MAKE) "test-clean"
# Only release from the `master` or `develop` branches:
ifeq ($(RELEASE_PUBLISH),true)
# Only release if required by conventional commits and the version bump is committed:
	if $(MAKE) release-bump
	then
# The VCS remote should reflect the release before the release is published to ensure
<<<<<<< HEAD
# that a published release is never *not* reflected in VCS.  Also ensure the tag is in
# place on any mirrors, using multiple `pushurl` remotes, for those project hosts as
# well:
	git push --no-verify --tags "$(VCS_REMOTE)" "HEAD:$(VCS_BRANCH)"
	./.tox/build/bin/twine upload -s -r "$(PYPI_REPO)" \
	    "$(call current_pkg,.whl)" "$(call current_pkg,.tar.gz)"
	export VERSION=$$(./.tox/build/bin/cz version --project)
# Create a GitLab release
	./.tox/build/bin/twine upload -s -r "gitlab" ./dist/python?project?structure-*
	release_cli_args="--description ./NEWS-release.rst"
	release_cli_args+=" --tag-name v$${VERSION}"
	release_cli_args+=" --assets-link {\
	\"name\":\"PyPI\",\
	\"url\":\"https://$(PYPI_HOSTNAME)/project/$(CI_PROJECT_NAME)/$${VERSION}/\",\
	\"link_type\":\"package\"\
	}"
	release_cli_args+=" --assets-link {\
	\"name\":\"GitLab-PyPI-Package-Registry\",\
	\"url\":\"$(CI_SERVER_URL)/$(CI_PROJECT_PATH)/-/packages/\",\
	\"link_type\":\"package\"\
	}"
	release_cli_args+=" --assets-link {\
	\"name\":\"Docker-Hub-Container-Registry\",\
	\"url\":\"https://hub.docker.com/r/merpatterson/$(CI_PROJECT_NAME)/tags\",\
	\"link_type\":\"image\"\
	}"
	docker compose pull gitlab-release-cli
	docker compose run --rm gitlab-release-cli release-cli \
	    --server-url "$(CI_SERVER_URL)" --project-id "$(CI_PROJECT_ID)" \
	    create $${release_cli_args}
# Create a GitHub release
	gh release create "v$${VERSION}" $(GITHUB_RELEASE_ARGS) \
	    --notes-file "./NEWS-release.rst" ./dist/python?project?structure-*
=======
# that a published release is never *not* reflected in VCS.
	    git push --no-verify --tags "$(VCS_REMOTE)" "HEAD:$(VCS_BRANCH)"
	    $(TOX_EXEC_BUILD_ARGS) twine upload -s -r "$(PYPI_REPO)" \
	        "$(call current_pkg,.whl)" "$(call current_pkg,.tar.gz)"
	fi
>>>>>>> 5498ac58
endif

.PHONY: release-docker
### Publish all container images to all container registries.
release-docker: build-docker-volumes-$(PYTHON_ENV) build-docker \
		$(DOCKER_REGISTRIES:%=./var/log/docker-login-%.log)
	$(MAKE) -e -j $(PYTHON_MINORS:%=release-docker-%)

.PHONY: $(PYTHON_MINORS:%=release-docker-%)
### Publish the container images for one Python version to all container registry.
$(PYTHON_MINORS:%=release-docker-%): $(DOCKER_REGISTRIES:%=./var/log/docker-login-%.log)
	export PYTHON_ENV="py$(subst .,,$(@:release-docker-%=%))"
	$(MAKE) -e -j $(DOCKER_REGISTRIES:%=release-docker-registry-%)
	docker compose pull pandoc docker-pushrm
ifeq ($${PYTHON_ENV},$(PYTHON_LATEST_ENV))
	docker compose run $(DOCKER_COMPOSE_RUN_ARGS) docker-pushrm
endif

.PHONY: $(DOCKER_REGISTRIES:%=release-docker-registry-%)
### Publish all container images to one container registry.
$(DOCKER_REGISTRIES:%=release-docker-registry-%):
# https://docs.docker.com/docker-hub/#step-5-build-and-push-a-container-image-to-docker-hub-from-your-computer
	$(MAKE) "./var/log/docker-login-$(@:release-docker-registry-%=%).log"
	for user_tag in $$(
	    $(MAKE) -e --no-print-directory \
	        build-docker-tags-$(@:release-docker-registry-%=%)
	)
	do
	    docker push "$${user_tag}"
	done
	for devel_tag in $$(
	    $(MAKE) -e DOCKER_VARIANT="devel" --no-print-directory \
	        build-docker-tags-$(@:release-docker-registry-%=%)
	)
	do
	    docker push "$${devel_tag}"
	done

.PHONY: release-bump
### Bump the package version if on a branch that should trigger a release.
release-bump: ~/.gitconfig ./var/git/refs/remotes/$(VCS_REMOTE)/$(VCS_BRANCH) \
		./var/log/git-remotes.log ./var/log/tox/build/build.log \
		build-docker-volumes-$(PYTHON_ENV) build-docker-pull
	if ! git diff --cached --exit-code
	then
	    set +x
	    echo "CRITICAL: Cannot bump version with staged changes"
	    false
	fi
# Check if the conventional commits since the last release require new release and thus
# a version bump:
ifneq ($(VCS_BRANCH),master)
	$(TOX_EXEC_BUILD_ARGS) python ./bin/cz-check-bump
endif
# Collect the versions involved in this release according to conventional commits:
	cz_bump_args="--check-consistency --no-verify"
ifneq ($(VCS_BRANCH),master)
	cz_bump_args+=" --prerelease beta"
endif
ifeq ($(RELEASE_PUBLISH),true)
	cz_bump_args+=" --gpg-sign"
# Import the private signing key from CI secrets
	$(MAKE) -e ./var/log/gpg-import.log
endif
# Capture the release notes for *just this* release for creating the GitHub release.
# Have to run before the real `$ towncrier build` run without the `--draft` option
# because after that the `newsfragments` will have been deleted.
	next_version=$$(
	    $(TOX_EXEC_BUILD_ARGS) cz bump $${cz_bump_args} --yes --dry-run |
	    sed -nE 's|.* ([^ ]+) *→ *([^ ]+).*|\2|p'
	) || true
	docker compose run --rm python-project-structure-devel $(TOX_EXEC_ARGS) \
	    towncrier build --version "$${next_version}" --draft --yes \
	        >"./NEWS-release.rst"
# Build and stage the release notes to be commited by `$ cz bump`
	docker compose run $(DOCKER_COMPOSE_RUN_ARGS) python-project-structure-devel \
	    $(TOX_EXEC_ARGS) towncrier build --version "$${next_version}" --yes
# Increment the version in VCS
	$(TOX_EXEC_BUILD_ARGS) cz bump $${cz_bump_args}
# Ensure the container image reflects the version bump but we don't need to update the
# requirements again.
	touch \
	    $(PYTHON_ENVS:%=./requirements/%/user.txt) \
	    $(PYTHON_ENVS:%=./requirements/%/devel.txt) \
	    $(PYTHON_ENVS:%=./build-host/requirements-%.txt)
ifneq ($(CI),true)
# If running under CI/CD then the image will be updated in the next pipeline stage.
# For testing locally, however, ensure the image is up-to-date for subsequent recipes.
	$(MAKE) -e "./var/docker/$(PYTHON_ENV)/log/build-user.log"
endif


## Development Targets:
#
# Recipes used by developers to make changes to the code.

.PHONY: devel-format
### Automatically correct code in this checkout according to linters and style checkers.
devel-format: $(HOME)/.local/var/log/python-project-structure-host-install.log
	$(TOX_EXEC_ARGS) autoflake -r -i --remove-all-unused-imports \
		--remove-duplicate-keys --remove-unused-variables \
		--remove-unused-variables "./src/pythonprojectstructure/"
	$(TOX_EXEC_ARGS) autopep8 -v -i -r "./src/pythonprojectstructure/"
	$(TOX_EXEC_ARGS) black "./src/pythonprojectstructure/"

.PHONY: devel-upgrade
### Update all fixed/pinned dependencies to their latest available versions.
devel-upgrade: ./.env build-docker-volumes-$(PYTHON_ENV)
	touch "./setup.cfg" "./requirements/build.txt.in" \
	    "./build-host/requirements.txt.in"
ifeq ($(CI),true)
# Pull separately to reduce noisy interactive TTY output where it shouldn't be:
	$(MAKE) build-docker-pull
endif
# Ensure the network is create first to avoid race conditions
	docker compose create python-project-structure-devel
	$(MAKE) -e PIP_COMPILE_ARGS="--upgrade" -j \
	    $(PYTHON_MINORS:%=build-docker-requirements-%)
# Update VCS hooks from remotes to the latest tag.
	$(TOX_EXEC_BUILD_ARGS) pre-commit autoupdate

.PHONY: devel-upgrade-branch
### Reset an upgrade branch, commit upgraded dependencies on it, and push for review.
devel-upgrade-branch: ~/.gitconfig ./var/git/refs/remotes/$(VCS_REMOTE)/$(VCS_BRANCH) \
		./var/log/git-remotes.log
	remote_branch_exists=false
	if git fetch "$(VCS_REMOTE)" "$(VCS_BRANCH)-upgrade"
	then
	    remote_branch_exists=true
	fi
	if git show-ref -q --heads "$(VCS_BRANCH)-upgrade"
	then
# Reset an existing local branch to the latest upstream before upgrading
	    git checkout "$(VCS_BRANCH)-upgrade"
	    git reset --hard "$(VCS_BRANCH)" --
	else
# Create a new local branch from the latest upstream before upgrading
	    git checkout -b "$(VCS_BRANCH)-upgrade" "$(VCS_BRANCH)"
	fi
	now=$$(date -u)
	$(MAKE) TEMPLATE_IGNORE_EXISTING="true" devel-upgrade
	if $(MAKE) "test-clean"
	then
# No changes from upgrade, exit successfully but push nothing
	    exit
	fi
# Commit the upgrade changes
	echo "Upgrade all requirements to the latest versions as of $${now}." \
	    >"./src/pythonprojectstructure/newsfragments/upgrade-requirements.bugfix.rst"
	git add --update './build-host/requirements-*.txt' './requirements/*/*.txt' \
	    "./.pre-commit-config.yaml"
	git add \
	    "./src/pythonprojectstructure/newsfragments/upgrade-requirements.bugfix.rst"
	git commit --all --signoff -m \
	    "fix(deps): Upgrade requirements latest versions"
# Fail if upgrading left untracked files in VCS
	$(MAKE) "test-clean"
# Push any upgrades to the remote for review.  Specify both the ref and the expected ref
# for `--force-with-lease=...` to support pushing to multiple mirrors/remotes via
# multiple `pushUrl`:
	git_push_args="--no-verify"
	if [ "$${remote_branch_exists=true}" == "true" ]
	then
	    git_push_args+=" --force-with-lease=\
	$(VCS_BRANCH)-upgrade:$(VCS_REMOTE)/$(VCS_BRANCH)-upgrade"
	fi
	git push $${git_push_args} "$(VCS_REMOTE)" "HEAD:$(VCS_BRANCH)-upgrade"


## Clean Targets:
#
# Recipes used to restore the checkout to initial conditions.

.PHONY: clean
### Restore the checkout to a state as close to an initial clone as possible.
clean:
	docker compose down --remove-orphans --rmi "all" -v || true
	$(TOX_EXEC_BUILD_ARGS) pre-commit uninstall \
	    --hook-type "pre-commit" --hook-type "commit-msg" --hook-type "pre-push" \
	    || true
	$(TOX_EXEC_BUILD_ARGS) pre-commit clean || true
	git clean -dfx -e "var/" -e ".env"
	rm -rfv "./var/log/"
	rm -rf "./var/docker/"


## Real Targets:
#
# Recipes that make actual changes and create and update files for the target.

# Manage fixed/pinned versions in `./requirements/**.txt` files.  Has to be run for each
# python version in the virtual environment for that Python version:
# https://github.com/jazzband/pip-tools#cross-environment-usage-of-requirementsinrequirementstxt-and-pip-compile
$(PYTHON_ENVS:%=./requirements/%/devel.txt): ./pyproject.toml ./setup.cfg ./tox.ini
	true DEBUG Updated prereqs: $(?)
	$(MAKE) "$(@:requirements/%/devel.txt=./var/log/tox/%/build.log)"
	./.tox/$(@:requirements/%/devel.txt=%)/bin/pip-compile \
	    --resolver "backtracking" $(PIP_COMPILE_ARGS) --extra "devel" \
	    --output-file "$(@)" "$(<)"
	mkdir -pv "./var/log/"
	touch "./var/log/rebuild.log"
$(PYTHON_ENVS:%=./requirements/%/user.txt): ./pyproject.toml ./setup.cfg ./tox.ini
	true DEBUG Updated prereqs: $(?)
	$(MAKE) "$(@:requirements/%/user.txt=./var/log/tox/%/build.log)"
	./.tox/$(@:requirements/%/user.txt=%)/bin/pip-compile \
	    --resolver "backtracking" $(PIP_COMPILE_ARGS) --output-file "$(@)" "$(<)"
	mkdir -pv "./var/log/"
	touch "./var/log/rebuild.log"
$(PYTHON_ENVS:%=./build-host/requirements-%.txt): ./build-host/requirements.txt.in
	true DEBUG Updated prereqs: $(?)
	$(MAKE) "$(@:build-host/requirements-%.txt=./var/log/tox/%/build.log)"
	./.tox/$(@:build-host/requirements-%.txt=%)/bin/pip-compile \
	    --resolver "backtracking" $(PIP_COMPILE_ARGS) --output-file "$(@)" "$(<)"
# Only update the installed tox version for the latest/host/main/default Python version
	if [ "$(@:build-host/requirements-%.txt=%)" = "$(PYTHON_ENV)" ]
	then
# Don't install tox into one of it's own virtual environments
	    if [ -n "$${VIRTUAL_ENV:-}" ]
	    then
	        pip_bin="$$(which -a pip | grep -v "^$${VIRTUAL_ENV}/bin/" | head -n 1)"
	    else
	        pip_bin="pip"
	    fi
	    "$${pip_bin}" install -r "$(@)"
	fi
	mkdir -pv "./var/log/"
	touch "./var/log/rebuild.log"
$(PYTHON_ENVS:%=./requirements/%/build.txt): ./requirements/build.txt.in
	true DEBUG Updated prereqs: $(?)
	$(MAKE) "$(@:requirements/%/build.txt=./var/log/tox/%/build.log)"
	./.tox/$(@:requirements/%/build.txt=%)/bin/pip-compile \
	    --resolver "backtracking" $(PIP_COMPILE_ARGS) --output-file "$(@)" "$(<)"

# Targets used as pre-requisites to ensure virtual environments managed by tox have been
# created and can be used directly to save time on Tox's overhead when we don't need
# Tox's logic about when to update/recreate them, e.g.:
#     $ ./.tox/build/bin/cz --help
# Mostly useful for build/release tools.
$(PYTHON_ALL_ENVS:%=./var/log/tox/%/build.log):
	$(MAKE) "$(HOME)/.local/var/log/python-project-structure-host-install.log"
	mkdir -pv "$(dir $(@))"
	tox run $(TOX_EXEC_OPTS) -e "$(@:var/log/tox/%/build.log=%)" --notest |
	    tee -a "$(@)"
# Workaround tox's `usedevelop = true` not working with `./pyproject.toml`.  Use as a
# prerequisite when using Tox-managed virtual environments directly and changes to code
# need to take effect immediately.
$(PYTHON_ENVS:%=./var/log/tox/%/editable.log):
	$(MAKE) "$(HOME)/.local/var/log/python-project-structure-host-install.log"
	mkdir -pv "$(dir $(@))"
	tox exec $(TOX_EXEC_OPTS) -e "$(@:var/log/tox/%/editable.log=%)" -- \
	    pip install -e "./" | tee -a "$(@)"

## Docker real targets:

# Build the development image:
./var/docker/$(PYTHON_ENV)/log/build-devel.log: \
		./Dockerfile.devel ./.dockerignore ./bin/entrypoint \
		./pyproject.toml ./setup.cfg ./tox.ini \
		./build-host/requirements.txt.in ./docker-compose.yml \
		./docker-compose.override.yml ./.env \
		./var/docker/$(PYTHON_ENV)/log/rebuild.log
	true DEBUG Updated prereqs: $(?)
	$(MAKE) "./var/git/refs/remotes/$(VCS_REMOTE)/$(VCS_BRANCH)" \
	    build-docker-volumes-$(PYTHON_ENV) "./var/log/tox/build/build.log"
	mkdir -pv "$(dir $(@))"
# Workaround issues with local images and the development image depending on the end
# user image.  It seems that `depends_on` isn't sufficient.
	$(MAKE) $(HOME)/.local/var/log/python-project-structure-host-install.log
	export VERSION=$$(./.tox/build/bin/cz version --project)
# https://github.com/moby/moby/issues/39003#issuecomment-879441675
	docker_build_args="$(DOCKER_BUILD_ARGS) \
	    --build-arg BUILDKIT_INLINE_CACHE=1 \
	    --build-arg PYTHON_MINOR=$(PYTHON_MINOR) \
	    --build-arg PYTHON_ENV=$(PYTHON_ENV) \
	    --build-arg VERSION=$${VERSION}"
ifeq ($(CI),true)
# Workaround broken interactive session detection
	docker pull "python:${PYTHON_MINOR}"
endif
	docker_build_devel_tags=""
	for devel_tag in $$(
	    $(MAKE) -e DOCKER_VARIANT="devel" --no-print-directory build-docker-tags
	)
	do
	    docker_build_devel_tags+="--tag $${devel_tag} "
	done
	docker_build_caches=""
ifeq ($(GITLAB_CI),true)
# Don't cache when building final releases on `master`
	$(MAKE) -e "./var/log/docker-login-GITLAB.log" || true
ifneq ($(VCS_BRANCH),master)
	if $(MAKE) -e DOCKER_VARIANT="devel" pull-docker
	then
	    docker_build_caches+=" --cache-from \
	$(DOCKER_IMAGE_GITLAB):devel-$(PYTHON_ENV)-$(DOCKER_BRANCH_TAG)"
	fi
endif
endif
ifeq ($(GITHUB_ACTIONS),true)
	$(MAKE) -e "./var/log/docker-login-GITHUB.log" || true
ifneq ($(VCS_BRANCH),master)
	if $(MAKE) -e DOCKER_VARIANT="devel" pull-docker
	then
	    docker_build_caches+=" --cache-from \
	$(DOCKER_IMAGE_GITHUB):devel-$(PYTHON_ENV)-$(DOCKER_BRANCH_TAG)"
	fi
endif
endif
	docker buildx build --pull $${docker_build_args} $${docker_build_devel_tags} \
	    $${docker_build_caches} --file "./Dockerfile.devel" "./"
# Ensure any subsequent builds have optimal caches
ifeq ($(GITLAB_CI),true)
	docker push \
	    "$(DOCKER_IMAGE_GITLAB):devel-$(PYTHON_ENV)-$(DOCKER_BRANCH_TAG)"
endif
ifeq ($(GITHUB_ACTIONS),true)
ifneq ($(CI_IS_FORK),true)
	docker push \
	    "$(DOCKER_IMAGE_GITHUB):devel-$(PYTHON_ENV)-$(DOCKER_BRANCH_TAG)"
endif
endif
	date >>"$(@)"
# Update the pinned/frozen versions, if needed, using the container.  If changed, then
# we may need to re-build the container image again to ensure it's current and correct.
ifeq ($(BUILD_REQUIREMENTS),true)
	docker compose run $(DOCKER_COMPOSE_RUN_ARGS) -T \
	    python-project-structure-devel make -e PYTHON_MINORS="$(PYTHON_MINOR)" \
	    build-requirements-$(PYTHON_ENV)
	$(MAKE) -e "$(@)"
endif

# Build the end-user image:
./var/docker/$(PYTHON_ENV)/log/build-user.log: \
		./var/docker/$(PYTHON_ENV)/log/build-devel.log ./Dockerfile \
		./var/docker/$(PYTHON_ENV)/log/rebuild.log
	true DEBUG Updated prereqs: $(?)
	$(MAKE) "./var/git/refs/remotes/$(VCS_REMOTE)/$(VCS_BRANCH)" \
	    "./var/log/tox/build/build.log"
	mkdir -pv "$(dir $(@))"
	export VERSION=$$(./.tox/build/bin/cz version --project)
# https://github.com/moby/moby/issues/39003#issuecomment-879441675
	docker_build_args="$(DOCKER_BUILD_ARGS) \
	    --build-arg BUILDKIT_INLINE_CACHE=1 \
	    --build-arg PYTHON_MINOR=$(PYTHON_MINOR) \
	    --build-arg PYTHON_ENV=$(PYTHON_ENV) \
	    --build-arg VERSION=$${VERSION}"
# Build the end-user image now that all required artifacts are built"
ifeq ($(PYTHON_WHEEL),)
	$(MAKE) -e "build-pkgs"
	PYTHON_WHEEL="$$(ls -t ./dist/*.whl | head -n 1)"
endif
	docker_build_user_tags=""
	for user_tag in $$($(MAKE) -e --no-print-directory build-docker-tags)
	do
	    docker_build_user_tags+="--tag $${user_tag} "
	done
	docker_build_caches=""
ifeq ($(GITLAB_CI),true)
ifneq ($(VCS_BRANCH),master)
	if $(MAKE) -e pull-docker
	then
	    docker_build_caches+=" \
	--cache-from $(DOCKER_IMAGE_GITLAB):$(PYTHON_ENV)-$(DOCKER_BRANCH_TAG)"
	fi
endif
endif
ifeq ($(GITHUB_ACTIONS),true)
ifneq ($(VCS_BRANCH),master)
	if $(MAKE) -e pull-docker
	then
	    docker_build_caches+=" \
	--cache-from $(DOCKER_IMAGE_GITHUB):$(PYTHON_ENV)-$(DOCKER_BRANCH_TAG)"
	fi
endif
endif
	docker buildx build --pull $${docker_build_args} $${docker_build_user_tags} \
	    --build-arg PYTHON_WHEEL="$${PYTHON_WHEEL}" $${docker_build_caches} "./"
# Ensure any subsequent builds have optimal caches
ifeq ($(GITLAB_CI),true)
	docker push "$(DOCKER_IMAGE_GITLAB):$(PYTHON_ENV)-$(DOCKER_BRANCH_TAG)"
endif
ifeq ($(GITHUB_ACTIONS),true)
ifneq ($(CI_IS_FORK),true)
	docker push "$(DOCKER_IMAGE_GITHUB):$(PYTHON_ENV)-$(DOCKER_BRANCH_TAG)"
endif
endif
	date >>"$(@)"
# The images install the host requirements, reflect that in the bind mount volumes
	date >>"$(@:%/build.log=%/host-install.log)"

./var/ $(PYTHON_ENVS:%=./var/docker/%/) \
./src/python_project_structure.egg-info/ \
$(PYTHON_ENVS:%=./var/docker/%/python_project_structure.egg-info/) \
./.tox/ $(PYTHON_ENVS:%=./var/docker/%/.tox/):
	mkdir -pv "$(@)"

# Marker file used to trigger the rebuild of the image for just one Python version.
# Useful to workaround async timestamp issues when running jobs in parallel:
./var/docker/$(PYTHON_ENV)/log/rebuild.log:
	mkdir -pv "$(dir $(@))"
	date >>"$(@)"

# Target for use as a prerequisite in host targets that depend on the virtualenv having
# been built:
$(PYTHON_ALL_ENVS:%=./var/docker/%/.tox/%/bin/activate):
	python_env=$(notdir $(@:%/bin/activate=%))
	$(MAKE) build-docker-volumes-$(PYTHON_ENV) \
	    "./var/docker/$${python_env}/log/build-devel.log"
	docker compose run $(DOCKER_COMPOSE_RUN_ARGS) -T \
	    python-project-structure-devel make -e PYTHON_MINORS="$(PYTHON_MINOR)" \
	    "./var/log/tox/$${python_env}/build.log"

# Local environment variables from a template:
./.env: ./.env.in
	$(MAKE) -e "template=$(<)" "target=$(@)" expand-template

# Install all tools required by recipes that have to be installed externally on the
# host.  Use a target file outside this checkout to support multiple checkouts.  Use a
# target specific to this project so that other projects can use the same approach but
# with different requirements.
$(HOME)/.local/var/log/python-project-structure-host-install.log:
	mkdir -pv "$(dir $(@))"
# Bootstrap the minimum Python environment
	(
	    if ! which pip
	    then
	        if which apk
	        then
	            sudo apk update
	            sudo apk add "gettext" "py3-pip" "gnupg" "github-cli" "curl"
	        elif which apt-get
	        then
	            sudo apt-get update
	            sudo apt-get install -y \
	                "gettext-base" "python3-pip" "gnupg" "gh" "curl"
	        else
	            set +x
	            echo "ERROR: OS not supported for installing host dependencies"
	            false
	        fi
	    fi
	    if [ -e ./build-host/requirements-$(PYTHON_HOST_ENV).txt ]
	    then
	        pip install -r "./build-host/requirements-$(PYTHON_HOST_ENV).txt"
	    else
	        pip install -r "./build-host/requirements.txt.in"
	    fi
	) | tee -a "$(@)"

./var/log/codecov-install.log:
	mkdir -pv "$(dir $(@))"
# Install the code test coverage publishing tool
	(
	    if ! which codecov
	    then
	        mkdir -pv ~/.local/bin/
# https://docs.codecov.com/docs/codecov-uploader#using-the-uploader-with-codecovio-cloud
	        if which brew
	        then
# Mac OS X
	            curl --output-dir ~/.local/bin/ -Os \
	                "https://uploader.codecov.io/latest/macos/codecov"
	        elif which apk
	        then
# Alpine
	            wget --directory-prefix ~/.local/bin/ \
	                "https://uploader.codecov.io/latest/alpine/codecov"
	        else
# Other Linux distributions
	            curl --output-dir ~/.local/bin/ -Os \
	                "https://uploader.codecov.io/latest/linux/codecov"
	        fi
	        chmod +x ~/.local/bin/codecov
	    fi
	    if ! which codecov
	    then
	        set +x
	        echo "ERROR: CodeCov CLI tool still not on PATH"
	        false
	    fi
	) | tee -a "$(@)"

# Retrieve VCS data needed for versioning (tags) and release (release notes).
$(VCS_FETCH_TARGETS): ./.git/logs/HEAD
	git_fetch_args=--tags
	if [ "$$(git rev-parse --is-shallow-repository)" == "true" ]
	then
	    git_fetch_args+=" --unshallow"
	fi
	branch_path="$(@:var/git/refs/remotes/%=%)"
	mkdir -pv "$(dir $(@))"
	(
	    git fetch $${git_fetch_args} "$${branch_path%%/*}" "$${branch_path#*/}" ||
	    true
	) |& tee -a "$(@)"

./.git/hooks/pre-commit:
	$(MAKE) "$(HOME)/.local/var/log/python-project-structure-host-install.log"
	$(TOX_EXEC_BUILD_ARGS) pre-commit install \
	    --hook-type "pre-commit" --hook-type "commit-msg" --hook-type "pre-push"

# Capture any project initialization tasks for reference.  Not actually usable.
./pyproject.toml:
	$(MAKE) "$(HOME)/.local/var/log/python-project-structure-host-install.log"
	$(TOX_EXEC_BUILD_ARGS) cz init

# Tell Emacs where to find checkout-local tools needed to check the code.
./.dir-locals.el: ./.dir-locals.el.in
	$(MAKE) -e "template=$(<)" "target=$(@)" expand-template

# Ensure minimal VCS configuration, mostly useful in automation such as CI.
~/.gitconfig:
	git config --global user.name "$(USER_FULL_NAME)"
	git config --global user.email "$(USER_EMAIL)"

./var/log/git-remotes.log:
ifeq ($(RELEASE_PUBLISH),true)
	set +x
ifneq ($(VCS_REMOTE_PUSH_URL),)
# Requires a Personal or Project Access Token in the GitLab CI/CD Variables.  That
# variable value should be prefixed with the token name as a HTTP `user:password`
# authentication string:
# https://stackoverflow.com/a/73426417/624787
	git remote set-url --push --add "origin" "$(VCS_REMOTE_PUSH_URL)"
endif
ifneq ($(GITHUB_ACTIONS),true)
ifneq ($(PROJECT_GITHUB_PAT),)
# Also push to the mirror with the `ci.skip` option to avoid redundant runs on the
# mirror.
	git remote set-url --push --add "origin" \
	    "https://$(PROJECT_GITHUB_PAT)@github.com/$(CI_PROJECT_PATH).git"
# Also add a fetch remote for the `$ gh ...` CLI tool to detect:
	git remote add "github" \
	    "https://$(PROJECT_GITHUB_PAT)@github.com/$(CI_PROJECT_PATH).git"
else ifneq ($(CI_IS_FORK),true)
	set +x
	echo "ERROR: PROJECT_GITHUB_PAT missing from ./.env or CI secrets"
	false
endif
endif
	set -x
# Fail fast if there's still no push access
	git push -o ci.skip --no-verify --tags "origin"
endif

# Ensure release publishing authentication, mostly useful in automation such as CI.
~/.pypirc: ./home/.pypirc.in
	$(MAKE) -e "template=$(<)" "target=$(@)" expand-template

./var/log/docker-login-DOCKER.log: ./.env
	mkdir -pv "$(dir $(@))"
	set +x
	source "./.env"
	export DOCKER_PASS
	if [ -n "$${DOCKER_PASS}" ]
	then
	    set -x
	    printenv "DOCKER_PASS" | docker login -u "merpatterson" --password-stdin
	elif [ "$(CI_IS_FORK)" != "true" ]
	then
	    echo "ERROR: DOCKER_PASS missing from ./.env or CI secrets"
	    false
	fi
	date | tee -a "$(@)"
./var/log/docker-login-GITLAB.log: ./.env
	mkdir -pv "$(dir $(@))"
	set +x
	source "./.env"
	export CI_REGISTRY_PASSWORD
	if [ -n "$${CI_REGISTRY_PASSWORD}" ]
	then
	    set -x
	    printenv "CI_REGISTRY_PASSWORD" |
	        docker login -u "$(CI_REGISTRY_USER)" --password-stdin "$(CI_REGISTRY)"
	elif [ "$(CI_IS_FORK)" != "true" ]
	then
	    echo "ERROR: CI_REGISTRY_PASSWORD missing from ./.env or CI secrets"
	    false
	fi
	date | tee -a "$(@)"
./var/log/docker-login-GITHUB.log: ./.env
	mkdir -pv "$(dir $(@))"
	set +x
	source "./.env"
	export PROJECT_GITHUB_PAT
	if [ -n "$${PROJECT_GITHUB_PAT}" ]
	then
	    set -x
	    printenv "PROJECT_GITHUB_PAT" |
	        docker login -u "$(GITHUB_REPOSITORY_OWNER)" --password-stdin "ghcr.io"
	elif [ "$(CI_IS_FORK)" != "true" ]
	then
	    echo "ERROR: PROJECT_GITHUB_PAT missing from ./.env or CI secrets"
	    false
	fi
	date | tee -a "$(@)"

# GPG signing key creation and management in CI
export GPG_PASSPHRASE=
GPG_SIGNING_PRIVATE_KEY=
./var/ci-cd-signing-subkey.asc:
# We need a private key in the CI/CD environment for signing release commits and
# artifacts.  Use a subkey so that it can be revoked without affecting your main key.
# This recipe captures what I had to do to export a private signing subkey.  It's not
# widely tested so it should probably only be used for reference.  It worked for me but
# the risk is leaking your main private key so double and triple check all your
# assumptions and results.
# 1. Create a signing subkey with a NEW, SEPARATE passphrase:
#    https://wiki.debian.org/Subkeys#How.3F
# 2. Get the long key ID for that private subkey:
#	gpg --list-secret-keys --keyid-format "LONG"
# 3. Export *just* that private subkey and verify that the main secret key packet is the
#    GPG dummy packet and that the only other private key included is the intended
#    subkey:
#	gpg --armor --export-secret-subkeys "$(GPG_SIGNING_KEYID)!" |
#	    gpg --list-packets
# 4. Export that key as text to a file:
	gpg --armor --export-secret-subkeys "$(GPG_SIGNING_KEYID)!" >"$(@)"
# 5. Confirm that the exported key can be imported into a temporary GNU PG directory and
#    that temporary directory can then be used to sign files:
#	gnupg_homedir=$$(mktemp -d --suffix=".d" "gnupd.XXXXXXXXXX")
#	printenv 'GPG_PASSPHRASE' >"$${gnupg_homedir}/.passphrase"
#	gpg --homedir "$${gnupg_homedir}" --batch --import <"$(@)"
#	echo "Test signature content" >"$${gnupg_homedir}/test-sig.txt"
#	gpgconf --kill gpg-agent
#	gpg --homedir "$${gnupg_homedir}" --batch --pinentry-mode "loopback" \
#	    --passphrase-file "$${gnupg_homedir}/.passphrase" \
#	    --local-user "$(GPG_SIGNING_KEYID)!" --sign "$${gnupg_homedir}/test-sig.txt"
#	gpg --batch --verify "$${gnupg_homedir}/test-sig.txt.gpg"
# 6. Add the contents of this target as a `GPG_SIGNING_PRIVATE_KEY` secret in CI and the
# passphrase for the signing subkey as a `GPG_PASSPHRASE` secret in CI
./var/log/gpg-import.log:
# In each CI run, import the private signing key from the CI secrets
	mkdir -pv "$(dir $(@))"
ifneq ($(and $(GPG_SIGNING_PRIVATE_KEY),$(GPG_PASSPHRASE)),)
	printenv "GPG_SIGNING_PRIVATE_KEY" | gpg --batch --import | tee -a "$(@)"
	echo 'default-key:0:"$(GPG_SIGNING_KEYID)' | gpgconf —change-options gpg
	git config --global user.signingkey "$(GPG_SIGNING_KEYID)"
# "Unlock" the signing key for the remainder of this CI run:
	printenv 'GPG_PASSPHRASE' >"./var/ci-cd-signing-subkey.passphrase"
	true | gpg --batch --pinentry-mode "loopback" \
	    --passphrase-file "./var/ci-cd-signing-subkey.passphrase" \
	    --sign | gpg --list-packets
else
ifneq ($(CI_IS_FORK),true)
	set +x
	echo "ERROR: GPG_SIGNING_PRIVATE_KEY or GPG_PASSPHRASE " \
	    "missing from ./.env or CI secrets"
	false
endif
	date | tee -a "$(@)"
endif


## Utility Targets:
#
# Recipes used to make similar changes across targets where using Make's basic syntax
# can't be used.

.PHONY: expand-template
## Create a file from a template replacing environment variables
expand-template:
	$(MAKE) "$(HOME)/.local/var/log/python-project-structure-host-install.log"
	set +x
	if [ -e "$(target)" ]
	then
ifeq ($(TEMPLATE_IGNORE_EXISTING),true)
	    exit
else
	    envsubst <"$(template)" | diff -u "$(target)" "-" || true
	    echo "ERROR: Template $(template) has been updated:"
	    echo "       Reconcile changes and \`$$ touch $(target)\`:"
	    false
endif
	fi
	envsubst <"$(template)" >"$(target)"

.PHONY: pull-docker
### Pull an existing image best to use as a cache for building new images
pull-docker:
	for vcs_branch in $(VCS_BRANCHES)
	do
	    docker_tag="$(DOCKER_VARIANT_PREFIX)$(PYTHON_ENV)-$${vcs_branch}"
	    for docker_image in $(DOCKER_IMAGES)
	    do
	        if docker pull "$${docker_image}:$${docker_tag}"
	        then
	            docker tag "$${docker_image}:$${docker_tag}" \
	                "$(DOCKER_IMAGE_DOCKER):$${docker_tag}"
	            exit
	        fi
	    done
	done
	set +x
	echo "ERROR: Could not pull any existing docker image"
	false

# TEMPLATE: Run this once for your project.  See the `./var/log/docker-login*.log`
# targets for the authentication environment variables that need to be set or just login
# to those container registries manually and touch these targets.
.PHONY: bootstrap-project
### Run any tasks needed to be run once for a given project by a maintainer
bootstrap-project: \
		./var/log/docker-login-GITLAB.log \
		./var/log/docker-login-GITHUB.log
# Initially seed the build host Docker image to bootstrap CI/CD environments
# GitLab CI/CD:
	$(MAKE) -C "./build-host/" DOCKER_IMAGE="$(DOCKER_IMAGE_GITLAB)" release
# GitHub Actions:
	$(MAKE) -C "./build-host/" DOCKER_IMAGE="$(DOCKER_IMAGE_GITHUB)" release


## Makefile Development:
#
# Development primarily requires a balance of 2 priorities:
#
# - Ensure the correctness of the code and build artifacts
# - Minimize iteration time overhead in the inner loop of development
#
# This project uses Make to balance those priorities.  Target recipes capture the
# commands necessary to build artifacts, run tests, and check the code.  Top-level
# targets assemble those recipes to put it all together and ensure correctness.  Target
# prerequisites are used to define when build artifacts need to be updated so that
# time isn't wasted on unnecessary updates in the inner loop of development.
#
# The most important Make concept to understand if making changes here is that of real
# targets and prerequisites, as opposed to "phony" targets.  The target is only updated
# if any of its prerequisites are newer, IOW have a more recent modification time, than
# the target.  For example, if a new feature adds library as a new project dependency
# then correctness requires that the fixed/pinned versions be updated to include the new
# library.  Most of the time, however, the fixed/pinned versions don't need to be
# updated and it would waste significant time to always update them in the inner loop of
# development.  We express this relationship in Make by defining the files containing
# the fixed/pinned versions as targets and the `./setup.cfg` file where dependencies are
# defined as a prerequisite:
#
#    ./requirements.txt: setup.cfg
#        ./.tox/py310/bin/pip-compile --output-file "$(@)" "$(<)"
#
# To that end, developers should use real target files whenever possible when adding
# recipes to this file.
#
# Sometimes the task we need a recipe to accomplish should only be run when certain
# changes have been made and as such we can use those changed files as prerequisites but
# the task doesn't produce an artifact appropriate for use as the target for the recipe.
# In that case, the recipe can write "simulated" artifact such as by piping output to a
# log file:
#
#     ./var/log/foo.log:
#         mkdir -pv "$(dir $(@))"
#         ./.tox/build/bin/python "./bin/foo.py" | tee -a "$(@)"
#
# This is also useful when none of the modification times of produced artifacts can be
# counted on to correctly reflect when any subsequent targets need to be updated when
# using this target as a pre-requisite in turn.  If no output can be captured, then the
# recipe can create arbitrary output:
#
#     ./var/log/foo.log:
#         ./.tox/build/bin/python "./bin/foo.py"
#         mkdir -pv "$(dir $(@))"
#         date | tee -a "$(@)"
#
# If a target is needed by the recipe of another target but should *not* trigger updates
# when it's newer, such as one-time host install tasks, then use that target in a
# sub-make instead of as a prerequisite:
#
#     ./var/log/foo.log:
#         $(MAKE) "./var/log/bar.log"
#
# We use a few more Make features than these core features and welcome further use of
# such features:
#
# - `$(@)`:
#   The automatic variable containing the file path for the target
#
# - `$(<)`:
#   The automatic variable containing the file path for the first prerequisite
#
# - `$(FOO:%=foo-%)`:
#   Substitution references to generate transformations of space-separated values
#
# - `$ make FOO=bar ...`:
#   Overriding variables on the command-line when invoking make as "options"
#
# We want to avoid, however, using many more features of Make, particularly the more
# "magical" features, to keep it readable, discover-able, and otherwise accessible to
# developers who may not have significant familiarity with Make.  If there's a good,
# pragmatic reason to add use of further features feel free to make the case but avoid
# them if possible.<|MERGE_RESOLUTION|>--- conflicted
+++ resolved
@@ -611,47 +611,40 @@
 	if $(MAKE) release-bump
 	then
 # The VCS remote should reflect the release before the release is published to ensure
-<<<<<<< HEAD
 # that a published release is never *not* reflected in VCS.  Also ensure the tag is in
 # place on any mirrors, using multiple `pushurl` remotes, for those project hosts as
 # well:
-	git push --no-verify --tags "$(VCS_REMOTE)" "HEAD:$(VCS_BRANCH)"
-	./.tox/build/bin/twine upload -s -r "$(PYPI_REPO)" \
-	    "$(call current_pkg,.whl)" "$(call current_pkg,.tar.gz)"
-	export VERSION=$$(./.tox/build/bin/cz version --project)
+	    git push --no-verify --tags "$(VCS_REMOTE)" "HEAD:$(VCS_BRANCH)"
+	    ./.tox/build/bin/twine upload -s -r "$(PYPI_REPO)" \
+	        "$(call current_pkg,.whl)" "$(call current_pkg,.tar.gz)"
+	    export VERSION=$$(./.tox/build/bin/cz version --project)
 # Create a GitLab release
-	./.tox/build/bin/twine upload -s -r "gitlab" ./dist/python?project?structure-*
-	release_cli_args="--description ./NEWS-release.rst"
-	release_cli_args+=" --tag-name v$${VERSION}"
-	release_cli_args+=" --assets-link {\
-	\"name\":\"PyPI\",\
-	\"url\":\"https://$(PYPI_HOSTNAME)/project/$(CI_PROJECT_NAME)/$${VERSION}/\",\
-	\"link_type\":\"package\"\
-	}"
-	release_cli_args+=" --assets-link {\
-	\"name\":\"GitLab-PyPI-Package-Registry\",\
-	\"url\":\"$(CI_SERVER_URL)/$(CI_PROJECT_PATH)/-/packages/\",\
-	\"link_type\":\"package\"\
-	}"
-	release_cli_args+=" --assets-link {\
-	\"name\":\"Docker-Hub-Container-Registry\",\
-	\"url\":\"https://hub.docker.com/r/merpatterson/$(CI_PROJECT_NAME)/tags\",\
-	\"link_type\":\"image\"\
-	}"
-	docker compose pull gitlab-release-cli
-	docker compose run --rm gitlab-release-cli release-cli \
-	    --server-url "$(CI_SERVER_URL)" --project-id "$(CI_PROJECT_ID)" \
-	    create $${release_cli_args}
+	    ./.tox/build/bin/twine upload -s -r "gitlab" ./dist/python?project?structure-*
+	    release_cli_args="--description ./NEWS-release.rst"
+	    release_cli_args+=" --tag-name v$${VERSION}"
+	    release_cli_args+=" --assets-link {\
+	    \"name\":\"PyPI\",\
+	    \"url\":\"https://$(PYPI_HOSTNAME)/project/$(CI_PROJECT_NAME)/$${VERSION}/\",\
+	    \"link_type\":\"package\"\
+	    }"
+	    release_cli_args+=" --assets-link {\
+	    \"name\":\"GitLab-PyPI-Package-Registry\",\
+	    \"url\":\"$(CI_SERVER_URL)/$(CI_PROJECT_PATH)/-/packages/\",\
+	    \"link_type\":\"package\"\
+	    }"
+	    release_cli_args+=" --assets-link {\
+	    \"name\":\"Docker-Hub-Container-Registry\",\
+	    \"url\":\"https://hub.docker.com/r/merpatterson/$(CI_PROJECT_NAME)/tags\",\
+	    \"link_type\":\"image\"\
+	    }"
+	    docker compose pull gitlab-release-cli
+	    docker compose run --rm gitlab-release-cli release-cli \
+	        --server-url "$(CI_SERVER_URL)" --project-id "$(CI_PROJECT_ID)" \
+	        create $${release_cli_args}
 # Create a GitHub release
-	gh release create "v$${VERSION}" $(GITHUB_RELEASE_ARGS) \
-	    --notes-file "./NEWS-release.rst" ./dist/python?project?structure-*
-=======
-# that a published release is never *not* reflected in VCS.
-	    git push --no-verify --tags "$(VCS_REMOTE)" "HEAD:$(VCS_BRANCH)"
-	    $(TOX_EXEC_BUILD_ARGS) twine upload -s -r "$(PYPI_REPO)" \
-	        "$(call current_pkg,.whl)" "$(call current_pkg,.tar.gz)"
-	fi
->>>>>>> 5498ac58
+	    gh release create "v$${VERSION}" $(GITHUB_RELEASE_ARGS) \
+	        --notes-file "./NEWS-release.rst" ./dist/python?project?structure-*
+	fi
 endif
 
 .PHONY: release-docker
