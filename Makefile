--- conflicted
+++ resolved
@@ -118,11 +118,7 @@
 # Safe defaults for testing the release process without publishing to the final/official
 # hosts/indexes/registries:
 BUILD_REQUIREMENTS=true
-<<<<<<< HEAD
-export PYTHON_WHEEL=
 PIP_COMPILE_ARGS=--upgrade
-=======
->>>>>>> 653e37f3
 RELEASE_PUBLISH=false
 TOWNCRIER_COMPARE_BRANCH=develop
 PYPI_REPO=testpypi
@@ -793,7 +789,6 @@
 endif
 endif
 	docker buildx build --pull $${docker_build_args} $${docker_build_devel_tags} \
-<<<<<<< HEAD
 	    $${docker_build_caches} --file "./Dockerfile.devel" "./"
 # Ensure any subsequent builds have optimal caches
 ifeq ($(GITLAB_CI),true)
@@ -802,9 +797,6 @@
 ifeq ($(GITHUB_ACTIONS),true)
 	docker push "$(DOCKER_IMAGE_GITHUB):devel-$(PYTHON_ENV)-$(VCS_BRANCH)"
 endif
-=======
-	    --file "./Dockerfile.devel" "./"
->>>>>>> 653e37f3
 	date >>"$(@)"
 # Update the pinned/frozen versions, if needed, using the container.  If changed, then
 # we may need to re-build the container image again to ensure it's current and correct.
