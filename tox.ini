--- conflicted
+++ resolved
@@ -36,19 +36,11 @@
 # Fail fast.  Run quick tests and checks first to save time in the inner loop of
 # development iteration.
     pyroma --min="10" "./"
-<<<<<<< HEAD
     black --check "./src/feedarchiver/"
 # https://github.com/PyCQA/prospector/issues/599#issue-1600120419
     pylint --output-format \
         "colorized,parseable:{envdir}/pylint.parseable,json:{envdir}/pylint.json,msvs:{envdir}/pylint.msvs" \
         "./src/feedarchiver/"
-=======
-    black --check "./src/projectstructure/"
-# https://github.com/PyCQA/prospector/issues/599#issue-1600120419
-    pylint --output-format \
-        "colorized,parseable:{envdir}/pylint.parseable,json:{envdir}/pylint.json,msvs:{envdir}/pylint.msvs" \
-        "./src/projectstructure/"
->>>>>>> 9ed94c62
 # https://pawamoy.github.io/posts/python-static-code-analysis-tools/#prospector
     prospector \
         --output-format "emacs:./build/{envname}/prospector-emacs.txt" \
@@ -60,7 +52,6 @@
         --output-format "xunit:./build/{envname}/prospector-xunit.xml" \
         --output-format "yaml:./build/{envname}/prospector.yaml" \
         --output-format "grouped" \
-<<<<<<< HEAD
         "./src/feedarchiver/"
 # https://github.com/PyCQA/prospector/issues/599#issue-1600120419
     vulture "./src/feedarchiver/"
@@ -69,26 +60,12 @@
         "./src/feedarchiver/"
 # Check documentation as much a possible:
     rstcheck -r "./README.rst" "./CONTRIBUTING.rst" "./TODO.rst" \
-        "./src/feedarchiver/" "./build-host/"
-# Ensure this package is correctly installed into this environment.
-    python -m "feedarchiver" --help
-    feed-archiver --help
-=======
-        "./src/projectstructure/"
-# https://github.com/PyCQA/prospector/issues/599#issue-1600120419
-    vulture "./src/projectstructure/"
-# https://xenon.readthedocs.io/en/latest/#an-actual-example
-    xenon --max-absolute "A" --max-modules "A" --max-average "A" \
-        "./src/projectstructure/"
-# Check documentation as much a possible:
-    rstcheck -r "./README.rst" "./CONTRIBUTING.rst" "./TODO.rst" \
         "./newsfragments/"
 # Check copyright and licensing:
     reuse lint
 # Ensure this package is correctly installed into this environment.
-    python -m "projectstructure" --help
-    project-structure --help
->>>>>>> 9ed94c62
+    python -m "feedarchiver" --help
+    feed-archiver --help
 # Run more time consuming tests and checks last.
     coverage run --data-file="./build/{envname}/.coverage" -m {[testenv]commands}
     coverage json --fail-under=0 --data-file="./build/{envname}/.coverage" \
