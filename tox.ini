[tox]
# https://devguide.python.org/versions/#supported-versions
envlist = py{37,38,39,310,311}
# https://tox.wiki/en/latest/example/package.html#setuptools
isolated_build = True

[testenv]
description = Run tests and checks for code and content
passenv =
    HOME
    PYTHON_HOST_ENV
    DEBUG
extras = devel
deps = -rrequirements/{envname}/devel.txt
commands =
# Create a directory for artifacts not managed by `$ tox`:
    python -c 'import pathlib; \
        pathlib.Path("./build/{envname}").mkdir(parents=True, exist_ok=True)'
# Fail fast.  Run quick tests and checks first to save time in the inner loop of
# development iteration.
    pyroma --min="10" "./"
    black --check "./src/feedarchiver/"
# https://pawamoy.github.io/posts/python-static-code-analysis-tools/#prospector
    prospector \
        --output-format "emacs:./build/{envname}/prospector-emacs.txt" \
        --output-format "grouped:./build/{envname}/prospector-grouped.txt" \
        --output-format "json:./build/{envname}/prospector.json" \
        --output-format "pylint:./build/{envname}/prospector.pylint" \
        --output-format "text:./build/{envname}/prospector.txt" \
        --output-format "vscode:./build/{envname}/prospector-vscode.txt" \
        --output-format "xunit:./build/{envname}/prospector-xunit.xml" \
        --output-format "yaml:./build/{envname}/prospector.yaml" \
        --output-format "grouped" \
        "./src/feedarchiver/"
# https://xenon.readthedocs.io/en/latest/#an-actual-example
<<<<<<< HEAD
    xenon --max-absolute "C" --max-modules "B" --max-average "A" \
        "./src/feedarchiver/"
# Many developers find pylint to be too opinionated.  For myself, I find it imensely
# helpful to keep me from being lazy, particularly when it comes to how I structure and
# factor my code.  The line below will cause failures in the commit/push hooks and in CI
# for any errors or warnings throughout the code base (excepting configuration or
# comments that exclude specific code).  Comment out or delete if Pylint isn't to your
# liking.
=======
    xenon --max-absolute "A" --max-modules "A" --max-average "A" \
        "./src/pythonprojectstructure/"
# Check documentation as much a possible:
>>>>>>> 8f3f6db6
    rstcheck -r "./README.rst" "./CONTRIBUTING.rst" "./TODO.rst" \
        "./src/feedarchiver/"
# Ensure this package is correctly installed into this environment.
    python -m "feedarchiver" --help
    feed-archiver --help
# Run more time consuming tests and checks last.
    coverage run --data-file="./build/{envname}/.coverage" -m pytest \
        --junit-xml="./build/{envname}/pytest-junit.xml" -s
    coverage json --fail-under=0 --data-file="./build/{envname}/.coverage" \
        -o "./build/{envname}/coverage.json"
    coverage lcov --fail-under=0 --data-file="./build/{envname}/.coverage" \
        -o "./build/{envname}/coverage-lcov.info"
    coverage xml --fail-under=0 --data-file="./build/{envname}/.coverage" \
        -o "./build/{envname}/coverage.xml"
    coverage html --fail-under=0 --data-file="./build/{envname}/.coverage" \
        -d "./build/{envname}/htmlcov"
    coverage report --data-file="./build/{envname}/.coverage"

[testenv:build]
description = Independent build, release, devel tools (requires PYTHON_HOST_ENV)
skip_install = true
# Workaround an issue with `skip_install` and passing in the `--installpkg` CLI option:
# https://github.com/tox-dev/tox/issues/2442#issuecomment-1347549575
package_env =
deps = -rrequirements/{env:PYTHON_HOST_ENV}/build.txt
commands =<|MERGE_RESOLUTION|>--- conflicted
+++ resolved
@@ -33,20 +33,9 @@
         --output-format "grouped" \
         "./src/feedarchiver/"
 # https://xenon.readthedocs.io/en/latest/#an-actual-example
-<<<<<<< HEAD
     xenon --max-absolute "C" --max-modules "B" --max-average "A" \
         "./src/feedarchiver/"
-# Many developers find pylint to be too opinionated.  For myself, I find it imensely
-# helpful to keep me from being lazy, particularly when it comes to how I structure and
-# factor my code.  The line below will cause failures in the commit/push hooks and in CI
-# for any errors or warnings throughout the code base (excepting configuration or
-# comments that exclude specific code).  Comment out or delete if Pylint isn't to your
-# liking.
-=======
-    xenon --max-absolute "A" --max-modules "A" --max-average "A" \
-        "./src/pythonprojectstructure/"
 # Check documentation as much a possible:
->>>>>>> 8f3f6db6
     rstcheck -r "./README.rst" "./CONTRIBUTING.rst" "./TODO.rst" \
         "./src/feedarchiver/"
 # Ensure this package is correctly installed into this environment.
