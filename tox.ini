; SPDX-FileCopyrightText: 2023 Ross Patterson <me@rpatterson.net>
;
; SPDX-License-Identifier: MIT

[tox]
# https://devguide.python.org/versions/#supported-versions
envlist = py{37,38,39,310,311}
# https://tox.wiki/en/latest/example/package.html#setuptools
isolated_build = True

[testenv]
description = Run tests and checks for code and content
package = wheel
wheel_build_env = .pkg
extras = devel
deps = -rrequirements/{envname}/devel.txt
commands =
# Create a directory for artifacts not managed by `$ tox`:
    python -c 'import pathlib; \
        pathlib.Path("./build/{envname}").mkdir(parents=True, exist_ok=True)'
# Fail fast.  Run quick tests and checks first to save time in the inner loop of
# development iteration.
    pyroma --min="10" "./"
    black --check "./src/pythonprojectstructure/"
# https://github.com/PyCQA/prospector/issues/599#issue-1600120419
    pylint --output-format \
        "colorized,parseable:{envdir}/pylint.parseable,json:{envdir}/pylint.json,msvs:{envdir}/pylint.msvs" \
        "./src/pythonprojectstructure/"
# https://pawamoy.github.io/posts/python-static-code-analysis-tools/#prospector
    prospector \
        --output-format "emacs:./build/{envname}/prospector-emacs.txt" \
        --output-format "grouped:./build/{envname}/prospector-grouped.txt" \
        --output-format "json:./build/{envname}/prospector.json" \
        --output-format "pylint:./build/{envname}/prospector.pylint" \
        --output-format "text:./build/{envname}/prospector.txt" \
        --output-format "vscode:./build/{envname}/prospector-vscode.txt" \
        --output-format "xunit:./build/{envname}/prospector-xunit.xml" \
        --output-format "yaml:./build/{envname}/prospector.yaml" \
        --output-format "grouped" \
        "./src/pythonprojectstructure/"
# https://github.com/PyCQA/prospector/issues/599#issue-1600120419
    vulture "./src/pythonprojectstructure/"
# https://xenon.readthedocs.io/en/latest/#an-actual-example
    xenon --max-absolute "A" --max-modules "A" --max-average "A" \
        "./src/pythonprojectstructure/"
# Check documentation as much a possible:
    rstcheck -r "./README.rst" "./CONTRIBUTING.rst" "./TODO.rst" \
        "./newsfragments/"
<<<<<<< HEAD
# Ensure this package is correctly installed into this environment.
    python -c 'import pythonprojectstructure; print(pythonprojectstructure)'
# Run more time consuming tests and checks last.
    coverage run --data-file="./build/{envname}/.coverage" -m pytest \
        --junit-xml="./build/{envname}/pytest-junit.xml" -s
    coverage json --fail-under=0 --data-file="./build/{envname}/.coverage" \
        -o "./build/{envname}/coverage.json"
    coverage lcov --fail-under=0 --data-file="./build/{envname}/.coverage" \
        -o "./build/{envname}/coverage-lcov.info"
    coverage xml --fail-under=0 --data-file="./build/{envname}/.coverage" \
        -o "./build/{envname}/coverage.xml"
    coverage html --fail-under=0 --data-file="./build/{envname}/.coverage" \
        -d "./build/{envname}/htmlcov"
    coverage report --data-file="./build/{envname}/.coverage"

[testenv:build]
description = Independent build, release, devel tools (requires PYTHON_HOST_ENV)
skip_install = true
deps = -rrequirements/{env:PYTHON_HOST_ENV:py310}/build.txt
commands =

[testenv:.pkg]
deps = build
=======
# Check copyright and licensing:
    reuse lint
>>>>>>> 577ec3d1
<|MERGE_RESOLUTION|>--- conflicted
+++ resolved
@@ -46,7 +46,8 @@
 # Check documentation as much a possible:
     rstcheck -r "./README.rst" "./CONTRIBUTING.rst" "./TODO.rst" \
         "./newsfragments/"
-<<<<<<< HEAD
+# Check copyright and licensing:
+    reuse lint
 # Ensure this package is correctly installed into this environment.
     python -c 'import pythonprojectstructure; print(pythonprojectstructure)'
 # Run more time consuming tests and checks last.
@@ -69,8 +70,4 @@
 commands =
 
 [testenv:.pkg]
-deps = build
-=======
-# Check copyright and licensing:
-    reuse lint
->>>>>>> 577ec3d1
+deps = build