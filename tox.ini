--- conflicted
+++ resolved
@@ -19,15 +19,11 @@
 # Fail fast.  Run quick tests and checks first to save time in the inner loop of
 # development iteration.
     pyroma --min="10" "./"
-<<<<<<< HEAD
     black --check "./src/feedarchiver/"
-=======
-    black --check "./src/pythonprojectstructure/"
 # https://github.com/PyCQA/prospector/issues/599#issue-1600120419
     pylint --output-format \
         "colorized,parseable:{envdir}/pylint.parseable,json:{envdir}/pylint.json,msvs:{envdir}/pylint.msvs" \
-        "./src/pythonprojectstructure/"
->>>>>>> bacaa32c
+        "./src/feedarchiver/"
 # https://pawamoy.github.io/posts/python-static-code-analysis-tools/#prospector
     prospector \
         --output-format "emacs:./build/{envname}/prospector-emacs.txt" \
@@ -39,13 +35,9 @@
         --output-format "xunit:./build/{envname}/prospector-xunit.xml" \
         --output-format "yaml:./build/{envname}/prospector.yaml" \
         --output-format "grouped" \
-<<<<<<< HEAD
         "./src/feedarchiver/"
-=======
-        "./src/pythonprojectstructure/"
 # https://github.com/PyCQA/prospector/issues/599#issue-1600120419
-    vulture "./src/pythonprojectstructure/"
->>>>>>> bacaa32c
+    vulture "./src/feedarchiver/"
 # https://xenon.readthedocs.io/en/latest/#an-actual-example
     xenon --max-absolute "C" --max-modules "B" --max-average "A" \
         "./src/feedarchiver/"
