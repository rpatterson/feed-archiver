; SPDX-FileCopyrightText: 2023 Ross Patterson <me@rpatterson.net>
;
; SPDX-License-Identifier: MIT

[tox]
# https://devguide.python.org/versions/#supported-versions
envlist = py{37,38,39,310,311}
# https://tox.wiki/en/latest/example/package.html#setuptools
isolated_build = True

[testenv]
description = Run tests and checks for code and content
package = wheel
wheel_build_env = .pkg
<<<<<<< HEAD
passenv =
    HOME
    PYTHON_HOST_ENV
    DEBUG
=======
>>>>>>> 40ac13e8
extras = devel
deps = -rrequirements/{envname}/devel.txt
commands =
# Create a directory for artifacts not managed by `$ tox`:
    python -c 'import pathlib; \
        pathlib.Path("./build/{envname}").mkdir(parents=True, exist_ok=True)'
# Fail fast.  Run quick tests and checks first to save time in the inner loop of
# development iteration.
    pyroma --min="10" "./"
    black --check "./src/projectstructure/"
# https://github.com/PyCQA/prospector/issues/599#issue-1600120419
    pylint --output-format \
        "colorized,parseable:{envdir}/pylint.parseable,json:{envdir}/pylint.json,msvs:{envdir}/pylint.msvs" \
        "./src/projectstructure/"
# https://pawamoy.github.io/posts/python-static-code-analysis-tools/#prospector
    prospector \
        --output-format "emacs:./build/{envname}/prospector-emacs.txt" \
        --output-format "grouped:./build/{envname}/prospector-grouped.txt" \
        --output-format "json:./build/{envname}/prospector.json" \
        --output-format "pylint:./build/{envname}/prospector.pylint" \
        --output-format "text:./build/{envname}/prospector.txt" \
        --output-format "vscode:./build/{envname}/prospector-vscode.txt" \
        --output-format "xunit:./build/{envname}/prospector-xunit.xml" \
        --output-format "yaml:./build/{envname}/prospector.yaml" \
        --output-format "grouped" \
        "./src/projectstructure/"
# https://github.com/PyCQA/prospector/issues/599#issue-1600120419
    vulture "./src/projectstructure/"
# https://xenon.readthedocs.io/en/latest/#an-actual-example
    xenon --max-absolute "A" --max-modules "A" --max-average "A" \
        "./src/projectstructure/"
# Check documentation as much a possible:
    rstcheck -r "./README.rst" "./CONTRIBUTING.rst" "./TODO.rst" "./newsfragments/" \
        "./build-host/"
# Check copyright and licensing:
    reuse lint
# Ensure this package is correctly installed into this environment.
    python -c 'import projectstructure; print(projectstructure)'
# Run more time consuming tests and checks last.
    coverage run --data-file="./build/{envname}/.coverage" -m pytest \
        --junit-xml="./build/{envname}/pytest-junit.xml" -s
    coverage json --fail-under=0 --data-file="./build/{envname}/.coverage" \
        -o "./build/{envname}/coverage.json"
    coverage lcov --fail-under=0 --data-file="./build/{envname}/.coverage" \
        -o "./build/{envname}/coverage-lcov.info"
    coverage xml --fail-under=0 --data-file="./build/{envname}/.coverage" \
        -o "./build/{envname}/coverage.xml"
    coverage html --fail-under=0 --data-file="./build/{envname}/.coverage" \
        -d "./build/{envname}/htmlcov"
    coverage report --data-file="./build/{envname}/.coverage"

[testenv:build]
description = Independent build, release, devel tools (requires PYTHON_HOST_ENV)
skip_install = true
<<<<<<< HEAD
# Workaround an issue with `skip_install` and passing in the `--installpkg` CLI option:
# https://github.com/tox-dev/tox/issues/2442#issuecomment-1347549575
package_env =
=======
>>>>>>> 40ac13e8
deps = -rrequirements/{env:PYTHON_HOST_ENV:py310}/build.txt
commands =

[testenv:.pkg]
deps = build<|MERGE_RESOLUTION|>--- conflicted
+++ resolved
@@ -12,13 +12,10 @@
 description = Run tests and checks for code and content
 package = wheel
 wheel_build_env = .pkg
-<<<<<<< HEAD
 passenv =
     HOME
     PYTHON_HOST_ENV
     DEBUG
-=======
->>>>>>> 40ac13e8
 extras = devel
 deps = -rrequirements/{envname}/devel.txt
 commands =
@@ -73,12 +70,9 @@
 [testenv:build]
 description = Independent build, release, devel tools (requires PYTHON_HOST_ENV)
 skip_install = true
-<<<<<<< HEAD
 # Workaround an issue with `skip_install` and passing in the `--installpkg` CLI option:
 # https://github.com/tox-dev/tox/issues/2442#issuecomment-1347549575
 package_env =
-=======
->>>>>>> 40ac13e8
 deps = -rrequirements/{env:PYTHON_HOST_ENV:py310}/build.txt
 commands =
 
