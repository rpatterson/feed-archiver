[tox]
# https://devguide.python.org/versions/#supported-versions
envlist = py{37,38,39,310,311}
# https://tox.wiki/en/latest/example/package.html#setuptools
isolated_build = True

[testenv]
description = Run tests and checks for code and content
package = wheel
wheel_build_env = .pkg
passenv =
    HOME
    PYTHON_HOST_ENV
    DEBUG
extras = devel
deps = -rrequirements/{envname}/devel.txt
commands =
# Create a directory for artifacts not managed by `$ tox`:
    python -c 'import pathlib; \
        pathlib.Path("./build/{envname}").mkdir(parents=True, exist_ok=True)'
# Fail fast.  Run quick tests and checks first to save time in the inner loop of
# development iteration.
    pyroma --min="10" "./"
    black --check "./src/feedarchiver/"
# https://github.com/PyCQA/prospector/issues/599#issue-1600120419
    pylint --output-format \
        "colorized,parseable:{envdir}/pylint.parseable,json:{envdir}/pylint.json,msvs:{envdir}/pylint.msvs" \
        "./src/feedarchiver/"
# https://pawamoy.github.io/posts/python-static-code-analysis-tools/#prospector
    prospector \
        --output-format "emacs:./build/{envname}/prospector-emacs.txt" \
        --output-format "grouped:./build/{envname}/prospector-grouped.txt" \
        --output-format "json:./build/{envname}/prospector.json" \
        --output-format "pylint:./build/{envname}/prospector.pylint" \
        --output-format "text:./build/{envname}/prospector.txt" \
        --output-format "vscode:./build/{envname}/prospector-vscode.txt" \
        --output-format "xunit:./build/{envname}/prospector-xunit.xml" \
        --output-format "yaml:./build/{envname}/prospector.yaml" \
        --output-format "grouped" \
        "./src/feedarchiver/"
# https://github.com/PyCQA/prospector/issues/599#issue-1600120419
    vulture "./src/feedarchiver/"
# https://xenon.readthedocs.io/en/latest/#an-actual-example
    xenon --max-absolute "C" --max-modules "B" --max-average "A" \
        "./src/feedarchiver/"
# Check documentation as much a possible:
    rstcheck -r "./README.rst" "./CONTRIBUTING.rst" "./TODO.rst" \
<<<<<<< HEAD
        "./src/feedarchiver/"
=======
        "./src/pythonprojectstructure/" "./build-host/"
>>>>>>> ed200e85
# Ensure this package is correctly installed into this environment.
    python -m "feedarchiver" --help
    feed-archiver --help
# Run more time consuming tests and checks last.
    coverage run --data-file="./build/{envname}/.coverage" -m pytest \
        --junit-xml="./build/{envname}/pytest-junit.xml" -s
    coverage json --fail-under=0 --data-file="./build/{envname}/.coverage" \
        -o "./build/{envname}/coverage.json"
    coverage lcov --fail-under=0 --data-file="./build/{envname}/.coverage" \
        -o "./build/{envname}/coverage-lcov.info"
    coverage xml --fail-under=0 --data-file="./build/{envname}/.coverage" \
        -o "./build/{envname}/coverage.xml"
    coverage html --fail-under=0 --data-file="./build/{envname}/.coverage" \
        -d "./build/{envname}/htmlcov"
    coverage report --data-file="./build/{envname}/.coverage"

[testenv:build]
description = Independent build, release, devel tools (requires PYTHON_HOST_ENV)
skip_install = true
# Workaround an issue with `skip_install` and passing in the `--installpkg` CLI option:
# https://github.com/tox-dev/tox/issues/2442#issuecomment-1347549575
package_env =
deps = -rrequirements/{env:PYTHON_HOST_ENV}/build.txt
commands =

[testenv:.pkg]
deps = build<|MERGE_RESOLUTION|>--- conflicted
+++ resolved
@@ -45,11 +45,7 @@
         "./src/feedarchiver/"
 # Check documentation as much a possible:
     rstcheck -r "./README.rst" "./CONTRIBUTING.rst" "./TODO.rst" \
-<<<<<<< HEAD
-        "./src/feedarchiver/"
-=======
-        "./src/pythonprojectstructure/" "./build-host/"
->>>>>>> ed200e85
+        "./src/feedarchiver/" "./build-host/"
 # Ensure this package is correctly installed into this environment.
     python -m "feedarchiver" --help
     feed-archiver --help
