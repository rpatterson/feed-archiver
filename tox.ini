; SPDX-FileCopyrightText: 2023 Ross Patterson <me@rpatterson.net>
;
; SPDX-License-Identifier: MIT

[tox]
# https://devguide.python.org/versions/#supported-versions
envlist = py{37,38,39,310,311}
# https://tox.wiki/en/latest/example/package.html#setuptools
isolated_build = True

[testenv]
description = Run tests and checks for code and content
package = wheel
wheel_build_env = .pkg
extras = devel
deps = -rrequirements/{envname}/devel.txt
commands =
# Create a directory for artifacts not managed by `$ tox`:
    python -c 'import pathlib; \
        pathlib.Path("./build/{envname}").mkdir(parents=True, exist_ok=True)'
# Fail fast.  Run quick tests and checks first to save time in the inner loop of
# development iteration.
    pyroma --min="10" "./"
    black --check "./src/projectstructure/"
# https://github.com/PyCQA/prospector/issues/599#issue-1600120419
    pylint --output-format \
        "colorized,parseable:{envdir}/pylint.parseable,json:{envdir}/pylint.json,msvs:{envdir}/pylint.msvs" \
        "./src/projectstructure/"
# https://pawamoy.github.io/posts/python-static-code-analysis-tools/#prospector
    prospector \
        --output-format "emacs:./build/{envname}/prospector-emacs.txt" \
        --output-format "grouped:./build/{envname}/prospector-grouped.txt" \
        --output-format "json:./build/{envname}/prospector.json" \
        --output-format "pylint:./build/{envname}/prospector.pylint" \
        --output-format "text:./build/{envname}/prospector.txt" \
        --output-format "vscode:./build/{envname}/prospector-vscode.txt" \
        --output-format "xunit:./build/{envname}/prospector-xunit.xml" \
        --output-format "yaml:./build/{envname}/prospector.yaml" \
        --output-format "grouped" \
        "./src/projectstructure/"
# https://github.com/PyCQA/prospector/issues/599#issue-1600120419
    vulture "./src/projectstructure/"
# https://xenon.readthedocs.io/en/latest/#an-actual-example
    xenon --max-absolute "A" --max-modules "A" --max-average "A" \
        "./src/projectstructure/"
# Check documentation as much a possible:
    rstcheck -r "./README.rst" "./CONTRIBUTING.rst" "./TODO.rst" \
        "./newsfragments/"
# Check copyright and licensing:
    reuse lint
# Ensure this package is correctly installed into this environment.
<<<<<<< HEAD
    python -m "pythonprojectstructure" --help
    python-project-structure --help
=======
    python -c 'import projectstructure; print(projectstructure)'
>>>>>>> 40ac13e8
# Run more time consuming tests and checks last.
    coverage run --data-file="./build/{envname}/.coverage" -m pytest \
        --junit-xml="./build/{envname}/pytest-junit.xml" -s
    coverage json --fail-under=0 --data-file="./build/{envname}/.coverage" \
        -o "./build/{envname}/coverage.json"
    coverage lcov --fail-under=0 --data-file="./build/{envname}/.coverage" \
        -o "./build/{envname}/coverage-lcov.info"
    coverage xml --fail-under=0 --data-file="./build/{envname}/.coverage" \
        -o "./build/{envname}/coverage.xml"
    coverage html --fail-under=0 --data-file="./build/{envname}/.coverage" \
        -d "./build/{envname}/htmlcov"
    coverage report --data-file="./build/{envname}/.coverage"

[testenv:build]
description = Independent build, release, devel tools (requires PYTHON_HOST_ENV)
skip_install = true
deps = -rrequirements/{env:PYTHON_HOST_ENV:py310}/build.txt
commands =

[testenv:.pkg]
deps = build<|MERGE_RESOLUTION|>--- conflicted
+++ resolved
@@ -49,12 +49,8 @@
 # Check copyright and licensing:
     reuse lint
 # Ensure this package is correctly installed into this environment.
-<<<<<<< HEAD
-    python -m "pythonprojectstructure" --help
-    python-project-structure --help
-=======
-    python -c 'import projectstructure; print(projectstructure)'
->>>>>>> 40ac13e8
+    python -m "projectstructure" --help
+    project-structure --help
 # Run more time consuming tests and checks last.
     coverage run --data-file="./build/{envname}/.coverage" -m pytest \
         --junit-xml="./build/{envname}/pytest-junit.xml" -s
