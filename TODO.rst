########################################################################################
Seeking Contributions
########################################################################################

Known bugs and desirable features for which contributions are most welcome.

TEMPLATE: Remove any of the following TODOs from the template that your project doesn't
care about and add your own.


****************************************************************************************
Required
****************************************************************************************


****************************************************************************************
High Priority
****************************************************************************************

#. Any documentation improvements!

   Documentation benefits perhaps most from the attention of fresh eyes.  If you find
   anything confusing, please ask for clarification and once you understand what you
   didn't before, please do contribute changes to the documentation to spare future
   users the same confusion.

#. Initialize Python's ``mimetypes`` module with same ``mime.types`` file as is used by
   the static site server::

       $ docker run -it --entrypoint find nginx -name "mime.types"
       ./etc/nginx/mime.types

#. Rename to match the Servarr convention: ``feederr``.

#. Option to use an alternate element as each item's unique identifier within a feed.
   Also requires generalized element value handling (e.g. ``value`` attribute vs an
   element's child text nodes).

#. Parallelize both the processing of whole feeds and the downloading of enclosures and
   assets within each feed using a shared pool.  Maybe using:

   - https://github.com/requests/requests-threads
   - https://toolbelt.readthedocs.io/en/latest/threading.html
   - https://www.python-httpx.org/async/

#. Determine if HTTP/2 is a significant performance improvement for serving large media
   files and integrate into the Traefik -> Nginx stack if yes.


****************************************************************************************
Nice to Have
****************************************************************************************

#. Feed config option to override downloads XPath expression.

#. Option to re-download enclosures/assets if
   Last-Modified/If-Modified-Since/If-Unmodified-Since

#. Option to re-download enclosures/assets if Content-Length is different

#. A 404 handler or somesuch to add feeds to ``./.feed-archiver.yml`` and run ``$
   feed-archiver`` automatically?  IOW, transform feed URL and add to pod-catcher app
   and "it just works".

#. Add ``prune`` sub-command to remove all downloads not referenced in any archive feed
   file.

#. Order new items based on which siblings they're next to in the previous feed version.

#. Extension point (setuptools entry points?) for selecting specialized download
   handlers based on MIME type (e.g. HTML page assets/resources below).

#. Playlist creation for media enclosures.

#. Also download all assets/resources for HTML downloads, possibly with `pywebcopy
   <https://stackoverflow.com/a/51544575/624787>`_.

#. Cleanup embedded enclosure metadata (e.g. ID3 tags in MP3) based on item data.  For
   example, add missing ID3 tag with title from the item XML.

<<<<<<< HEAD
#. Improve XML namespace map/prefix for custom attributes.
=======
#. Better release notes content for final releases with no changes since the last
   pre-release.

#. `Accept project donations <https://itsfoss.com/open-source-funding-platforms/>`_.
>>>>>>> 1a52a9fd

#. Archive config option to specify the list of safe characters for quoting.

#. Maybe allow Unicode in filesystem path escaping?  Do most filesystems support
   Unicode, for instance?  How do static file servers handle Unicode in filesystem
   paths?

<<<<<<< HEAD
#. Option to use hard links instead of symlinks.
=======
     org.opencontainers.image.revision Source control revision identifier for the packaged software.
     org.opencontainers.image.ref.name Name of the reference for a target (string).
     org.opencontainers.image.base.digest Digest of the image this image is based on (string)
     This SHOULD be the immediate image sharing zero-indexed layers with the image, such as from a Dockerfile FROM statement.
     This SHOULD NOT reference any other images used to generate the contents of the image (e.g., multi-stage Dockerfile builds).
     This SHOULD be the immediate image sharing zero-indexed layers with the image, such as from a Dockerfile FROM statement.
     This SHOULD NOT reference any other images used to generate the contents of the image (e.g., multi-stage Dockerfile builds).
     If the image.base.name annotation is specified, the image.base.digest annotation SHOULD be the digest of the manifest referenced by the image.ref.name annotation.

#. Automate submitting merge/pull requests from the ``devel-upgrade-branch`` target.
>>>>>>> 1a52a9fd
<|MERGE_RESOLUTION|>--- conflicted
+++ resolved
@@ -78,14 +78,7 @@
 #. Cleanup embedded enclosure metadata (e.g. ID3 tags in MP3) based on item data.  For
    example, add missing ID3 tag with title from the item XML.
 
-<<<<<<< HEAD
 #. Improve XML namespace map/prefix for custom attributes.
-=======
-#. Better release notes content for final releases with no changes since the last
-   pre-release.
-
-#. `Accept project donations <https://itsfoss.com/open-source-funding-platforms/>`_.
->>>>>>> 1a52a9fd
 
 #. Archive config option to specify the list of safe characters for quoting.
 
@@ -93,17 +86,4 @@
    Unicode, for instance?  How do static file servers handle Unicode in filesystem
    paths?
 
-<<<<<<< HEAD
-#. Option to use hard links instead of symlinks.
-=======
-     org.opencontainers.image.revision Source control revision identifier for the packaged software.
-     org.opencontainers.image.ref.name Name of the reference for a target (string).
-     org.opencontainers.image.base.digest Digest of the image this image is based on (string)
-     This SHOULD be the immediate image sharing zero-indexed layers with the image, such as from a Dockerfile FROM statement.
-     This SHOULD NOT reference any other images used to generate the contents of the image (e.g., multi-stage Dockerfile builds).
-     This SHOULD be the immediate image sharing zero-indexed layers with the image, such as from a Dockerfile FROM statement.
-     This SHOULD NOT reference any other images used to generate the contents of the image (e.g., multi-stage Dockerfile builds).
-     If the image.base.name annotation is specified, the image.base.digest annotation SHOULD be the digest of the manifest referenced by the image.ref.name annotation.
-
-#. Automate submitting merge/pull requests from the ``devel-upgrade-branch`` target.
->>>>>>> 1a52a9fd
+#. Option to use hard links instead of symlinks.