--- conflicted
+++ resolved
@@ -39,13 +39,8 @@
 #. Better release notes content for final releases with no changes since the last
    pre-release.
 
-<<<<<<< HEAD
-#. `Accept project donations <https://itsfoss.com/open-source-funding-platforms/>`_.
-
 #. Container image variants: e.g. slim/alpine
 
-=======
->>>>>>> dc17952f
 #. `Docker image build-time LABEL's
    <https://github.com/opencontainers/image-spec/blob/main/annotations.md#pre-defined-annotation-keys>`_::
 
