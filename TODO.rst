########################################################################################
Seeking Contributions
########################################################################################

Known bugs and desirable features for which contributions are most welcome.

TEMPLATE: Remove any of the following TODOs from the template that your project doesn't
care about and add your own.


****************************************************************************************
Required
****************************************************************************************


****************************************************************************************
High Priority
****************************************************************************************

#. Add an enclosure plugin to create playlists.

#. Any documentation improvements!

   Documentation benefits perhaps most from the attention of fresh eyes.  If you find
   anything confusing, please ask for clarification and once you understand what you
   didn't before, please do contribute changes to the documentation to spare future
   users the same confusion.

#. Initialize Python's ``mimetypes`` module with same ``mime.types`` file as is used by
   the static site server::

       $ docker run -it --entrypoint find nginx -name "mime.types"
       ./etc/nginx/mime.types

#. Rename to match the Servarr convention: ``feederr``.

#. Option to use an alternate element as each item's unique identifier within a feed.
   Also requires generalized element value handling (e.g. ``value`` attribute vs an
   element's child text nodes).

#. Parallelize both the processing of whole feeds and the downloading of enclosures and
   assets within each feed using a shared pool.  Maybe using:

   - https://github.com/requests/requests-threads
   - https://toolbelt.readthedocs.io/en/latest/threading.html
   - https://www.python-httpx.org/async/

#. Determine if HTTP/2 is a significant performance improvement for serving large media
   files and integrate into the Traefik -> Nginx stack if yes.


****************************************************************************************
Nice to Have
****************************************************************************************

#. Feed config option to override downloads XPath expression.

#. Option to re-download enclosures/assets if
   Last-Modified/If-Modified-Since/If-Unmodified-Since

#. Option to re-download enclosures/assets if Content-Length is different

#. A 404 handler or somesuch to add feeds to ``./.feed-archiver.yml`` and run ``$
   feed-archiver`` automatically?  IOW, transform feed URL and add to pod-catcher app
   and "it just works".

#. Add ``prune`` sub-command to remove all downloads not referenced in any archive feed
   file.

#. Order new items based on which siblings they're next to in the previous feed version.

#. Extension point (setuptools entry points?) for selecting specialized download
   handlers based on MIME type (e.g. HTML page assets/resources below).

#. Also download all assets/resources for HTML downloads, possibly with `pywebcopy
   <https://stackoverflow.com/a/51544575/624787>`_.

#. Cleanup embedded enclosure metadata (e.g. ID3 tags in MP3) based on item data.  For
   example, add missing ID3 tag with title from the item XML.

#. Improve XML namespace map/prefix for custom attributes.

#. Archive config option to specify the list of safe characters for quoting.

#. Maybe allow Unicode in filesystem path escaping?  Do most filesystems support
   Unicode, for instance?  How do static file servers handle Unicode in filesystem
   paths?

#. Option to use hard links instead of symlinks.

<<<<<<< HEAD
#. More examples of template configurations to match feed metadata: e.g. prepending
   ``<itunes:episode>`` to link basename, extracting album directory from feed item
   title.
=======
     org.opencontainers.image.revision Source control revision identifier for the packaged software.
     org.opencontainers.image.ref.name Name of the reference for a target (string).
     org.opencontainers.image.base.digest Digest of the image this image is based on (string)
     This SHOULD be the immediate image sharing zero-indexed layers with the image, such as from a Dockerfile FROM statement.
     This SHOULD NOT reference any other images used to generate the contents of the image (e.g., multi-stage Dockerfile builds).
     This SHOULD be the immediate image sharing zero-indexed layers with the image, such as from a Dockerfile FROM statement.
     This SHOULD NOT reference any other images used to generate the contents of the image (e.g., multi-stage Dockerfile builds).
     If the image.base.name annotation is specified, the image.base.digest annotation SHOULD be the digest of the manifest referenced by the image.ref.name annotation.

#. Automate submitting merge/pull requests from the ``devel-upgrade-branch`` target.
>>>>>>> ea1050de
<|MERGE_RESOLUTION|>--- conflicted
+++ resolved
@@ -88,19 +88,6 @@
 
 #. Option to use hard links instead of symlinks.
 
-<<<<<<< HEAD
 #. More examples of template configurations to match feed metadata: e.g. prepending
    ``<itunes:episode>`` to link basename, extracting album directory from feed item
-   title.
-=======
-     org.opencontainers.image.revision Source control revision identifier for the packaged software.
-     org.opencontainers.image.ref.name Name of the reference for a target (string).
-     org.opencontainers.image.base.digest Digest of the image this image is based on (string)
-     This SHOULD be the immediate image sharing zero-indexed layers with the image, such as from a Dockerfile FROM statement.
-     This SHOULD NOT reference any other images used to generate the contents of the image (e.g., multi-stage Dockerfile builds).
-     This SHOULD be the immediate image sharing zero-indexed layers with the image, such as from a Dockerfile FROM statement.
-     This SHOULD NOT reference any other images used to generate the contents of the image (e.g., multi-stage Dockerfile builds).
-     If the image.base.name annotation is specified, the image.base.digest annotation SHOULD be the digest of the manifest referenced by the image.ref.name annotation.
-
-#. Automate submitting merge/pull requests from the ``devel-upgrade-branch`` target.
->>>>>>> ea1050de
+   title.