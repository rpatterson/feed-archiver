--- conflicted
+++ resolved
@@ -15,10 +15,11 @@
 
 #. Documentation via Sphinx with CI to publish to RTFD.
 
-<<<<<<< HEAD
-#. Container image variants: e.g. slim/alpine
+#. New branches for different frameworks, e.g.: Flask, Pyramid, Django
 
 #. `Accept project donations <https://itsfoss.com/open-source-funding-platforms/>`_.
+
+#. Container image variants: e.g. slim/alpine
 
 #. `Docker image dynamic LABEL's
    <https://github.com/opencontainers/image-spec/blob/main/annotations.md#pre-defined-annotation-keys>`_::
@@ -31,9 +32,4 @@
      This SHOULD NOT reference any other images used to generate the contents of the image (e.g., multi-stage Dockerfile builds).
      This SHOULD be the immediate image sharing zero-indexed layers with the image, such as from a Dockerfile FROM statement.
      This SHOULD NOT reference any other images used to generate the contents of the image (e.g., multi-stage Dockerfile builds).
-     If the image.base.name annotation is specified, the image.base.digest annotation SHOULD be the digest of the manifest referenced by the image.ref.name annotation.
-=======
-#. `Accept project donations <https://itsfoss.com/open-source-funding-platforms/>`_.
-
-#. New branches for different frameworks, e.g.: Flask, Pyramid, Django
->>>>>>> 67e74b48
+     If the image.base.name annotation is specified, the image.base.digest annotation SHOULD be the digest of the manifest referenced by the image.ref.name annotation.