########################################################################################
Seeking Contributions
########################################################################################

Known bugs and desirable features for which contributions are most welcome.

TEMPLATE: Remove any of the following TODOs from the template that your project doesn't
care about and add your own.


****************************************************************************************
Required
****************************************************************************************


****************************************************************************************
High Priority
****************************************************************************************

#. Any documentation improvements!

   Documentation benefits perhaps most from the attention of fresh eyes.  If you find
   anything confusing, please ask for clarification and once you understand what you
   didn't before, please do contribute changes to the documentation to spare future
   users the same confusion.


****************************************************************************************
Nice to Have
****************************************************************************************

#. Documentation via Sphinx with CI to publish to RTFD.

<<<<<<< HEAD
#. New branches for different frameworks, e.g.: Flask, Pyramid, Django

#. Container image variants: e.g. slim/alpine
=======
#. Better release notes content for final releases with no changes since the last
   pre-release.
>>>>>>> 66f6fa1d

#. `Accept project donations <https://itsfoss.com/open-source-funding-platforms/>`_.

#. `Docker image build-time LABEL's
   <https://github.com/opencontainers/image-spec/blob/main/annotations.md#pre-defined-annotation-keys>`_::

     org.opencontainers.image.revision Source control revision identifier for the packaged software.
     org.opencontainers.image.ref.name Name of the reference for a target (string).
     org.opencontainers.image.base.digest Digest of the image this image is based on (string)
     This SHOULD be the immediate image sharing zero-indexed layers with the image, such as from a Dockerfile FROM statement.
     This SHOULD NOT reference any other images used to generate the contents of the image (e.g., multi-stage Dockerfile builds).
     This SHOULD be the immediate image sharing zero-indexed layers with the image, such as from a Dockerfile FROM statement.
     This SHOULD NOT reference any other images used to generate the contents of the image (e.g., multi-stage Dockerfile builds).
     If the image.base.name annotation is specified, the image.base.digest annotation SHOULD be the digest of the manifest referenced by the image.ref.name annotation.<|MERGE_RESOLUTION|>--- conflicted
+++ resolved
@@ -31,14 +31,12 @@
 
 #. Documentation via Sphinx with CI to publish to RTFD.
 
-<<<<<<< HEAD
 #. New branches for different frameworks, e.g.: Flask, Pyramid, Django
 
 #. Container image variants: e.g. slim/alpine
-=======
+
 #. Better release notes content for final releases with no changes since the last
    pre-release.
->>>>>>> 66f6fa1d
 
 #. `Accept project donations <https://itsfoss.com/open-source-funding-platforms/>`_.
 
