########################################################################################
Seeking Contributions
########################################################################################

Known bugs and desirable features for which contributions are most welcome.

TEMPLATE: Remove any of the following TODOs from the template that your project doesn't
care about and add your own.


****************************************************************************************
Required
****************************************************************************************


****************************************************************************************
High Priority
****************************************************************************************

#. Any documentation improvements!

   Documentation benefits perhaps most from the attention of fresh eyes.  If you find
   anything confusing, please ask for clarification and once you understand what you
   didn't before, please do contribute changes to the documentation to spare future
   users the same confusion.


****************************************************************************************
Nice to Have
****************************************************************************************

#. Documentation via Sphinx with CI to publish to RTFD.

#. New branches for different frameworks, e.g.: Flask, Pyramid, Django

<<<<<<< HEAD
#. Avoid Docker Hub pull limits using `GitLab's Dependency Proxy
   <https://docs.gitlab.com/ee/user/packages/dependency_proxy/#use-the-dependency-proxy-for-docker-images>`_.

=======
>>>>>>> ed5fd86b
#. Better release notes content for final releases with no changes since the last
   pre-release.

#. Container image variants: e.g. slim/alpine

#. `Docker image build-time LABEL's
   <https://github.com/opencontainers/image-spec/blob/main/annotations.md#pre-defined-annotation-keys>`_::

     org.opencontainers.image.revision Source control revision identifier for the packaged software.
     org.opencontainers.image.ref.name Name of the reference for a target (string).
     org.opencontainers.image.base.digest Digest of the image this image is based on (string)
     This SHOULD be the immediate image sharing zero-indexed layers with the image, such as from a Dockerfile FROM statement.
     This SHOULD NOT reference any other images used to generate the contents of the image (e.g., multi-stage Dockerfile builds).
     This SHOULD be the immediate image sharing zero-indexed layers with the image, such as from a Dockerfile FROM statement.
     This SHOULD NOT reference any other images used to generate the contents of the image (e.g., multi-stage Dockerfile builds).
     If the image.base.name annotation is specified, the image.base.digest annotation SHOULD be the digest of the manifest referenced by the image.ref.name annotation.

<<<<<<< HEAD
#. Automate submitting merge/pull requests from the ``devel-upgrade-branch`` target.
=======
#. Container image variants, e.g. slim/alpine:

   I'm increasingly unconvinced this is worth it, so this likely won't happen until I
   hear of a convincing use case.

#. CI/CD for other image platforms:

   The issues with this is CI resources.  We already exhaust GitLab free CI/CD minutes
   too quickly testing against multiple Python versions.  Actually running the tests in
   ARM images would either consume even more free CI/CD minutes to run on the cloud ARM
   runners or would take forever using emulation in the dedicated project runners, so
   this is unlikely to happen until I start seeing significant platform-specific bugs.
>>>>>>> ed5fd86b
<|MERGE_RESOLUTION|>--- conflicted
+++ resolved
@@ -33,16 +33,8 @@
 
 #. New branches for different frameworks, e.g.: Flask, Pyramid, Django
 
-<<<<<<< HEAD
-#. Avoid Docker Hub pull limits using `GitLab's Dependency Proxy
-   <https://docs.gitlab.com/ee/user/packages/dependency_proxy/#use-the-dependency-proxy-for-docker-images>`_.
-
-=======
->>>>>>> ed5fd86b
 #. Better release notes content for final releases with no changes since the last
    pre-release.
-
-#. Container image variants: e.g. slim/alpine
 
 #. `Docker image build-time LABEL's
    <https://github.com/opencontainers/image-spec/blob/main/annotations.md#pre-defined-annotation-keys>`_::
@@ -56,9 +48,8 @@
      This SHOULD NOT reference any other images used to generate the contents of the image (e.g., multi-stage Dockerfile builds).
      If the image.base.name annotation is specified, the image.base.digest annotation SHOULD be the digest of the manifest referenced by the image.ref.name annotation.
 
-<<<<<<< HEAD
 #. Automate submitting merge/pull requests from the ``devel-upgrade-branch`` target.
-=======
+
 #. Container image variants, e.g. slim/alpine:
 
    I'm increasingly unconvinced this is worth it, so this likely won't happen until I
@@ -70,5 +61,4 @@
    too quickly testing against multiple Python versions.  Actually running the tests in
    ARM images would either consume even more free CI/CD minutes to run on the cloud ARM
    runners or would take forever using emulation in the dedicated project runners, so
-   this is unlikely to happen until I start seeing significant platform-specific bugs.
->>>>>>> ed5fd86b
+   this is unlikely to happen until I start seeing significant platform-specific bugs.