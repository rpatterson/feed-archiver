--- conflicted
+++ resolved
@@ -48,12 +48,8 @@
 	git init "$(CHECKOUT_DIR)"
 	cd "$(CHECKOUT_DIR)"
 	git remote add origin \
-<<<<<<< HEAD
 	    "https://github.com/$(GITHUB_REPOSITORY_OWNER)/feed-archiver"
-=======
-	    "https://github.com/$(GITHUB_REPOSITORY_OWNER)/python-project-structure"
 	rev_hash="$$(git ls-remote -q "origin" "$(VCS_BRANCH)" | cut -f 1)"
->>>>>>> 1a52a9fd
 	git -c protocol.version=2 fetch --no-tags --prune --progress \
 	    --no-recurse-submodules --depth=1 "origin" "$${rev_hash}"
 	git checkout --progress --detach "$${rev_hash}"