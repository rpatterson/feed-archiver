# SPDX-FileCopyrightText: 2023 Ross Patterson <me@rpatterson.net>
#
# SPDX-License-Identifier: MIT

## Build and publish an image in which to build, test, and release the project

### Defensive settings for make:
#     https://tech.davis-hansson.com/p/make/
SHELL:=bash
.ONESHELL:
.SHELLFLAGS:=-eu -o pipefail -c
.SILENT:
.DELETE_ON_ERROR:
MAKEFLAGS+=--warn-undefined-variables
MAKEFLAGS+=--no-builtin-rules
PS1?=$$
EMPTY=
COMMA=,

# Done with `$(shell ...)`, echo recipe commands going forward
.SHELLFLAGS+= -x

<<<<<<< HEAD
DOCKER_IMAGE=merpatterson/feed-archiver
=======
DOCKER_IMAGE=merpatterson/project-structure
>>>>>>> 9ed94c62

## Top-level targets

.PHONY: all
### Default target
all: build

.PHONY: build
### Build the Docker container image
build: ./Dockerfile
	docker pull "$(DOCKER_IMAGE):build-host" || true
	docker buildx build --pull \
	    --build-arg "BUILDKIT_INLINE_CACHE=1" \
	    --cache-from "$(DOCKER_IMAGE):build-host" \
	    --tag "$(DOCKER_IMAGE):build-host" \
	    "./"

.PHONY: release
### Publish the image to this specific CI/CD platform for future caching
release: build
	docker push "$(DOCKER_IMAGE):build-host"


## Debug targets

.PHONY: debug-github-checkout
## Reproduce the GitHub Actions shallow git checkout
debug-github-checkout:
	git init "$(CHECKOUT_DIR)"
	cd "$(CHECKOUT_DIR)"
	git remote add origin \
<<<<<<< HEAD
	    "https://github.com/$(GITHUB_REPOSITORY_OWNER)/feed-archiver"
=======
	    "https://github.com/$(GITHUB_REPOSITORY_OWNER)/project-structure"
>>>>>>> 9ed94c62
	rev_hash="$$(git ls-remote -q "origin" "$(VCS_BRANCH)" | cut -f 1)"
	git -c protocol.version=2 fetch --no-tags --prune --progress \
	    --no-recurse-submodules --depth=1 "origin" "$${rev_hash}"
	git checkout --progress --detach "$${rev_hash}"<|MERGE_RESOLUTION|>--- conflicted
+++ resolved
@@ -20,11 +20,7 @@
 # Done with `$(shell ...)`, echo recipe commands going forward
 .SHELLFLAGS+= -x
 
-<<<<<<< HEAD
 DOCKER_IMAGE=merpatterson/feed-archiver
-=======
-DOCKER_IMAGE=merpatterson/project-structure
->>>>>>> 9ed94c62
 
 ## Top-level targets
 
@@ -56,11 +52,7 @@
 	git init "$(CHECKOUT_DIR)"
 	cd "$(CHECKOUT_DIR)"
 	git remote add origin \
-<<<<<<< HEAD
 	    "https://github.com/$(GITHUB_REPOSITORY_OWNER)/feed-archiver"
-=======
-	    "https://github.com/$(GITHUB_REPOSITORY_OWNER)/project-structure"
->>>>>>> 9ed94c62
 	rev_hash="$$(git ls-remote -q "origin" "$(VCS_BRANCH)" | cut -f 1)"
 	git -c protocol.version=2 fetch --no-tags --prune --progress \
 	    --no-recurse-submodules --depth=1 "origin" "$${rev_hash}"
