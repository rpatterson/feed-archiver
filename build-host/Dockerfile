## Container image in which to build, test, and release the project

# I *want* something to break to let me know if something changes in the latest version
# of the base image changes something:
# hadolint ignore=DL3007
FROM docker:latest

# Install the minimum OS packages needed to use the `./Makefile`.  Also install any OS
# packages the `./Makefile` might install to optimize build times.
# hadolint ignore=DL3018
RUN \
    apk add --no-cache \
    "make" \
    "bash" \
    "su-exec" \
    "git" \
    "gettext" \
    "py3-pip" \
    "gnupg" \
    "curl" \
    "github-cli" \
    && rm -rf /var/cache/apk/*

# Find the same home directory even when run as another user, e.g. `root`.
ENV HOME="/home/runner"
# Add user installs to PATH
ENV PATH="${HOME}/.local/bin:${PATH}"

COPY [ "./bin/entrypoint", "/usr/local/bin/entrypoint" ]
<<<<<<< HEAD
WORKDIR "${HOME}"
=======
>>>>>>> a9602acd
ENTRYPOINT [ "docker-entrypoint.sh", "entrypoint" ]
CMD [ "make", "-e", "build-docker" ]

# https://github.com/opencontainers/image-spec/blob/main/annotations.md#pre-defined-annotation-keys
LABEL org.opencontainers.image.url="https://gitlab.com/rpatterson/python-project-structure"
LABEL org.opencontainers.image.documentation="https://gitlab.com/rpatterson/python-project-structure"
LABEL org.opencontainers.image.source="https://gitlab.com/rpatterson/python-project-structure"
LABEL org.opencontainers.image.title="Python Project Structure Build Host"
LABEL org.opencontainers.image.description="Python project structure foundation or template, build host"
LABEL org.opencontainers.image.licenses="MIT"
LABEL org.opencontainers.image.authors="Ross Patterson <me@rpatterson.net>"
LABEL org.opencontainers.image.vendor="rpatterson.net"
LABEL org.opencontainers.image.base.name="docker.io/library/docker:latest"
# Build-time `LABEL`s
LABEL org.opencontainers.image.version=0.0.1<|MERGE_RESOLUTION|>--- conflicted
+++ resolved
@@ -27,10 +27,6 @@
 ENV PATH="${HOME}/.local/bin:${PATH}"
 
 COPY [ "./bin/entrypoint", "/usr/local/bin/entrypoint" ]
-<<<<<<< HEAD
-WORKDIR "${HOME}"
-=======
->>>>>>> a9602acd
 ENTRYPOINT [ "docker-entrypoint.sh", "entrypoint" ]
 CMD [ "make", "-e", "build-docker" ]
 
