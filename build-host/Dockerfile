# SPDX-FileCopyrightText: 2023 Ross Patterson <me@rpatterson.net>
#
# SPDX-License-Identifier: MIT

## Container image in which to build, test, and release the project

# I *want* something to break to let me know if something changes in the latest version
# of the base image changes something:
# hadolint ignore=DL3007
FROM docker:latest

# Install the minimum OS packages needed to use the `./Makefile`.  Also install any OS
# packages the `./Makefile` might install to optimize build times.
# hadolint ignore=DL3018
RUN \
    apk add --no-cache \
    "make" \
    "bash" \
    "su-exec" \
    "git" \
    "gettext" \
    "py3-pip" \
    "gnupg" \
    "curl" \
    "github-cli" \
    && rm -rf /var/cache/apk/*

# Find the same home directory even when run as another user, e.g. `root`.
ENV HOME="/home/runner"
# Add user installs to PATH
ENV PATH="${HOME}/.local/bin:${PATH}"

COPY [ "./requirements-py310.txt", "${HOME}/.local/lib/" ]
RUN mkdir -pv "${HOME}/.local/var/log/" && \
<<<<<<< HEAD
    pip install --no-cache-dir --user -r "${HOME}/.local/lib/requirements-py310.txt" \
=======
    pip3 install --no-cache-dir --user -r "${HOME}/.local/lib/requirements.txt.in" \
>>>>>>> 68c4ed4b
    >"${HOME}/.local/var/log/project-structure-host-install.log"

COPY [ "./bin/entrypoint", "/usr/local/bin/entrypoint" ]
ENTRYPOINT [ "docker-entrypoint.sh", "entrypoint" ]
CMD [ "make", "-e", "build-docker" ]

# https://github.com/opencontainers/image-spec/blob/main/annotations.md#pre-defined-annotation-keys
LABEL org.opencontainers.image.url="https://gitlab.com/rpatterson/project-structure"
LABEL org.opencontainers.image.documentation="https://gitlab.com/rpatterson/project-structure"
LABEL org.opencontainers.image.source="https://gitlab.com/rpatterson/project-structure"
LABEL org.opencontainers.image.title="Project Structure Build Host"
LABEL org.opencontainers.image.description="Project structure foundation or template, build host"
LABEL org.opencontainers.image.licenses="MIT"
LABEL org.opencontainers.image.authors="Ross Patterson <me@rpatterson.net>"
LABEL org.opencontainers.image.vendor="rpatterson.net"
LABEL org.opencontainers.image.base.name="docker.io/library/docker:latest"
# Build-time `LABEL`s
LABEL org.opencontainers.image.version=0.0.1<|MERGE_RESOLUTION|>--- conflicted
+++ resolved
@@ -32,11 +32,7 @@
 
 COPY [ "./requirements-py310.txt", "${HOME}/.local/lib/" ]
 RUN mkdir -pv "${HOME}/.local/var/log/" && \
-<<<<<<< HEAD
-    pip install --no-cache-dir --user -r "${HOME}/.local/lib/requirements-py310.txt" \
-=======
-    pip3 install --no-cache-dir --user -r "${HOME}/.local/lib/requirements.txt.in" \
->>>>>>> 68c4ed4b
+    pip3 install --no-cache-dir --user -r "${HOME}/.local/lib/requirements-py310.txt" \
     >"${HOME}/.local/var/log/project-structure-host-install.log"
 
 COPY [ "./bin/entrypoint", "/usr/local/bin/entrypoint" ]
