--- conflicted
+++ resolved
@@ -4,27 +4,12 @@
 
 services:
 
-<<<<<<< HEAD
   feed-archiver:
     image: "rpatterson/feed-archiver"
     container_name: "feed-archiver"
-    build: "./"
-=======
-  python-project-structure:
-    image: "rpatterson/python-project-structure"
-    container_name: "python-project-structure"
->>>>>>> d8ae90c7
     # Match permissions inside and outside the container
     user: "${PUID:-1000}:${PGID:-100}"
     environment:
       # Find the same configuration file even when run as another user, e.g. `root`.
-<<<<<<< HEAD
       HOME: "/home/feed-archiver"
-    volumes:
-      # For development, test changes without rebuilding the image
-      - "./:/usr/local/src/feed-archiver/"
-      - "./.tox-docker/:/usr/local/src/feed-archiver/.tox/"
-=======
-      HOME: "/home/python-project-structure"
->>>>>>> d8ae90c7
     restart: "unless-stopped"