version: "3.8"

services:

  ## Container for use by end users
<<<<<<< HEAD
  feed-archiver:
    image: "merpatterson/feed-archiver"
    container_name: "feed-archiver"
    # Needed because we expect the container to run once and exit and to be run by
    # ofelia from then on.
    restart: "no"
=======
  python-project-structure:
    image: "merpatterson/python-project-structure"
    container_name: "python-project-structure"
>>>>>>> 3dc2694a
    environment:
      TZ: "${TZ:-Etc/UTC}"
      # Make the run-time user configurable in `./.env` to match permissions inside and
      # outside the container.  Default to the common/standard main/first user and group
      # IDs
      PUID: "${PUID:-1000}"
      PGID: "${PGID:-${PUID:-1000}}"
      # Find the same configuration file even when run as another user, e.g. `root`.
      HOME: "/home/feed-archiver"
    working_dir: "${FEED_ARCHIVE}"
    labels:
      ofelia.enabled: true
      ofelia.job-run.feed-archiver-update.schedule: "@hourly"

  sonarr:
    image: "ghcr.io/hotio/sonarr"
    container_name: "sonarr"
    environment:
      # Can't use Docker's `--user` option for images based on `s6-overlay`
      PUID: "${PUID:-1000}"
      PGID: "${PGID:-100}"
      TZ: "America/Los_Angeles"
    volumes:
      - "./sonarr/config/:/config/"
    # Add this uncommented to your deployment's `./docker-compose.override.yml`
    # ports:
    #   - "8989:8989"
    restart: "unless-stopped"
    healthcheck:
      test: >-
        curl -Lv
        "http://sonarr:8989/api/system/status?apikey=${SONARR_API_KEY:-}" |
        grep '"appData": *"/config"'<|MERGE_RESOLUTION|>--- conflicted
+++ resolved
@@ -3,18 +3,12 @@
 services:
 
   ## Container for use by end users
-<<<<<<< HEAD
   feed-archiver:
     image: "merpatterson/feed-archiver"
     container_name: "feed-archiver"
     # Needed because we expect the container to run once and exit and to be run by
     # ofelia from then on.
     restart: "no"
-=======
-  python-project-structure:
-    image: "merpatterson/python-project-structure"
-    container_name: "python-project-structure"
->>>>>>> 3dc2694a
     environment:
       TZ: "${TZ:-Etc/UTC}"
       # Make the run-time user configurable in `./.env` to match permissions inside and
