# Minimal `$ docker-compose ...` configuration to demonstrate the requirements for
# running `$ feedarchiver ...` in containers.
version: "3.8"

services:

<<<<<<< HEAD
  feed-archiver:
    container_name: "feed-archiver"
    image: "rpatterson/feed-archiver"
=======
  python-project-structure:
    image: "rpatterson/python-project-structure"
    container_name: "python-project-structure"
>>>>>>> 5f38a92f
    build: "./"
    # Match permissions inside and outside the container
    user: "${PUID:-1000}:${PGID:-100}"
    environment:
      # Find the same configuration file even when run as another user, e.g. `root`.
      HOME: "/home/feed-archiver"
    volumes:
      # For development, test changes without rebuilding the image
      - "./:/usr/local/src/feed-archiver/"
      - "./.tox-docker/:/usr/local/src/feed-archiver/.tox/"
    restart: "unless-stopped"<|MERGE_RESOLUTION|>--- conflicted
+++ resolved
@@ -4,15 +4,9 @@
 
 services:
 
-<<<<<<< HEAD
   feed-archiver:
+    image: "rpatterson/feed-archiver"
     container_name: "feed-archiver"
-    image: "rpatterson/feed-archiver"
-=======
-  python-project-structure:
-    image: "rpatterson/python-project-structure"
-    container_name: "python-project-structure"
->>>>>>> 5f38a92f
     build: "./"
     # Match permissions inside and outside the container
     user: "${PUID:-1000}:${PGID:-100}"
