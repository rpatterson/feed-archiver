# SPDX-FileCopyrightText: 2023 Ross Patterson <me@rpatterson.net>
#
# SPDX-License-Identifier: MIT

# Minimal `$ docker compose ...` configuration to demonstrate the requirements for
# running project-structure in containers.
version: "3.8"

services:

  ## Container for use by end users:
<<<<<<< HEAD
  python-project-structure:
    image: "registry.gitlab.com/rpatterson/python-project-structure"
    container_name: "python-project-structure"
=======
  project-structure:
    image: "merpatterson/project-structure"
    container_name: "project-structure"
>>>>>>> 61c4dbe4
    environment:
      TZ: "${TZ:-Etc/UTC}"
      # Make the run-time user configurable in `./.env` to match permissions inside and
      # outside the container.  Default to the common/standard main/first user and group
      # IDs
      PUID: "${PUID:-1000}"
      PGID: "${PGID:-${PUID:-1000}}"
    restart: "unless-stopped"<|MERGE_RESOLUTION|>--- conflicted
+++ resolved
@@ -9,15 +9,9 @@
 services:
 
   ## Container for use by end users:
-<<<<<<< HEAD
-  python-project-structure:
-    image: "registry.gitlab.com/rpatterson/python-project-structure"
-    container_name: "python-project-structure"
-=======
   project-structure:
-    image: "merpatterson/project-structure"
+    image: "registry.gitlab.com/rpatterson/project-structure"
     container_name: "project-structure"
->>>>>>> 61c4dbe4
     environment:
       TZ: "${TZ:-Etc/UTC}"
       # Make the run-time user configurable in `./.env` to match permissions inside and
