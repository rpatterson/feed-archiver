--- conflicted
+++ resolved
@@ -2,16 +2,19 @@
 
 services:
 
-<<<<<<< HEAD
+  ## Container for use by end users
   feed-archiver:
-    image: "rpatterson/feed-archiver"
+    image: "merpatterson/feed-archiver"
     container_name: "feed-archiver"
     # Needed because we expect the container to run once and exit and to be run by
     # ofelia from then on.
     restart: "no"
-    # Match permissions inside and outside the container
-    user: "${PUID:-1000}:${PGID:-100}"
     environment:
+      # Make the run-time user configurable in `./.env` to match permissions inside and
+      # outside the container.  Default to the common/standard main/first user and group
+      # IDs
+      PUID: "${PUID:-1000}"
+      PGID: "${PGID:-${PUID:-1000}}"
       # Find the same configuration file even when run as another user, e.g. `root`.
       HOME: "/home/feed-archiver"
     working_dir: "${FEED_ARCHIVE}"
@@ -37,16 +40,4 @@
       test: >-
         curl -Lv
         "http://sonarr:8989/api/system/status?apikey=${SONARR_API_KEY:-}" |
-        grep '"appData": *"/config"'
-=======
-  ## Container for use by end users
-  python-project-structure:
-    image: "merpatterson/python-project-structure"
-    environment:
-      # Make the run-time user configurable in `./.env` to match permissions inside and
-      # outside the container.  Default to the common/standard main/first user and group
-      # IDs
-      PUID: "${PUID:-1000}"
-      PGID: "${PGID:-${PUID:-1000}}"
-    restart: "unless-stopped"
->>>>>>> 09ad1b99
+        grep '"appData": *"/config"'