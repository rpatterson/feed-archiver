--- conflicted
+++ resolved
@@ -44,17 +44,11 @@
   ## Contianers used for development and release:
 
   # Container for use by developers:
-<<<<<<< HEAD
   feed-archiver-devel:
     image: "merpatterson/feed-archiver:devel-${PYTHON_ENV:-py310}-${DOCKER_BRANCH_TAG:-develop}"
     container_name: "feed-archiver-devel"
-=======
-  python-project-structure-devel:
-    image: "merpatterson/python-project-structure:devel-${PYTHON_ENV:-py310}-${DOCKER_BRANCH_TAG:-develop}"
-    container_name: "python-project-structure-devel"
     profiles:
       - "test"
->>>>>>> a4345a36
     build:
       context: "${CHECKOUT_DIR}/"
       dockerfile: "${CHECKOUT_DIR}/Dockerfile.devel"
@@ -90,15 +84,10 @@
     environment:
       TZ: "${TZ:-Etc/UTC}"
     volumes:
-<<<<<<< HEAD
       - "${CHECKOUT_DIR}/:/usr/local/src/feed-archiver/"
     working_dir: "/usr/local/src/feed-archiver/"
-=======
-      - "${CHECKOUT_DIR}/:/usr/local/src/python-project-structure/"
-    working_dir: "/usr/local/src/python-project-structure/"
     command: >-
       hadolint "./Dockerfile"
->>>>>>> a4345a36
 
   pandoc:
     image: "pandoc/core"
@@ -143,13 +132,9 @@
 
   # The container in which CI/CD is run:
   build-host:
-<<<<<<< HEAD
     image: "merpatterson/feed-archiver:build-host"
-=======
-    image: "merpatterson/python-project-structure:build-host"
     profiles:
       - "ci"
->>>>>>> a4345a36
     build: "${CHECKOUT_DIR}/build-host/"
     privileged: true
     volumes:
