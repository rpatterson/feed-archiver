# Override `$ docker compose ...` configuration for development or testing here in this
# repo checkout.  Everything that may be used outside this checkout should be in
# `./docker-compose.yml`.
version: "3.8"

services:

  ## Configuration specific to this checkout
<<<<<<< HEAD
  feed-archiver:
    image: "merpatterson/feed-archiver:${PYTHON_ENV:-py311}-${VCS_BRANCH:-develop}"
    container_name: "feed-archiver-checkout"
=======
  python-project-structure:
    image: "merpatterson/python-project-structure:${PYTHON_ENV:-py310}-${DOCKER_BRANCH_TAG:-develop}"
    container_name: "python-project-structure-checkout"
>>>>>>> ed200e85
    build:
      context: "${CHECKOUT_DIR}/"
      args:
        PYTHON_MINOR: "${PYTHON_MINOR:-3.10}"
        PYTHON_ENV: "${PYTHON_ENV:-py310}"
        VERSION: "${VERSION:-}"
    depends_on:
      # Don't force service dependencies on other deployments that extend the base
      - "ofelia"
    volumes:
      # Preserve caches caches between container runs
      - "${CHECKOUT_DIR}/home/:/home/feed-archiver/"
      # Specify the default archive within your media library
      - "${FEED_ARCHIVE:-/media/Library/feeds/}:${FEED_ARCHIVE:-/media/Library/feeds/}"
  # Allow use in development checkout alongside a real deployment, avoid name clash
  sonarr:
    container_name: "feed-archiver-devel-sonarr"
    # Choose a port prefix unlikely to be in use from the ephemeral port range
    # https://en.wikipedia.org/wiki/Ephemeral_port#Range
    #     $ shuf -i 49-65 -n 1
    #     54
    ports:
      - "8989:54989"
  traefik:
    container_name: "feed-archiver-devel-traefik"
  nginx:
    container_name: "feed-archiver-devel-nginx"
    volumes:
      - "./nginx/templates/:/etc/nginx/templates/"
  ofelia:
    container_name: "feed-archiver-devel-ofelia"

  ## Container for use by developers
<<<<<<< HEAD
  feed-archiver-devel:
    image: "\
    merpatterson/feed-archiver:devel-${PYTHON_ENV:-py311}-${VCS_BRANCH:-develop}"
    container_name: "feed-archiver-devel"
=======
  python-project-structure-devel:
    image: "merpatterson/python-project-structure:devel-${PYTHON_ENV:-py310}-${DOCKER_BRANCH_TAG:-develop}"
    container_name: "python-project-structure-devel"
>>>>>>> ed200e85
    build:
      context: "${CHECKOUT_DIR}/"
      dockerfile: "${CHECKOUT_DIR}/Dockerfile.devel"
      args:
        PYTHON_MINOR: "${PYTHON_MINOR:-3.10}"
        PYTHON_ENV: "${PYTHON_ENV:-py310}"
        VERSION: "${VERSION:-}"
    environment:
      TZ: "${TZ:-Etc/UTC}"
      # Make the run-time user configurable in `./.env`
      PUID: "${PUID:-1000}"
      PGID: "${PGID:-${PUID:-1000}}"
      # Variables from the environment we want to be passed through into the container:
      CI: "${CI:-false}"
      # DEBUG: "true"
    volumes:
      # Ensure local changes are reflected inside the container.
      - "${CHECKOUT_DIR}/bin/entrypoint:/usr/local/bin/entrypoint"
      - "${CHECKOUT_DIR}/:/usr/local/src/feed-archiver/"
      # Preserve caches caches between container runs
      - "${CHECKOUT_DIR}/home/:/home/feed-archiver/"
      # Avoid any clashes between image variants and/or the local host at both build and
      # run-time.
<<<<<<< HEAD
      - "${CHECKOUT_DIR}/var/docker/${PYTHON_ENV:-py311}/\
      :/usr/local/src/feed-archiver/var/"
      - "${CHECKOUT_DIR}/var/docker/${PYTHON_ENV:-py311}/.tox/\
      :/usr/local/src/feed-archiver/.tox/"
      - "${CHECKOUT_DIR}/var/docker/${PYTHON_ENV:-py311}/feed_archiver.egg-info/\
      :/usr/local/src/feed-archiver/src/feed_archiver.egg-info/"
=======
      - "${CHECKOUT_DIR}/var/docker/${PYTHON_ENV:-py310}/:/usr/local/src/python-project-structure/var/"
      - "${CHECKOUT_DIR}/var/docker/${PYTHON_ENV:-py310}/.tox/:/usr/local/src/python-project-structure/.tox/"
      - "${CHECKOUT_DIR}/var/docker/${PYTHON_ENV:-py310}/python_project_structure.egg-info/:/usr/local/src/python-project-structure/src/python_project_structure.egg-info/"
>>>>>>> ed200e85

  ## Contianers during development and release

  # https://github.com/hadolint/hadolint#how-to-use
  hadolint:
    image: "hadolint/hadolint"
    environment:
      TZ: "${TZ:-Etc/UTC}"
    volumes:
      - "${CHECKOUT_DIR}/:/usr/local/src/feed-archiver/"
    working_dir: "/usr/local/src/feed-archiver/"

  pandoc:
    image: "pandoc/core"
    user: "${PUID:-1000}:${PGID:-${PUID:-1000}}"
    environment:
      TZ: "${TZ:-Etc/UTC}"
    volumes:
      - "${CHECKOUT_DIR}/:/data/"
    command: >-
      "./README.rst" -f "rst" -t "markdown" -o "./README.md"

  docker-pushrm:
    image: "chko/docker-pushrm"
    depends_on:
      pandoc:
        condition: "service_completed_successfully"
    environment:
      TZ: "${TZ:-Etc/UTC}"
      DOCKER_USER: "${DOCKER_USER:-merpatterson}"
      DOCKER_PASS: "${DOCKER_PASS}"
    volumes:
      - "${CHECKOUT_DIR}/:/data/"
    command: >-
      --file "/data/README.md" --short "feed archiver foundation or template"
      --debug "merpatterson/feed-archiver"

  ## Container for use by end users
  build-host:
    image: "merpatterson/feed-archiver:build-host"
    build: "${CHECKOUT_DIR}/build-host/"
    privileged: true
    volumes:
      - "/var/run/docker.sock:/var/run/docker.sock"
      - "${CHECKOUT_DIR}/:${CHECKOUT_DIR}"
      - "${CHECKOUT_DIR}/build-host/bin/entrypoint:/usr/local/bin/entrypoint"
      # Share local SSH authentication to repository remotes
      - "~/.ssh/:/home/runner/.ssh/"
    env_file: "./.env"
    environment:
      TZ: "${TZ:-Etc/UTC}"
      PUID: "${PUID:-1000}"
      PGID: "${DOCKER_GID:-${PGID:-${PUID:-1000}}}"
      # DEBUG: "true"
    working_dir: "${CHECKOUT_DIR}"
    command: >-
      make -e build-docker test-docker release-bump release

  gitlab-release-cli:
    image: "registry.gitlab.com/gitlab-org/release-cli:latest"
    environment:
      CI_JOB_TOKEN: "${CI_JOB_TOKEN:-}"
    volumes:
      - "./:/usr/local/src/feed-archiver/"
    working_dir: "/usr/local/src/feed-archiver/"<|MERGE_RESOLUTION|>--- conflicted
+++ resolved
@@ -6,15 +6,9 @@
 services:
 
   ## Configuration specific to this checkout
-<<<<<<< HEAD
   feed-archiver:
-    image: "merpatterson/feed-archiver:${PYTHON_ENV:-py311}-${VCS_BRANCH:-develop}"
+    image: "merpatterson/feed-archiver:${PYTHON_ENV:-py310}-${DOCKER_BRANCH_TAG:-develop}"
     container_name: "feed-archiver-checkout"
-=======
-  python-project-structure:
-    image: "merpatterson/python-project-structure:${PYTHON_ENV:-py310}-${DOCKER_BRANCH_TAG:-develop}"
-    container_name: "python-project-structure-checkout"
->>>>>>> ed200e85
     build:
       context: "${CHECKOUT_DIR}/"
       args:
@@ -48,16 +42,9 @@
     container_name: "feed-archiver-devel-ofelia"
 
   ## Container for use by developers
-<<<<<<< HEAD
   feed-archiver-devel:
-    image: "\
-    merpatterson/feed-archiver:devel-${PYTHON_ENV:-py311}-${VCS_BRANCH:-develop}"
+    image: "merpatterson/feed-archiver:devel-${PYTHON_ENV:-py310}-${DOCKER_BRANCH_TAG:-develop}"
     container_name: "feed-archiver-devel"
-=======
-  python-project-structure-devel:
-    image: "merpatterson/python-project-structure:devel-${PYTHON_ENV:-py310}-${DOCKER_BRANCH_TAG:-develop}"
-    container_name: "python-project-structure-devel"
->>>>>>> ed200e85
     build:
       context: "${CHECKOUT_DIR}/"
       dockerfile: "${CHECKOUT_DIR}/Dockerfile.devel"
@@ -81,18 +68,9 @@
       - "${CHECKOUT_DIR}/home/:/home/feed-archiver/"
       # Avoid any clashes between image variants and/or the local host at both build and
       # run-time.
-<<<<<<< HEAD
-      - "${CHECKOUT_DIR}/var/docker/${PYTHON_ENV:-py311}/\
-      :/usr/local/src/feed-archiver/var/"
-      - "${CHECKOUT_DIR}/var/docker/${PYTHON_ENV:-py311}/.tox/\
-      :/usr/local/src/feed-archiver/.tox/"
-      - "${CHECKOUT_DIR}/var/docker/${PYTHON_ENV:-py311}/feed_archiver.egg-info/\
-      :/usr/local/src/feed-archiver/src/feed_archiver.egg-info/"
-=======
-      - "${CHECKOUT_DIR}/var/docker/${PYTHON_ENV:-py310}/:/usr/local/src/python-project-structure/var/"
-      - "${CHECKOUT_DIR}/var/docker/${PYTHON_ENV:-py310}/.tox/:/usr/local/src/python-project-structure/.tox/"
-      - "${CHECKOUT_DIR}/var/docker/${PYTHON_ENV:-py310}/python_project_structure.egg-info/:/usr/local/src/python-project-structure/src/python_project_structure.egg-info/"
->>>>>>> ed200e85
+      - "${CHECKOUT_DIR}/var/docker/${PYTHON_ENV:-py310}/:/usr/local/src/feed-archiver/var/"
+      - "${CHECKOUT_DIR}/var/docker/${PYTHON_ENV:-py310}/.tox/:/usr/local/src/feed-archiver/.tox/"
+      - "${CHECKOUT_DIR}/var/docker/${PYTHON_ENV:-py310}/feed_archiver.egg-info/:/usr/local/src/feed-archiver/src/feed_archiver.egg-info/"
 
   ## Contianers during development and release
 
