# SPDX-FileCopyrightText: 2023 Ross Patterson <me@rpatterson.net>
#
# SPDX-License-Identifier: MIT

# Override `$ docker compose ...` configuration for development or testing here in this
# repo checkout.  Everything that may be used outside this checkout should be in
# `./docker-compose.yml`.
version: "3.8"

services:

  # Configuration specific to development:
  feed-archiver:
    image: "\
<<<<<<< HEAD
      ${DOCKER_REGISTRY_HOST:-registry.gitlab.com}/rpatterson/feed-archiver\
      :${PYTHON_ENV:-py310}-${DOCKER_BRANCH_TAG:-develop}"
    container_name: "feed-archiver-checkout"
=======
      ${DOCKER_REGISTRY_HOST:-registry.gitlab.com}/${PROJECT_NAMESPACE:?}\
      /${PROJECT_NAME:?}:${PYTHON_ENV:-py310}-${DOCKER_BRANCH_TAG:-develop}"
    container_name: "${PROJECT_NAME:?}-checkout"
>>>>>>> f31ce783
    build:
      context: "${CHECKOUT_DIR:-.}/"
      target: "user"
      args:
        PYTHON_MINOR: "${PYTHON_MINOR:-3.10}"
        PYTHON_ENV: "${PYTHON_ENV:-py310}"
        VERSION: "${VERSION:-}"
    depends_on:
      # Don't force service dependencies on other deployments that extend the base
      - "ofelia"
    volumes:
      # Preserve caches caches between container runs
<<<<<<< HEAD
      - "${CHECKOUT_DIR:-.}/home/:/home/feed-archiver/"
      # Specify the default archive within your media library
      - "${FEED_ARCHIVE:-/media/Library/feeds/}:${FEED_ARCHIVE:-/media/Library/feeds/}"
  # Allow use in development checkout alongside a real deployment, avoid name clash
  sonarr:
    container_name: "feed-archiver-devel-sonarr"
    # Choose a port prefix unlikely to be in use from the ephemeral port range
    # https://en.wikipedia.org/wiki/Ephemeral_port#Range
    #     $ shuf -i 49-65 -n 1
    #     54
    ports:
      - "8989:54989"
  traefik:
    container_name: "feed-archiver-devel-traefik"
  nginx:
    container_name: "feed-archiver-devel-nginx"
    volumes:
      - "./nginx/templates/:/etc/nginx/templates/"
  ofelia:
    container_name: "feed-archiver-devel-ofelia"
=======
      - "${CHECKOUT_DIR:-.}/home/:/home/${PROJECT_NAME:?}/"
>>>>>>> f31ce783

  ## Contianers used for development and release:

  # Container for use by developers:
  feed-archiver-devel:
    image: "\
<<<<<<< HEAD
      ${DOCKER_REGISTRY_HOST:-registry.gitlab.com}/rpatterson/feed-archiver\
      :devel-${PYTHON_ENV:-py310}-${DOCKER_BRANCH_TAG:-develop}"
    container_name: "feed-archiver-devel"
=======
      ${DOCKER_REGISTRY_HOST:-registry.gitlab.com}/${PROJECT_NAMESPACE:?}\
      /${PROJECT_NAME:?}:devel-${PYTHON_ENV:-py310}-${DOCKER_BRANCH_TAG:-develop}"
    container_name: "${PROJECT_NAME:?}-devel"
>>>>>>> f31ce783
    profiles:
      - "test"
    build:
      context: "${CHECKOUT_DIR:-.}/"
      target: "devel"
      args:
        PYTHON_MINOR: "${PYTHON_MINOR:-3.10}"
        PYTHON_ENV: "${PYTHON_ENV:-py310}"
        VERSION: "${VERSION:-}"
    environment:
      TZ: "${TZ:-Etc/UTC}"
      # Make the run-time user configurable in `./.env`
      PUID: "${PUID:-1000}"
      PGID: "${PGID:-${PUID:-1000}}"
      # Variables from the environment we want to be passed through into the container:
      CI: "${CI:-false}"
      # DEBUG: "true"
    volumes:
      # Ensure local changes are reflected inside the container.
      - "${CHECKOUT_DIR:-.}/bin/entrypoint:/usr/local/bin/entrypoint"
<<<<<<< HEAD
      - "${CHECKOUT_DIR:-.}/:/usr/local/src/feed-archiver/"
      # Preserve caches caches between container runs
      - "${CHECKOUT_DIR:-.}/home/:/home/feed-archiver/"
      # Avoid any clashes between image variants and/or the local host at both build and
      # run-time.
      - "${CHECKOUT_DIR:-.}/var-docker/${PYTHON_ENV:-py310}/\
        :/usr/local/src/feed-archiver/var/"
      - "${CHECKOUT_DIR:-.}/var-docker/${PYTHON_ENV:-py310}/.tox/\
        :/usr/local/src/feed-archiver/.tox/"
      - "${CHECKOUT_DIR:-.}/var-docker/${PYTHON_ENV:-py310}\
        /feed_archiver.egg-info/\
        :/usr/local/src/feed-archiver/src/feed_archiver.egg-info/"
=======
      - "${CHECKOUT_DIR:-.}/:/usr/local/src/${PROJECT_NAME:?}/"
      # Preserve caches caches between container runs
      - "${CHECKOUT_DIR:-.}/home/:/home/${PROJECT_NAME:?}/"
      # Avoid any clashes between image variants and/or the local host at both build and
      # run-time.
      - "${CHECKOUT_DIR:-.}/var-docker/${PYTHON_ENV:-py310}/\
        :/usr/local/src/${PROJECT_NAME:?}/var/"
      - "${CHECKOUT_DIR:-.}/var-docker/${PYTHON_ENV:-py310}/.tox/\
        :/usr/local/src/${PROJECT_NAME:?}/.tox/"
      - "${CHECKOUT_DIR:-.}/var-docker/${PYTHON_ENV:-py310}\
        /project_structure.egg-info/\
        :/usr/local/src/${PROJECT_NAME:?}/src/project_structure.egg-info/"
>>>>>>> f31ce783

  # https://github.com/hadolint/hadolint#how-to-use
  hadolint:
    image: "ghcr.io/hadolint/hadolint"
    profiles:
      - "test"
    environment:
      TZ: "${TZ:-Etc/UTC}"
    volumes:
<<<<<<< HEAD
      - "${CHECKOUT_DIR:-.}/:/usr/local/src/feed-archiver/"
    working_dir: "/usr/local/src/feed-archiver/"
=======
      - "${CHECKOUT_DIR:-.}/:/usr/local/src/${PROJECT_NAME:-}/"
    working_dir: "/usr/local/src/${PROJECT_NAME:-}/"
>>>>>>> f31ce783
    command: >-
      hadolint "./Dockerfile"

  pandoc:
    image: "pandoc/core"
    profiles:
      - "release"
    user: "${PUID:-1000}:${PGID:-${PUID:-1000}}"
    environment:
      TZ: "${TZ:-Etc/UTC}"
    volumes:
      - "${CHECKOUT_DIR:-.}/:/data/"
    entrypoint: "ash"
    # Strip reStructuredText directives unsupported in Markdown before converting and
    # converted Markdown that isn't widely supported, e.g. table of contents and tables
    # respectively:
    command: >-
      -xeu -c '
        grep -Ev "^ *\.\. +(contents)::.*" "./README.rst" |
        pandoc -f "rst" -t "gfm" | grep -Ev "^(\+-+\+|\|.*\|)$" >"./README.md"
      '

  docker-pushrm:
    image: "chko/docker-pushrm"
    depends_on:
      pandoc:
        condition: "service_completed_successfully"
    profiles:
      - "release"
    environment:
      TZ: "${TZ:-Etc/UTC}"
      DOCKER_USER: "${DOCKER_USER:-}"
      DOCKER_PASS: "${DOCKER_PASS:-}"
    volumes:
      - "${CHECKOUT_DIR:-.}/:/data/"
    command: >-
      --file "/data/README.md"
<<<<<<< HEAD
      --short "Archive the full contents of RSS/Atom syndication feeds including
      enclosures and assets."
      --debug "merpatterson/feed-archiver"
=======
      --short "Project structure foundation or template"
      --debug "${DOCKER_USER:-}/${PROJECT_NAME:-}"
>>>>>>> f31ce783

  gitlab-release-cli:
    image: "${DOCKER_REGISTRY_HOST:-registry.gitlab.com}/gitlab-org/release-cli:latest"
    profiles:
      - "release"
    environment:
      CI_JOB_TOKEN: "${CI_JOB_TOKEN:-}"
    volumes:
<<<<<<< HEAD
      - "./:/usr/local/src/feed-archiver/"
    working_dir: "/usr/local/src/feed-archiver/"
=======
      - "./:/usr/local/src/${PROJECT_NAME:-}/"
    working_dir: "/usr/local/src/${PROJECT_NAME:-}/"
>>>>>>> f31ce783

  ## Containers related to CI/CD:

  # The container in which CI/CD is run:
  build-host:
    image: "\
<<<<<<< HEAD
      ${DOCKER_REGISTRY_HOST:-registry.gitlab.com}/rpatterson/feed-archiver\
=======
      ${DOCKER_REGISTRY_HOST:-registry.gitlab.com}/${DOCKER_USER:-}/${PROJECT_NAME:-}\
>>>>>>> f31ce783
      :build-host"
    profiles:
      - "ci"
    build: "${CHECKOUT_DIR:-.}/build-host/"
    privileged: true
    volumes:
      - "/var/run/docker.sock:/var/run/docker.sock"
      - "${CHECKOUT_DIR:-.}/:${CHECKOUT_DIR:-.}"
      - "${CHECKOUT_DIR:-.}/build-host/bin/entrypoint:/usr/local/bin/entrypoint"
      # Share local SSH authentication to repository remotes
      - "~/.ssh/:/home/runner/.ssh/"
    env_file: "./.env"
    environment:
      TZ: "${TZ:-Etc/UTC}"
      PUID: "${PUID:-1000}"
      PGID: "${DOCKER_GID:-${PGID:-${PUID:-1000}}}"
      # DEBUG: "true"
    working_dir: "${CHECKOUT_DIR:-.}"
    command: >-
      make -e build-docker test-docker release

  gitlab-runner:
    profiles:
      - "ci"<|MERGE_RESOLUTION|>--- conflicted
+++ resolved
@@ -12,15 +12,9 @@
   # Configuration specific to development:
   feed-archiver:
     image: "\
-<<<<<<< HEAD
-      ${DOCKER_REGISTRY_HOST:-registry.gitlab.com}/rpatterson/feed-archiver\
-      :${PYTHON_ENV:-py310}-${DOCKER_BRANCH_TAG:-develop}"
-    container_name: "feed-archiver-checkout"
-=======
       ${DOCKER_REGISTRY_HOST:-registry.gitlab.com}/${PROJECT_NAMESPACE:?}\
       /${PROJECT_NAME:?}:${PYTHON_ENV:-py310}-${DOCKER_BRANCH_TAG:-develop}"
     container_name: "${PROJECT_NAME:?}-checkout"
->>>>>>> f31ce783
     build:
       context: "${CHECKOUT_DIR:-.}/"
       target: "user"
@@ -33,13 +27,12 @@
       - "ofelia"
     volumes:
       # Preserve caches caches between container runs
-<<<<<<< HEAD
-      - "${CHECKOUT_DIR:-.}/home/:/home/feed-archiver/"
+      - "${CHECKOUT_DIR:-.}/home/:/home/${PROJECT_NAME:?}/"
       # Specify the default archive within your media library
       - "${FEED_ARCHIVE:-/media/Library/feeds/}:${FEED_ARCHIVE:-/media/Library/feeds/}"
   # Allow use in development checkout alongside a real deployment, avoid name clash
   sonarr:
-    container_name: "feed-archiver-devel-sonarr"
+    container_name: "${PROJECT_NAME:-}-devel-sonarr"
     # Choose a port prefix unlikely to be in use from the ephemeral port range
     # https://en.wikipedia.org/wiki/Ephemeral_port#Range
     #     $ shuf -i 49-65 -n 1
@@ -47,31 +40,22 @@
     ports:
       - "8989:54989"
   traefik:
-    container_name: "feed-archiver-devel-traefik"
+    container_name: "${PROJECT_NAME:-}-devel-traefik"
   nginx:
-    container_name: "feed-archiver-devel-nginx"
+    container_name: "${PROJECT_NAME:-}-devel-nginx"
     volumes:
       - "./nginx/templates/:/etc/nginx/templates/"
   ofelia:
-    container_name: "feed-archiver-devel-ofelia"
-=======
-      - "${CHECKOUT_DIR:-.}/home/:/home/${PROJECT_NAME:?}/"
->>>>>>> f31ce783
+    container_name: "${PROJECT_NAME:-}-devel-ofelia"
 
   ## Contianers used for development and release:
 
   # Container for use by developers:
   feed-archiver-devel:
     image: "\
-<<<<<<< HEAD
-      ${DOCKER_REGISTRY_HOST:-registry.gitlab.com}/rpatterson/feed-archiver\
-      :devel-${PYTHON_ENV:-py310}-${DOCKER_BRANCH_TAG:-develop}"
-    container_name: "feed-archiver-devel"
-=======
       ${DOCKER_REGISTRY_HOST:-registry.gitlab.com}/${PROJECT_NAMESPACE:?}\
       /${PROJECT_NAME:?}:devel-${PYTHON_ENV:-py310}-${DOCKER_BRANCH_TAG:-develop}"
     container_name: "${PROJECT_NAME:?}-devel"
->>>>>>> f31ce783
     profiles:
       - "test"
     build:
@@ -92,20 +76,6 @@
     volumes:
       # Ensure local changes are reflected inside the container.
       - "${CHECKOUT_DIR:-.}/bin/entrypoint:/usr/local/bin/entrypoint"
-<<<<<<< HEAD
-      - "${CHECKOUT_DIR:-.}/:/usr/local/src/feed-archiver/"
-      # Preserve caches caches between container runs
-      - "${CHECKOUT_DIR:-.}/home/:/home/feed-archiver/"
-      # Avoid any clashes between image variants and/or the local host at both build and
-      # run-time.
-      - "${CHECKOUT_DIR:-.}/var-docker/${PYTHON_ENV:-py310}/\
-        :/usr/local/src/feed-archiver/var/"
-      - "${CHECKOUT_DIR:-.}/var-docker/${PYTHON_ENV:-py310}/.tox/\
-        :/usr/local/src/feed-archiver/.tox/"
-      - "${CHECKOUT_DIR:-.}/var-docker/${PYTHON_ENV:-py310}\
-        /feed_archiver.egg-info/\
-        :/usr/local/src/feed-archiver/src/feed_archiver.egg-info/"
-=======
       - "${CHECKOUT_DIR:-.}/:/usr/local/src/${PROJECT_NAME:?}/"
       # Preserve caches caches between container runs
       - "${CHECKOUT_DIR:-.}/home/:/home/${PROJECT_NAME:?}/"
@@ -116,9 +86,8 @@
       - "${CHECKOUT_DIR:-.}/var-docker/${PYTHON_ENV:-py310}/.tox/\
         :/usr/local/src/${PROJECT_NAME:?}/.tox/"
       - "${CHECKOUT_DIR:-.}/var-docker/${PYTHON_ENV:-py310}\
-        /project_structure.egg-info/\
-        :/usr/local/src/${PROJECT_NAME:?}/src/project_structure.egg-info/"
->>>>>>> f31ce783
+        /feed_archiver.egg-info/\
+        :/usr/local/src/${PROJECT_NAME:?}/src/feed_archiver.egg-info/"
 
   # https://github.com/hadolint/hadolint#how-to-use
   hadolint:
@@ -128,13 +97,8 @@
     environment:
       TZ: "${TZ:-Etc/UTC}"
     volumes:
-<<<<<<< HEAD
-      - "${CHECKOUT_DIR:-.}/:/usr/local/src/feed-archiver/"
-    working_dir: "/usr/local/src/feed-archiver/"
-=======
       - "${CHECKOUT_DIR:-.}/:/usr/local/src/${PROJECT_NAME:-}/"
     working_dir: "/usr/local/src/${PROJECT_NAME:-}/"
->>>>>>> f31ce783
     command: >-
       hadolint "./Dockerfile"
 
@@ -172,14 +136,9 @@
       - "${CHECKOUT_DIR:-.}/:/data/"
     command: >-
       --file "/data/README.md"
-<<<<<<< HEAD
       --short "Archive the full contents of RSS/Atom syndication feeds including
       enclosures and assets."
-      --debug "merpatterson/feed-archiver"
-=======
-      --short "Project structure foundation or template"
       --debug "${DOCKER_USER:-}/${PROJECT_NAME:-}"
->>>>>>> f31ce783
 
   gitlab-release-cli:
     image: "${DOCKER_REGISTRY_HOST:-registry.gitlab.com}/gitlab-org/release-cli:latest"
@@ -188,24 +147,15 @@
     environment:
       CI_JOB_TOKEN: "${CI_JOB_TOKEN:-}"
     volumes:
-<<<<<<< HEAD
-      - "./:/usr/local/src/feed-archiver/"
-    working_dir: "/usr/local/src/feed-archiver/"
-=======
       - "./:/usr/local/src/${PROJECT_NAME:-}/"
     working_dir: "/usr/local/src/${PROJECT_NAME:-}/"
->>>>>>> f31ce783
 
   ## Containers related to CI/CD:
 
   # The container in which CI/CD is run:
   build-host:
     image: "\
-<<<<<<< HEAD
-      ${DOCKER_REGISTRY_HOST:-registry.gitlab.com}/rpatterson/feed-archiver\
-=======
       ${DOCKER_REGISTRY_HOST:-registry.gitlab.com}/${DOCKER_USER:-}/${PROJECT_NAME:-}\
->>>>>>> f31ce783
       :build-host"
     profiles:
       - "ci"
