--- conflicted
+++ resolved
@@ -6,19 +6,22 @@
 services:
 
   ## Configuration specific to this checkout
-<<<<<<< HEAD
   feed-archiver:
-    image: "merpatterson/feed-archiver:local"
-    build: "./"
-    # Allow use in development checkout alongside a real deployment, avoid name clash
-    container_name: "feed-archiver-devel"
+    image: "merpatterson/feed-archiver:${PYTHON_ENV:-py311}-${VCS_BRANCH:-develop}"
+    container_name: "feed-archiver-checkout"
+    build:
+      context: "${CHECKOUT_DIR}/"
+      args:
+        PYTHON_MINOR: "${PYTHON_MINOR:-3.11}"
+        PYTHON_ENV: "${PYTHON_ENV:-py311}"
+        VERSION: "${VERSION:-}"
     depends_on:
       # Don't force service dependencies on other deployments that extend the base
       - "ofelia"
       - "sonarr"
     volumes:
       # Preserve caches caches between container runs
-      - "./home/:/home/feed-archiver/"
+      - "${CHECKOUT_DIR}/home/:/home/feed-archiver/"
       # Specify the default archive within your media library
       - "${FEED_ARCHIVE}:${FEED_ARCHIVE}"
 
@@ -40,26 +43,8 @@
 
   ## Container for use by developers
   feed-archiver-devel:
-    image: "merpatterson/feed-archiver:devel"
-=======
-  python-project-structure:
-    image: "merpatterson/python-project-structure:${PYTHON_ENV:-py311}-${VCS_BRANCH:-develop}"
-    container_name: "python-project-structure-checkout"
-    build:
-      context: "${CHECKOUT_DIR}/"
-      args:
-        PYTHON_MINOR: "${PYTHON_MINOR:-3.11}"
-        PYTHON_ENV: "${PYTHON_ENV:-py311}"
-        VERSION: "${VERSION:-}"
-    volumes:
-      # Preserve caches caches between container runs
-      - "${CHECKOUT_DIR}/home/:/home/python-project-structure/"
-
-  ## Container for use by developers
-  python-project-structure-devel:
-    image: "merpatterson/python-project-structure:devel-${PYTHON_ENV:-py311}-${VCS_BRANCH:-develop}"
-    container_name: "python-project-structure-devel"
->>>>>>> 3dc2694a
+    image: "merpatterson/feed-archiver:devel-${PYTHON_ENV:-py311}-${VCS_BRANCH:-develop}"
+    container_name: "feed-archiver-devel"
     build:
       context: "${CHECKOUT_DIR}/"
       dockerfile: "${CHECKOUT_DIR}/Dockerfile.devel"
@@ -77,28 +62,17 @@
       # DEBUG: "true"
     volumes:
       # Ensure local changes are reflected inside the container.
-<<<<<<< HEAD
-      - "./:/usr/local/src/feed-archiver/"
+      - "${CHECKOUT_DIR}/bin/entrypoint:/usr/local/bin/entrypoint"
+      - "${CHECKOUT_DIR}/:/usr/local/src/feed-archiver/"
       # Preserve caches caches between container runs
-      - "./home/:/home/feed-archiver/"
-      # Ensure access permissions to build artifacts inside docker.
-      # If created by `# dockerd`, it ends up owned by `root`.
-      - "./var-docker/:/usr/local/src/feed-archiver/var/"
-      - "./.tox-docker/:/usr/local/src/feed-archiver/.tox/"
-      - "./src/feed_archiver-docker.egg-info/:/usr/local/src/feed-archiver/src/feed_archiver.egg-info/"
-=======
-      - "${CHECKOUT_DIR}/bin/entrypoint:/usr/local/bin/entrypoint"
-      - "${CHECKOUT_DIR}/:/usr/local/src/python-project-structure/"
-      # Preserve caches caches between container runs
-      - "${CHECKOUT_DIR}/home/:/home/python-project-structure/"
+      - "${CHECKOUT_DIR}/home/:/home/feed-archiver/"
       # Avoid any clashes between image variants and/or the local host at both build and
       # run-time.
-      - "${CHECKOUT_DIR}/var/docker/${PYTHON_ENV:-py311}/:/usr/local/src/python-project-structure/var/"
-      - "${CHECKOUT_DIR}/var/docker/${PYTHON_ENV:-py311}/.tox/:/usr/local/src/python-project-structure/.tox/"
-      - "${CHECKOUT_DIR}/var/docker/${PYTHON_ENV:-py311}/python_project_structure.egg-info/:/usr/local/src/python-project-structure/src/python_project_structure.egg-info/"
+      - "${CHECKOUT_DIR}/var/docker/${PYTHON_ENV:-py311}/:/usr/local/src/feed-archiver/var/"
+      - "${CHECKOUT_DIR}/var/docker/${PYTHON_ENV:-py311}/.tox/:/usr/local/src/feed-archiver/.tox/"
+      - "${CHECKOUT_DIR}/var/docker/${PYTHON_ENV:-py311}/feed_archiver.egg-info/:/usr/local/src/feed-archiver/src/feed_archiver.egg-info/"
 
   ## Contianers during development and release
->>>>>>> 3dc2694a
 
   # https://github.com/hadolint/hadolint#how-to-use
   hadolint:
@@ -106,8 +80,8 @@
     environment:
       TZ: "${TZ:-Etc/UTC}"
     volumes:
-      - "${CHECKOUT_DIR}/:/usr/local/src/python-project-structure/"
-    working_dir: "/usr/local/src/python-project-structure/"
+      - "${CHECKOUT_DIR}/:/usr/local/src/feed-archiver/"
+    working_dir: "/usr/local/src/feed-archiver/"
 
   pandoc:
     image: "pandoc/core"
@@ -136,17 +110,11 @@
 
   ## Container for use by end users
   build-host:
-    image: "merpatterson/python-project-structure:build-host"
+    image: "merpatterson/feed-archiver:build-host"
     build: "${CHECKOUT_DIR}/build-host/"
     privileged: true
     volumes:
       - "/var/run/docker.sock:/var/run/docker.sock"
-<<<<<<< HEAD
-      - "./:/usr/local/src/feed-archiver/"
-      - "./var-dind/:/usr/local/src/feed-archiver/var/"
-      - "./.tox-dind/:/usr/local/src/feed-archiver/.tox/"
-    working_dir: "/usr/local/src/feed-archiver/"
-=======
       - "${CHECKOUT_DIR}/:${CHECKOUT_DIR}"
       - "${CHECKOUT_DIR}/build-host/bin/entrypoint:/usr/local/bin/entrypoint"
       # Share local SSH authentication to repository remotes
@@ -160,7 +128,6 @@
     working_dir: "${CHECKOUT_DIR}"
     command: >-
       make -e build-docker test-docker build-bump release
->>>>>>> 3dc2694a
 
   gitlab-release-cli:
     image: "registry.gitlab.com/gitlab-org/release-cli:latest"
