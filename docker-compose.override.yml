# Override `$ docker compose ...` configuration for development or testing here in this
# repo checkout.  Everything that may be used outside this checkout should be in
# `./docker-compose.yml`.
version: "3.8"

services:

  ## Configuration specific to this checkout
  python-project-structure:
    image: "merpatterson/python-project-structure:${PYTHON_ENV:-py311}-local"
    build: "./"
    volumes:
      # Preserve caches caches between container runs
      - "./home/:/home/python-project-structure/"

  ## Container for use by developers
  python-project-structure-devel:
    image: "merpatterson/python-project-structure:${PYTHON_ENV:-py311}-devel-local"
    build:
      context: "./"
      dockerfile: "./Dockerfile.devel"
    environment:
      # Make the run-time user configurable in `./.env`
      PUID: "${PUID:-1000}"
      PGID: "${PGID:-${PUID:-1000}}"
<<<<<<< HEAD
      # Variables from the environment we want to be passed through into the container:
      CI: "${CI:-false}"
=======
      DEBUG: "true"
>>>>>>> 5ea09836
    volumes:
      # Ensure local changes are reflected inside the container.
      - "./:/usr/local/src/python-project-structure/"
      # Preserve caches caches between container runs
      - "./home/:/home/python-project-structure/"
      # Avoid any clashes between image variants and/or the local host at both build and
      # run-time.
      - "./var/docker/${PYTHON_ENV:-py311}/:/usr/local/src/python-project-structure/var/"
      - "./var/docker/${PYTHON_ENV:-py311}/.tox/:/usr/local/src/python-project-structure/.tox/"
      - "./var/docker/${PYTHON_ENV:-py311}/python_project_structure.egg-info/:/usr/local/src/python-project-structure/src/python_project_structure.egg-info/"

  ## Contianers during development and release

  # https://github.com/hadolint/hadolint#how-to-use
  hadolint:
    image: "hadolint/hadolint"
    volumes:
      - "./:/usr/local/src/python-project-structure/"
    working_dir: "/usr/local/src/python-project-structure/"

  pandoc:
    image: "pandoc/core"
    user: "${PUID:-1000}:${PGID:-${PUID:-1000}}"
    volumes:
      - "./:/data/"
    command: >-
      "./README.rst" -f "rst" -t "markdown" -o "./README.md"

  docker-pushrm:
    image: "chko/docker-pushrm"
    depends_on:
      - "pandoc"
    environment:
      DOCKER_USER: "${DOCKER_USER:-merpatterson}"
      DOCKER_PASS: "${DOCKER_PASS}"
    volumes:
      - "./:/data/"
    command: >-
      --file "/data/README.md" --short "Python project structure foundation or template"
      --debug "merpatterson/python-project-structure"

  ## Container for use by end users
  docker:
    image: "docker:latest"
    privileged: true
    volumes:
      - "/var/run/docker.sock:/var/run/docker.sock"
<<<<<<< HEAD
      - "./:/usr/local/src/python-project-structure/"
      - "./var-dind/:/usr/local/src/python-project-structure/var/"
      - "./.tox-dind/:/usr/local/src/python-project-structure/.tox/"
    working_dir: "/usr/local/src/python-project-structure/"

  gitlab-release-cli:
    image: "registry.gitlab.com/gitlab-org/release-cli:latest"
    environment:
      CI_JOB_TOKEN: "${CI_JOB_TOKEN:-}"
    volumes:
      - "./:/usr/local/src/python-project-structure/"
    working_dir: "/usr/local/src/python-project-structure/"
=======
      - "./:${CHECKOUT_DIR}"
    environment:
      DOCKER_GID: "${DOCKER_GID:-}"
      PUID: "${PUID:-1000}"
      PGID: "${PGID:-${PUID:-1000}}"
      DEBUG: "true"
    working_dir: "${CHECKOUT_DIR}"
    entrypoint: "./bin/docker-entrypoint"
    command: >-
      make -e build-docker test-docker release
>>>>>>> 5ea09836
<|MERGE_RESOLUTION|>--- conflicted
+++ resolved
@@ -23,12 +23,9 @@
       # Make the run-time user configurable in `./.env`
       PUID: "${PUID:-1000}"
       PGID: "${PGID:-${PUID:-1000}}"
-<<<<<<< HEAD
       # Variables from the environment we want to be passed through into the container:
       CI: "${CI:-false}"
-=======
       DEBUG: "true"
->>>>>>> 5ea09836
     volumes:
       # Ensure local changes are reflected inside the container.
       - "./:/usr/local/src/python-project-structure/"
@@ -76,20 +73,6 @@
     privileged: true
     volumes:
       - "/var/run/docker.sock:/var/run/docker.sock"
-<<<<<<< HEAD
-      - "./:/usr/local/src/python-project-structure/"
-      - "./var-dind/:/usr/local/src/python-project-structure/var/"
-      - "./.tox-dind/:/usr/local/src/python-project-structure/.tox/"
-    working_dir: "/usr/local/src/python-project-structure/"
-
-  gitlab-release-cli:
-    image: "registry.gitlab.com/gitlab-org/release-cli:latest"
-    environment:
-      CI_JOB_TOKEN: "${CI_JOB_TOKEN:-}"
-    volumes:
-      - "./:/usr/local/src/python-project-structure/"
-    working_dir: "/usr/local/src/python-project-structure/"
-=======
       - "./:${CHECKOUT_DIR}"
     environment:
       DOCKER_GID: "${DOCKER_GID:-}"
@@ -100,4 +83,11 @@
     entrypoint: "./bin/docker-entrypoint"
     command: >-
       make -e build-docker test-docker release
->>>>>>> 5ea09836
+
+  gitlab-release-cli:
+    image: "registry.gitlab.com/gitlab-org/release-cli:latest"
+    environment:
+      CI_JOB_TOKEN: "${CI_JOB_TOKEN:-}"
+    volumes:
+      - "./:/usr/local/src/python-project-structure/"
+    working_dir: "/usr/local/src/python-project-structure/"