--- conflicted
+++ resolved
@@ -11,12 +11,8 @@
 
   # Configuration specific to development:
   project-structure:
-<<<<<<< HEAD
     image: "\
       ${DOCKER_REGISTRY_HOST:-registry.gitlab.com}/rpatterson/project-structure\
-=======
-    image: "merpatterson/project-structure\
->>>>>>> a9df95e2
       :${PYTHON_ENV:-py310}-${DOCKER_BRANCH_TAG:-develop}"
     container_name: "project-structure-checkout"
     build:
@@ -33,12 +29,8 @@
 
   # Container for use by developers:
   project-structure-devel:
-<<<<<<< HEAD
     image: "\
       ${DOCKER_REGISTRY_HOST:-registry.gitlab.com}/rpatterson/project-structure\
-=======
-    image: "merpatterson/project-structure\
->>>>>>> a9df95e2
       :devel-${PYTHON_ENV:-py310}-${DOCKER_BRANCH_TAG:-develop}"
     container_name: "project-structure-devel"
     profiles:
