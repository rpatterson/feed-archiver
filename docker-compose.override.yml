--- conflicted
+++ resolved
@@ -6,21 +6,23 @@
 services:
 
   ## Configuration specific to this checkout
-<<<<<<< HEAD
   feed-archiver:
-    image: "merpatterson/feed-archiver:local"
-    build: "./"
-    # Allow use in development checkout alongside a real deployment, avoid name clash
-    container_name: "feed-archiver-devel"
+    image: "merpatterson/feed-archiver:${PYTHON_ENV:-py311}-${VCS_BRANCH:-develop}"
+    container_name: "feed-archiver-checkout"
+    build:
+      context: "${CHECKOUT_DIR}/"
+      args:
+        PYTHON_MINOR: "${PYTHON_MINOR:-3.11}"
+        PYTHON_ENV: "${PYTHON_ENV:-py311}"
+        VERSION: "${VERSION:-}"
     depends_on:
       # Don't force service dependencies on other deployments that extend the base
       - "ofelia"
     volumes:
       # Preserve caches caches between container runs
-      - "./home/:/home/feed-archiver/"
+      - "${CHECKOUT_DIR}/home/:/home/feed-archiver/"
       # Specify the default archive within your media library
       - "${FEED_ARCHIVE:-/media/Library/feeds/}:${FEED_ARCHIVE:-/media/Library/feeds/}"
-
   # Allow use in development checkout alongside a real deployment, avoid name clash
   sonarr:
     container_name: "feed-archiver-devel-sonarr"
@@ -41,26 +43,8 @@
 
   ## Container for use by developers
   feed-archiver-devel:
-    image: "merpatterson/feed-archiver:devel"
-=======
-  python-project-structure:
-    image: "merpatterson/python-project-structure:${PYTHON_ENV:-py311}-${VCS_BRANCH:-develop}"
-    container_name: "python-project-structure-checkout"
-    build:
-      context: "${CHECKOUT_DIR}/"
-      args:
-        PYTHON_MINOR: "${PYTHON_MINOR:-3.11}"
-        PYTHON_ENV: "${PYTHON_ENV:-py311}"
-        VERSION: "${VERSION:-}"
-    volumes:
-      # Preserve caches caches between container runs
-      - "${CHECKOUT_DIR}/home/:/home/python-project-structure/"
-
-  ## Container for use by developers
-  python-project-structure-devel:
-    image: "merpatterson/python-project-structure:devel-${PYTHON_ENV:-py311}-${VCS_BRANCH:-develop}"
-    container_name: "python-project-structure-devel"
->>>>>>> 1e58d103
+    image: "merpatterson/feed-archiver:devel-${PYTHON_ENV:-py311}-${VCS_BRANCH:-develop}"
+    container_name: "feed-archiver-devel"
     build:
       context: "${CHECKOUT_DIR}/"
       dockerfile: "${CHECKOUT_DIR}/Dockerfile.devel"
@@ -72,19 +56,6 @@
       TZ: "${TZ:-Etc/UTC}"
       # Make the run-time user configurable in `./.env`
       PUID: "${PUID:-1000}"
-<<<<<<< HEAD
-      PGID: "${PGID:-100}"
-    volumes:
-      # Ensure local changes are reflected inside the container.
-      - "./:/usr/local/src/feed-archiver/"
-      # Preserve caches caches between container runs
-      - "./home/:/home/feed-archiver/"
-      # Ensure access permissions to build artifacts inside docker.
-      # If created by `# dockerd`, it ends up owned by `root`.
-      - "./var-docker/:/usr/local/src/feed-archiver/var/"
-      - "./.tox-docker/:/usr/local/src/feed-archiver/.tox/"
-      - "./src/feed_archiver-docker.egg-info/:/usr/local/src/feed-archiver/src/feed_archiver.egg-info/"
-=======
       PGID: "${PGID:-${PUID:-1000}}"
       # Variables from the environment we want to be passed through into the container:
       CI: "${CI:-false}"
@@ -92,17 +63,16 @@
     volumes:
       # Ensure local changes are reflected inside the container.
       - "${CHECKOUT_DIR}/bin/entrypoint:/usr/local/bin/entrypoint"
-      - "${CHECKOUT_DIR}/:/usr/local/src/python-project-structure/"
+      - "${CHECKOUT_DIR}/:/usr/local/src/feed-archiver/"
       # Preserve caches caches between container runs
-      - "${CHECKOUT_DIR}/home/:/home/python-project-structure/"
+      - "${CHECKOUT_DIR}/home/:/home/feed-archiver/"
       # Avoid any clashes between image variants and/or the local host at both build and
       # run-time.
-      - "${CHECKOUT_DIR}/var/docker/${PYTHON_ENV:-py311}/:/usr/local/src/python-project-structure/var/"
-      - "${CHECKOUT_DIR}/var/docker/${PYTHON_ENV:-py311}/.tox/:/usr/local/src/python-project-structure/.tox/"
-      - "${CHECKOUT_DIR}/var/docker/${PYTHON_ENV:-py311}/python_project_structure.egg-info/:/usr/local/src/python-project-structure/src/python_project_structure.egg-info/"
+      - "${CHECKOUT_DIR}/var/docker/${PYTHON_ENV:-py311}/:/usr/local/src/feed-archiver/var/"
+      - "${CHECKOUT_DIR}/var/docker/${PYTHON_ENV:-py311}/.tox/:/usr/local/src/feed-archiver/.tox/"
+      - "${CHECKOUT_DIR}/var/docker/${PYTHON_ENV:-py311}/feed_archiver.egg-info/:/usr/local/src/feed-archiver/src/feed_archiver.egg-info/"
 
   ## Contianers during development and release
->>>>>>> 1e58d103
 
   # https://github.com/hadolint/hadolint#how-to-use
   hadolint:
@@ -110,18 +80,14 @@
     environment:
       TZ: "${TZ:-Etc/UTC}"
     volumes:
-      - "${CHECKOUT_DIR}/:/usr/local/src/python-project-structure/"
-    working_dir: "/usr/local/src/python-project-structure/"
+      - "${CHECKOUT_DIR}/:/usr/local/src/feed-archiver/"
+    working_dir: "/usr/local/src/feed-archiver/"
 
   pandoc:
     image: "pandoc/core"
-<<<<<<< HEAD
-    user: "${PUID:-1000}:-100}"
-=======
     user: "${PUID:-1000}:${PGID:-${PUID:-1000}}"
     environment:
       TZ: "${TZ:-Etc/UTC}"
->>>>>>> 1e58d103
     volumes:
       - "${CHECKOUT_DIR}/:/data/"
     command: >-
@@ -144,17 +110,11 @@
 
   ## Container for use by end users
   build-host:
-    image: "merpatterson/python-project-structure:build-host"
+    image: "merpatterson/feed-archiver:build-host"
     build: "${CHECKOUT_DIR}/build-host/"
     privileged: true
     volumes:
       - "/var/run/docker.sock:/var/run/docker.sock"
-<<<<<<< HEAD
-      - "./:/usr/local/src/feed-archiver/"
-      - "./var-dind/:/usr/local/src/feed-archiver/var/"
-      - "./.tox-dind/:/usr/local/src/feed-archiver/.tox/"
-    working_dir: "/usr/local/src/feed-archiver/"
-=======
       - "${CHECKOUT_DIR}/:${CHECKOUT_DIR}"
       - "${CHECKOUT_DIR}/build-host/bin/entrypoint:/usr/local/bin/entrypoint"
       # Share local SSH authentication to repository remotes
@@ -168,7 +128,6 @@
     working_dir: "${CHECKOUT_DIR}"
     command: >-
       make -e build-docker test-docker release
->>>>>>> 1e58d103
 
   gitlab-release-cli:
     image: "registry.gitlab.com/gitlab-org/release-cli:latest"
