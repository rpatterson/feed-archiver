--- conflicted
+++ resolved
@@ -22,8 +22,7 @@
       - "ofelia"
     volumes:
       # Preserve caches caches between container runs
-<<<<<<< HEAD
-      - "${CHECKOUT_DIR}/home/:/home/feed-archiver/"
+      - "${CHECKOUT_DIR:-.}/home/:/home/feed-archiver/"
       # Specify the default archive within your media library
       - "${FEED_ARCHIVE:-/media/Library/feeds/}:${FEED_ARCHIVE:-/media/Library/feeds/}"
   # Allow use in development checkout alongside a real deployment, avoid name clash
@@ -43,9 +42,6 @@
       - "./nginx/templates/:/etc/nginx/templates/"
   ofelia:
     container_name: "feed-archiver-devel-ofelia"
-=======
-      - "${CHECKOUT_DIR:-.}/home/:/home/python-project-structure/"
->>>>>>> cbf5a080
 
   ## Contianers used for development and release:
 
@@ -74,35 +70,19 @@
       # DEBUG: "true"
     volumes:
       # Ensure local changes are reflected inside the container.
-<<<<<<< HEAD
-      - "${CHECKOUT_DIR}/bin/entrypoint:/usr/local/bin/entrypoint"
-      - "${CHECKOUT_DIR}/:/usr/local/src/feed-archiver/"
+      - "${CHECKOUT_DIR:-.}/bin/entrypoint:/usr/local/bin/entrypoint"
+      - "${CHECKOUT_DIR:-.}/:/usr/local/src/feed-archiver/"
       # Preserve caches caches between container runs
-      - "${CHECKOUT_DIR}/home/:/home/feed-archiver/"
-      # Avoid any clashes between image variants and/or the local host at both build and
-      # run-time.
-      - "${CHECKOUT_DIR}/var/docker/${PYTHON_ENV:-py310}/\
-        :/usr/local/src/feed-archiver/var/"
-      - "${CHECKOUT_DIR}/var/docker/${PYTHON_ENV:-py310}/.tox/\
-        :/usr/local/src/feed-archiver/.tox/"
-      - "${CHECKOUT_DIR}/var/docker/${PYTHON_ENV:-py310}\
-        /feed_archiver.egg-info/\
-        :/usr/local/src/feed-archiver/src/feed_archiver.egg-info/"
-=======
-      - "${CHECKOUT_DIR:-.}/bin/entrypoint:/usr/local/bin/entrypoint"
-      - "${CHECKOUT_DIR:-.}/:/usr/local/src/python-project-structure/"
-      # Preserve caches caches between container runs
-      - "${CHECKOUT_DIR:-.}/home/:/home/python-project-structure/"
+      - "${CHECKOUT_DIR:-.}/home/:/home/feed-archiver/"
       # Avoid any clashes between image variants and/or the local host at both build and
       # run-time.
       - "${CHECKOUT_DIR:-.}/var/docker/${PYTHON_ENV:-py310}/\
-        :/usr/local/src/python-project-structure/var/"
+        :/usr/local/src/feed-archiver/var/"
       - "${CHECKOUT_DIR:-.}/var/docker/${PYTHON_ENV:-py310}/.tox/\
-        :/usr/local/src/python-project-structure/.tox/"
+        :/usr/local/src/feed-archiver/.tox/"
       - "${CHECKOUT_DIR:-.}/var/docker/${PYTHON_ENV:-py310}\
-        /python_project_structure.egg-info/\
-        :/usr/local/src/python-project-structure/src/python_project_structure.egg-info/"
->>>>>>> cbf5a080
+        /feed_archiver.egg-info/\
+        :/usr/local/src/feed-archiver/src/feed_archiver.egg-info/"
 
   # https://github.com/hadolint/hadolint#how-to-use
   hadolint:
@@ -112,13 +92,8 @@
     environment:
       TZ: "${TZ:-Etc/UTC}"
     volumes:
-<<<<<<< HEAD
-      - "${CHECKOUT_DIR}/:/usr/local/src/feed-archiver/"
+      - "${CHECKOUT_DIR:-.}/:/usr/local/src/feed-archiver/"
     working_dir: "/usr/local/src/feed-archiver/"
-=======
-      - "${CHECKOUT_DIR:-.}/:/usr/local/src/python-project-structure/"
-    working_dir: "/usr/local/src/python-project-structure/"
->>>>>>> cbf5a080
     command: >-
       hadolint "./Dockerfile"
 
