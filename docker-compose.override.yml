--- conflicted
+++ resolved
@@ -5,29 +5,21 @@
 
 services:
 
-<<<<<<< HEAD
+  ## Configuration specific to this checkout
   feed-archiver:
+    image: "merpatterson/feed-archiver:local"
+    build: "./"
     # Allow use in development checkout alongside a real deployment, avoid name clash
     container_name: "feed-archiver-devel"
-=======
-  ## Configuration specific to this checkout
-  python-project-structure:
-    image: "merpatterson/python-project-structure:local"
->>>>>>> 09ad1b99
-    build: "./"
     depends_on:
       # Don't force service dependencies on other deployments that extend the base
       - "ofelia"
       - "sonarr"
     volumes:
-<<<<<<< HEAD
+      # Preserve caches caches between container runs
+      - "./home/:/home/feed-archiver/"
       # Specify the default archive within your media library
       - "${FEED_ARCHIVE}:${FEED_ARCHIVE}"
-      # For development, test changes without rebuilding the image
-      - "./:/usr/local/src/feed-archiver/"
-      # Use separate Python artifacts inside the image and locally on the host
-      - "./src/feed_archiver-docker.egg-info/:/usr/local/src/feed-archiver/src/feed_archiver.egg-info/"
-      - "./.tox-docker/:/usr/local/src/feed-archiver/.tox/"
 
   # Allow use in development checkout alongside a real deployment, avoid name clash
   sonarr:
@@ -44,13 +36,10 @@
     container_name: "feed-archiver-devel-nginx"
   ofelia:
     container_name: "feed-archiver-devel-ofelia"
-=======
-      # Preserve caches caches between container runs
-      - "./home/:/home/python-project-structure/"
 
   ## Container for use by developers
-  python-project-structure-devel:
-    image: "merpatterson/python-project-structure:devel"
+  feed-archiver-devel:
+    image: "merpatterson/feed-archiver:devel"
     build:
       context: "./"
       dockerfile: "./Dockerfile.devel"
@@ -60,14 +49,14 @@
       PGID: "${PGID:-${PUID:-1000}}"
     volumes:
       # Ensure local changes are reflected inside the container.
-      - "./:/usr/local/src/python-project-structure/"
+      - "./:/usr/local/src/feed-archiver/"
       # Preserve caches caches between container runs
-      - "./home/:/home/python-project-structure/"
+      - "./home/:/home/feed-archiver/"
       # Ensure access permissions to build artifacts inside docker.
       # If created by `# dockerd`, it ends up owned by `root`.
-      - "./var-docker/:/usr/local/src/python-project-structure/var/"
-      - "./.tox-docker/:/usr/local/src/python-project-structure/.tox/"
-      - "./src/python_project_structure-docker.egg-info/:/usr/local/src/python-project-structure/src/python_project_structure.egg-info/"
+      - "./var-docker/:/usr/local/src/feed-archiver/var/"
+      - "./.tox-docker/:/usr/local/src/feed-archiver/.tox/"
+      - "./src/feed_archiver-docker.egg-info/:/usr/local/src/feed-archiver/src/feed_archiver.egg-info/"
 
   ## Contianers used during release
 
@@ -89,8 +78,8 @@
     volumes:
       - "./:/data/"
     command: >-
-      --file "/data/README.md" --short "Python project structure foundation or template"
-      --debug "merpatterson/python-project-structure"
+      --file "/data/README.md" --short "feed archiver foundation or template"
+      --debug "merpatterson/feed-archiver"
 
   ## Container for use by end users
   dind:
@@ -98,16 +87,15 @@
     privileged: true
     volumes:
       - "/var/run/docker.sock:/var/run/docker.sock"
-      - "./:/usr/local/src/python-project-structure/"
-      - "./var-dind/:/usr/local/src/python-project-structure/var/"
-      - "./.tox-dind/:/usr/local/src/python-project-structure/.tox/"
-    working_dir: "/usr/local/src/python-project-structure/"
+      - "./:/usr/local/src/feed-archiver/"
+      - "./var-dind/:/usr/local/src/feed-archiver/var/"
+      - "./.tox-dind/:/usr/local/src/feed-archiver/.tox/"
+    working_dir: "/usr/local/src/feed-archiver/"
 
   gitlab-release-cli:
     image: "registry.gitlab.com/gitlab-org/release-cli:latest"
     environment:
       CI_JOB_TOKEN: "${CI_JOB_TOKEN:-}"
     volumes:
-      - "./:/usr/local/src/python-project-structure/"
-    working_dir: "/usr/local/src/python-project-structure/"
->>>>>>> 09ad1b99
+      - "./:/usr/local/src/feed-archiver/"
+    working_dir: "/usr/local/src/feed-archiver/"