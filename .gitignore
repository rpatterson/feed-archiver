# Backup files
*~
**/*~
*.rej
**/*.rej

# Byte-compiled / optimized / DLL files
__pycache__
**/__pycache__
*.py[cod]
**/*.py[cod]
*$py.class
**/*$py.class

# C extensions
*.so
**/.so

# Distribution / packaging
.Python
env/
build/
develop-eggs/
<<<<<<< HEAD
dist/
/downloads/
=======
downloads/
>>>>>>> ed200e85
eggs/
.eggs/
lib/
lib64/
parts/
sdist/
var/
*.egg-info
**/*.egg-info
.installed.cfg
*.egg
**/.egg
/src/*/version.py

# PyInstaller
#  Usually these files are written by a python script from a template
#  before PyInstaller builds the exe, so as to inject date/other infos into it.
*.manifest
**/.manifest
*.spec
**/.spec

# Installer logs
pip-log.txt
pip-delete-this-directory.txt

# Unit test / coverage reports
htmlcov/
.tox
**/.tox
.coverage
.coverage.*
coverage.*
.cache
**/.cache
nosetests.xml
pytest-junit.xml
*,cover
**/,cover
pylint.*
.hypothesis/
.mypy_cache
**/.mypy_cache

# Translations
*.mo
**/.mo
*.pot
**/.pot

# Django stuff:
*.log
**/.log
local_settings.py

# Flask stuff:
instance/
.webassets-cache

# Scrapy stuff:
.scrapy

# Sphinx documentation
docs/_build/

# PyBuilder
target/

# IPython Notebook
.ipynb_checkpoints

# pyenv
.python-version

# celery beat schedule file
celerybeat-schedule

# dotenv
.env

# virtualenv
venv/
ENV/

# Spyder project settings
.spyderproject

# Rope project settings
.ropeproject

# Emacs editor settings
/.dir-locals.el

# Project-specific build artifacts
/README.md
/NEWS-release.rst
# Local, development `$ docker compose ...` end-to-end stack
/src/feedarchiver/tests/archives/end-to-end/*
!/src/feedarchiver/tests/archives/end-to-end/.feed-archiver.yml.in
/sonarr
/server/.htpasswd

# Explicit ignores for the Docker build context.
.local
**/.local
.gnupg
**/.gnupg<|MERGE_RESOLUTION|>--- conflicted
+++ resolved
@@ -21,12 +21,7 @@
 env/
 build/
 develop-eggs/
-<<<<<<< HEAD
-dist/
-/downloads/
-=======
 downloads/
->>>>>>> ed200e85
 eggs/
 .eggs/
 lib/
