# SPDX-FileCopyrightText: 2023 Ross Patterson <me@rpatterson.net>
#
# SPDX-License-Identifier: MIT

# Backup files
*~
<<<<<<< HEAD
**/*~
*.rej
**/*.rej

# Byte-compiled / optimized / DLL files
__pycache__
**/__pycache__
*.py[cod]
**/*.py[cod]
*$py.class
**/*$py.class

# C extensions
*.so
**/.so
=======
>>>>>>> 8992d071

# Byte-compiled / optimized / DLL files
__pycache__/
*.py[cod]
*$py.class

# C extensions
*.so

# Distribution / packaging
.Python
env/
build/
develop-eggs/
downloads/
eggs/
.eggs/
lib/
lib64/
parts/
sdist/
/var
/var-docker
/README.md
*.egg-info
**/*.egg-info
.installed.cfg
*.egg
**/.egg
/src/*/version.py

# PyInstaller
#  Usually these files are written by a python script from a template
#  before PyInstaller builds the exe, so as to inject date/other infos into it.
*.manifest
**/.manifest
*.spec
**/.spec

# Installer logs
pip-log.txt
pip-delete-this-directory.txt

# Unit test / coverage reports
htmlcov/
.tox
**/.tox
.coverage
.coverage.*
.cache
**/.cache
nosetests.xml
*,cover
**/,cover
.hypothesis/
.mypy_cache
**/.mypy_cache

# Translations
*.mo
**/.mo
*.pot
**/.pot

# Django stuff:
*.log
**/.log
local_settings.py

# Flask stuff:
instance/
.webassets-cache

# Scrapy stuff:
.scrapy

# Sphinx documentation
docs/_build/

# PyBuilder
target/

# IPython Notebook
.ipynb_checkpoints

# pyenv
.python-version

# celery beat schedule file
celerybeat-schedule

# dotenv
/.env

# virtualenv
venv/
ENV/

# Spyder project settings
.spyderproject

# Rope project settings
.ropeproject

# Emacs editor settings
/.dir-locals.el

# Explicit ignores for the Docker build context.
.local
**/.local
.gnupg
**/.gnupg

# GitLab dedicated project runner artifacts:
/gitlab-runner/config/config.toml
/gitlab-runner/config/.runner_system_id<|MERGE_RESOLUTION|>--- conflicted
+++ resolved
@@ -4,10 +4,7 @@
 
 # Backup files
 *~
-<<<<<<< HEAD
 **/*~
-*.rej
-**/*.rej
 
 # Byte-compiled / optimized / DLL files
 __pycache__
@@ -20,16 +17,6 @@
 # C extensions
 *.so
 **/.so
-=======
->>>>>>> 8992d071
-
-# Byte-compiled / optimized / DLL files
-__pycache__/
-*.py[cod]
-*$py.class
-
-# C extensions
-*.so
 
 # Distribution / packaging
 .Python
