# SPDX-FileCopyrightText: 2023 Ross Patterson <me@rpatterson.net>
#
# SPDX-License-Identifier: MIT

# Backup files
*~
**/*~

# Byte-compiled / optimized / DLL files
__pycache__
**/__pycache__
*.py[cod]
**/*.py[cod]
*$py.class
**/*$py.class

# C extensions
*.so
**/.so

# Byte-compiled / optimized / DLL files
__pycache__/
*.py[cod]
*$py.class

# C extensions
*.so

# Distribution / packaging
.Python
env/
build/
develop-eggs/
downloads/
eggs/
.eggs/
lib/
lib64/
parts/
sdist/
/var
/var-docker
/README.md
*.egg-info
**/*.egg-info
.installed.cfg
*.egg
**/.egg
/src/*/version.py

# PyInstaller
#  Usually these files are written by a python script from a template
#  before PyInstaller builds the exe, so as to inject date/other infos into it.
*.manifest
**/.manifest
*.spec
**/.spec

# Installer logs
pip-log.txt
pip-delete-this-directory.txt

# Unit test / coverage reports
htmlcov/
.tox
**/.tox
.coverage
.coverage.*
.cache
**/.cache
nosetests.xml
*,cover
**/,cover
.hypothesis/
.mypy_cache
**/.mypy_cache

# Translations
*.mo
**/.mo
*.pot
**/.pot

# Django stuff:
*.log
**/.log
local_settings.py

# Flask stuff:
instance/
.webassets-cache

# Scrapy stuff:
.scrapy

<<<<<<< HEAD
=======
# Django stuff:
*.log
local_settings.py

# Flask stuff:
instance/
.webassets-cache

# Scrapy stuff:
.scrapy

>>>>>>> 9d9e2e22
# Sphinx documentation
docs/_build/

# PyBuilder
target/

# IPython Notebook
.ipynb_checkpoints

# pyenv
.python-version

# celery beat schedule file
celerybeat-schedule

# dotenv
/.env

# virtualenv
venv/
ENV/

# Spyder project settings
.spyderproject

# Rope project settings
.ropeproject

# Emacs editor settings
/.dir-locals.el

# Explicit ignores for the Docker build context.
.local
**/.local
.gnupg
**/.gnupg

# GitLab dedicated project runner artifacts:
/gitlab-runner/config/config.toml
/gitlab-runner/config/.runner_system_id<|MERGE_RESOLUTION|>--- conflicted
+++ resolved
@@ -17,14 +17,6 @@
 # C extensions
 *.so
 **/.so
-
-# Byte-compiled / optimized / DLL files
-__pycache__/
-*.py[cod]
-*$py.class
-
-# C extensions
-*.so
 
 # Distribution / packaging
 .Python
@@ -93,20 +85,6 @@
 # Scrapy stuff:
 .scrapy
 
-<<<<<<< HEAD
-=======
-# Django stuff:
-*.log
-local_settings.py
-
-# Flask stuff:
-instance/
-.webassets-cache
-
-# Scrapy stuff:
-.scrapy
-
->>>>>>> 9d9e2e22
 # Sphinx documentation
 docs/_build/
 
